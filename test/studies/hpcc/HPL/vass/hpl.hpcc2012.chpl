//
// Use standard modules for vector and matrix Norms, Random numbers
// and Timing routines
//
use LinearAlgebra, Random, Time, Math, ChplConfig;

//
// Use the user module for computing HPCC problem sizes
//
//use HPCCProblemSize;

//
// Use the distributions we need for this computation
//
use DimensionalDist2D, ReplicatedDim, BlockCycDim, DSIUtil;
use ReplicatedDist;

//
// The number of matrices and the element type of those matrices
// indexType can be int or int(64), elemType can be real or complex
//
const numMatrices = 1;
type indexType = int,
     elemType = real;

//
// Configuration constants indicating the problem size (n) and the
// block size (blkSize)
//
config const n = 62,
             blkSize = 8;

//
// Configuration constant used for verification thresholds
//
config const epsilon = 2.0e-15;

//
// Configuration constants to indicate whether or not to use a
// pseudo-random seed (based on the clock) or a fixed seed; and to
// specify the fixed seed explicitly
//
config const useRandomSeed = false,
             seed = if useRandomSeed then SeedGenerator.oddCurrentTime else 31415;

//
// Configuration constants to control what's printed -- benchmark
// parameters, input and output arrays, and/or statistics
//
config const printParams = false,
             printArrays = false,
             printStats = true;

// Perform verification?
config const verify = true;

// These are solely to make the testing system happy given the COMPOPTS file.
// To be removed once COMPOPTS becomes a non-issue.
config var reproducible = false, verbose = false;

config param maxBlkSize = 200;
if blkSize > maxBlkSize then
  halt("maxBlkSize ", maxBlkSize,
       " is exceeded by the actual blkSize ", blkSize);

// needed for performance
compilerAssert(CHPL_NETWORK_ATOMICS == "none",
               "export CHPL_NETWORK_ATOMICS=none");

//
// The program entry point, currently module initialization
//

  //
  // Compute targetLocales - required for Dimensional.
  // We hard-code 2 dimensions.
  //
  var targetIds: domain(2);
  var targetLocales: [targetIds] locale;
  setupTargetLocalesArray(targetIds, targetLocales, Locales);

  // Here are the dimensions of our grid of locales.
  const tl1 = targetIds.dim(0).size,
        tl2 = targetIds.dim(1).size;

  if tl1 != tl2 then
    halt("backwardSub() is implemented only for a square locale grid");

  printBriefConfiguration();

  const distReplicated = new Replicated();

  // Replicate 'targetLocales' to reduce comm.
  // 'targetLocales' itself could be replicated instead,
  // but this way the changes are smaller.
  const targetIdsRepl = targetIds dmapped distReplicated;
  var targetLocalesRepl: [targetIdsRepl] locale;
  coforall (l, id) in zip(Locales, LocaleSpace) do on l {
    targetLocalesRepl._value.localArrs[id]!.arrLocalRep = targetLocales;
  }

  // Create individual dimension descriptors
  const
    // block-cyclic for 1st dimension
    bdim1 = new BlockCyclicDim(lowIdx=1, blockSize=blkSize, numLocales=tl1),
    // replicated for 1st dimension
    rdim1 = new ReplicatedDim(tl1),

    // block-cyclic for 2nd dimension
    bdim2 = new BlockCyclicDim(lowIdx=1, blockSize=blkSize, numLocales=tl2),
    // replicated for 2nd dimension
    rdim2 = new ReplicatedDim(tl2);

  const
    dist1b2b = new DimensionalDist2D(targetLocales, bdim1, bdim2, "dist1b2b"),
    dist1b2r = new DimensionalDist2D(targetLocales, bdim1, rdim2, "dist1b2r"),
    dist1r2b = new DimensionalDist2D(targetLocales, rdim1, bdim2, "dist1r2b");

  //
  // MatVectSpace is a 2D domain of type indexType that represents the
  // n x n matrix adjacent to the column vector b.  MatrixSpace is a
  // subdomain that is created by slicing into MatVectSpace,
  // inheriting all of its rows and its low column bound.  As our
  // standard distribution library is filled out, MatVectSpace will be
  // distributed using a BlockCyclic(blkSize) distribution.
  //
  // We use 'AbD' instead of 'MatVectSpace' throughout.
  //
  const MVS = {1..n, 1..n+1};
  const AbD = MVS dmapped new dmap(dist1b2b);

  var Ab : [AbD] elemType,           // the matrix A and vector b
      piv: [1..n] indexType;         // a vector of pivot values


  //
  // Create the 1-d replicated arrays for schurComplement().
  //
  const replAD = {1..n, 1..blkSize}   dmapped new dmap(dist1b2r),
        replBD = {1..blkSize, 1..n+1} dmapped new dmap(dist1r2b);

  var replA: [replAD] elemType,
      replB: [replBD] elemType;


  const replKD = {0..0, 1..n+1} dmapped new dmap(dist1r2b);
  var   replK: [replKD] elemType;

  const replUD = {0..#blkSize, 0..#blkSize} dmapped distReplicated;
        // can't use targetLocales because of "consistency" req. - that's OK
  var   replU: [replUD] elemType;


  // For panelSolve().
  record psRedResultT {
    var row: indexType;
    var elmx, absmx: elemType;
    proc initResult() { absmx = min(absmx.type); }
    // updateE: // caller to ensure exclusive access
    proc updateE(r: indexType, e: elemType) { updateE(r, e, abs(e)); }
    proc updateE(alt: psRedResultT) { updateE(alt.row, alt.elmx, alt.absmx); }
    proc updateE(r: indexType, e: elemType, a: elemType) {
      if a > absmx { absmx = a; elmx = e; row = r; }
    }
  }
  var psRedLocalResults: [0..#tl1] psRedResultT;

  //
  // Additional data structures for backwardSub().
  //
  type cpuAtomicElemType = // presently unused
    if elemType == real(64) then chpl__processorAtomicType(real)
    else compilerError("need to define cpuAtomicElemType");
  type cpuAtomicCountType = chpl__processorAtomicType(int);
  const replPD = {0..#blkSize} dmapped distReplicated;

  // for the working 'x' vector, replX, we'll reuse replK

  // Allocate these arrays just once.
  // Partial sums local to each node.
  var bsLocalPartSums: [replPD] elemType;

  // Partial sums from another node in the row
  // brought to the current diagonal node, with an "available" flag.
  param spsNA=0, spsAV=1, spsNBL=2;
  record bsSetofPartSums {
    var values: [0..#blkSize] elemType;
    // spsNA - not available yet or has already been read
    // spsAV - available
    // spsNBL - no applicable blocks on that node
    var avail: cpuAtomicCountType; // initially 0
  }

  // (Only needed on diagonal nodes, for simplicity create everywhere.)
  const bsOthersPartSumsD = {0..#tl2} dmapped distReplicated;
  var bsOthersPartSums: [bsOthersPartSumsD] bsSetofPartSums;

  initAB();

  if printArrays then
    writeln("after initAB, Ab=\n", Ab);

  const startTime = timeSinceEpoch().totalSeconds();     // capture the start time

  LUFactorize(n, piv);                 // compute the LU factorization

  if printArrays then
    writeln("after LUFactorize, Ab=\n", Ab);

  // Note: store result of backwardSub in xtemp instead of
  // returning a slice of a local variable (which is not supported).
  var xTemp = backwardSub(n); // perform the back substitution
  ref x = xTemp[0, 1..n];

  if printArrays then
    writeln("after backwardSub, Ab=\n", Ab, "\nx=\n", x);


  var execTime = timeSinceEpoch().totalSeconds() - startTime;  // store the elapsed time
  if execTime < 0 then execTime += 24*3600;          // adjust for date change
  printTime(execTime);

  //
  // Validate the answer and print the results
  const validAnswer = verifyResults(x);
  printResults(validAnswer, execTime);

//
// blocked LU factorization with pivoting for matrix augmented with
// vector of RHS values.
//
proc LUFactorize(n: indexType,
                piv: [1..n] indexType) {

  // Initialize the pivot vector to represent the initially unpivoted matrix.
  piv = 1..n;

  /* The following diagram illustrates how we partition the matrix.
     Each iteration of the loop increments a variable blk by blkSize;
     point (blk, blk) is the upper-left location of the currently
     unfactored matrix (the dotted region represents the areas
     factored in prior iterations).  The unfactored matrix is
     partioned into four subdomains: tl, tr, bl, and br, and an
     additional domain (not shown), l, that is the union of tl and bl.

                (point blk, blk)
       +-------//------------------+
       |......//...................|
       |.....//....................|
       |....+-----+----------------|
       |....|     |                |
       |....| tl  |      tr        |
       |....|     |                |
       |....+-----+----------------|
       |....|     |                |
       |....|     |                |
       |....| bl  |      br        |
       |....|     |                |
       |....|     |                |
       +----+-----+----------------+
  */
  for blk in 1..n by blkSize {
    if printStats then writeln("processing block ", blk);

    // MVS was AbD
    const tl = MVS[blk..#blkSize, blk..#blkSize],
          tr = MVS[blk..#blkSize, blk+blkSize..],
          bl = MVS[blk+blkSize.., blk..#blkSize],
          br = MVS[blk+blkSize.., blk+blkSize..],
          l  = MVS[blk.., blk..#blkSize];

    //
    // Now that we've sliced and diced Ab properly, do the blocked-LU
    // computation:
    //
    panelSolve(l, piv);
    updateBlockRow(tl, tr);

    //
    // update trailing submatrix (if any)
    //
    schurComplement(blk, bl, tr, br);
  }
}

//
// Distributed matrix-multiply for HPL. The idea behind this algorithm is that
// some point the matrix will be partioned as shown in the following diagram:
//
//    [1]----+-----+-----+-----+
//     |     |bbbbb|bbbbb|bbbbb|  Solve for the dotted region by
//     |     |bbbbb|bbbbb|bbbbb|  multiplying the 'a' and 'b' region.
//     |     |bbbbb|bbbbb|bbbbb|  The 'a' region is a block column, the
//     +----[2]----+-----+-----+  'b' region is a block row.
//     |aaaaa|.....|.....|.....|
//     |aaaaa|.....|.....|.....|  The 'a' region was 'bl' in the calling
//     |aaaaa|.....|.....|.....|  function but called AD here.  Similarly,
//     +-----+-----+-----+-----+  'b' was 'tr' in the calling code, but BD
//     |aaaaa|.....|.....|.....|  here.
//     |aaaaa|.....|.....|.....|
//     |aaaaa|.....|.....|.....|
//     +-----+-----+-----+-----+
//
// Every locale with a block of data in the dotted region updates
// itself by multiplying the neighboring a-region block to its left
// with the neighboring b-region block above it and subtracting its
// current data from the result of this multiplication. To ensure that
// all locales have local copies of the data needed to perform this
// multiplication we copy the data A and B data into the replA and
// replB arrays, which will use a dimensional (block-cyclic,
// replicated-block) distribution (or vice-versa) to ensure that every
// locale only stores one copy of each block it requires for all of
// its rows/columns.
//
proc schurComplement(blk, AD, BD, Rest) {

  // Prevent replication of unequal-sized slices
  if Rest.size == 0 then return;

  //
  // Copy data into replicated arrays so every processor has a local copy
  // of the data it will need to perform a local matrix-multiply.
  //
  replicateA(blk, AD.dim(1));
  //
  replicateB(blk, BD.dim(0));

    const low1 = Rest.dim(0).low,
          low2 = Rest.dim(1).low;
    coforall lid1 in 0..#tl1 do
      coforall lid2 in 0..#tl2 do
        on targetLocalesRepl[lid1, lid2] do
          local {
            const myStarts1 = low1..n by blkSize*tl1 align 1+blkSize*lid1;
            const myStarts2 = low2..n+1 by blkSize*tl2 align 1+blkSize*lid2;
            const blkRange = 1..blkSize;
            forall j1 in myStarts1 {
              const outerRange = j1..min(j1+blkSize-1, n);
              ref h2 = replA._value.dsiLocalSlice1((outerRange, blkRange));
              forall j2 in myStarts2 {
                const innerRange = j2..min(j2+blkSize-1, n+1);
                ref h1 = Ab._value.dsiLocalSlice1((outerRange, innerRange)),
                    h3 = replB._value.dsiLocalSlice1((blkRange, innerRange));
                for a in outerRange {
                  for w in blkRange  {
                    const h2aw = h2[a,w];
                    // The code below hoists loop-invariant computations in
                    // dsiAccess() out of the 'for innerRange' loop by hand.
                    // We are using tuples instead of objects because
                    // the generated code is more efficient, which is
                    // also a needed compiler optimization.
                    for b in innerRange do
                      h1[a,b] -= h2aw * h3[w,b];
                  } // for w
                } // for a
              } // forall j2
            } // forall j1
          } // local
}

/////////////////////////////////

// NB works only when storage indices for sliceDim1,2 are contiguous
// Each sliceDim1,2 can be either a range or an int

pragma "no copy return"
proc DimensionalArr.dsiLocalSlice1((sliceDim1, sliceDim2)) {
  // might be more elegant to replace the explicit arg tuple with 'slice'
  proc toScalar(slice) do
    return if isIntegralType(slice.type) then slice else slice.low;
  proc toRange(slice) do
    return if isIntegralType(slice.type) then slice..slice else slice;
  proc origScalar(param dim) param do
    return isIntegralType(if dim==1 then sliceDim1.type else sliceDim2.type);
  proc toOrig(param dim, arg) do
    return if origScalar(dim) then toScalar(arg) else toRange(arg);

  const dom = this.dom;
  const dist = dom.dist;
  // todo: cache (l1, l2) in privatized copies when possible
  // (i.e. if privatization is supported and there is no oversubscription)
  // Assuming dsiLocalSlice is guaranteed to be local to 'here'.
  const l1 = dist.di1.dsiIndexToLocale1d(toScalar(sliceDim1)),
        l2 = dist.di2.dsiIndexToLocale1d(toScalar(sliceDim2)),
        locAdesc = this.localAdescs[l1, l2],
        r1 = if dom.dom1.dsiStorageUsesUserIndices()
             then if origScalar(1) then sliceDim1 else dom.whole.dim(0)(sliceDim1)
             else toOrig(1, locAdesc.locDom.doml1.dsiLocalSliceStorageIndices1d(dom.dom1, toRange(sliceDim1))),
        r2 = if dom.dom2.dsiStorageUsesUserIndices()
             then if origScalar(2) then sliceDim2 else dom.whole.dim(1)(sliceDim2)
             else toOrig(2, locAdesc.locDom.doml2.dsiLocalSliceStorageIndices1d(dom.dom2, toRange(sliceDim2)));

  const reindexExpr =
    if origScalar(1) then
      if origScalar(2) then compilerError("dsiLocalSlice1 is not supported for two scalars")
      else (sliceDim2,)
    else
      if origScalar(2) then (sliceDim1,)
      else (sliceDim1, sliceDim2);

  return locAdesc.myStorageArr[r1, r2].reindex({(...reindexExpr)});
}

/////////////////////////////////

//
// do unblocked-LU decomposition within the specified panel, update the
// pivot vector accordingly
//
proc panelSolve(
               panel: domain,
               piv: [] indexType) {

  const blk = panel.dim(0).low;
  const dim2 = panel.dim(1);
  const cornerLocale = targetLocaleCorner(blk);
  var tStart, tReduce, tSwap, tRepl, tComp: real;
  var tSwapMsg: string;

  for k in dim2[..n] {             // iterate through the columns

/* psReduce() does the following:

    const col = panel[k.., k..k];

    // Find the pivot, the element with the largest absolute value.
    const (_, (pivotRow, _)) = maxloc reduce zip(abs(Ab(col)), col);

    // Capture the pivot value explicitly (note that result of maxloc
    // is absolute value, so it can't be used directly).
    // k <= pivotRow <= n
    //
    const pivotVal = Ab[pivotRow, k];
*/
    const (pivotRow, pivotVal) = psReduce(blk, k);
    if (pivotVal == 0) then
      halt("Matrix cannot be factorized");

    // Swap the current row with the pivot row and update the pivot vector
    // to reflect that
   if k == pivotRow {
    // nothing
   } else {
    var wasLocal: bool; // fyi only
    //Ab[k..k, ..] <=> Ab[pivotRow..pivotRow, ..];
    psSwap(k, pivotRow, wasLocal);
    piv[k] <=> piv[pivotRow];
   }

/* replicate + psCompute() do the following:

    // divide all values below and in the same col as the pivot by
    // the pivot value
    Ab[k+1.., k..k] /= pivotVal;

    // update all other values below the pivot
    forall (i,j) in panel[k+1.., k+1..] do
      Ab[i,j] -= Ab[i,k] * Ab[k,j];
*/

    // replicate
    on cornerLocale {
      local do
        for j in dim2[k+1..] do
          replK[0,j] = Ab[k,j];
      replicateK(blk);
    }

    // compute
    psCompute(panel, blk, k, pivotVal);
  }
}

proc psReduce(blk, k) {
  const lid2 = targetLocalesIndexForAbIndex(2, k);
  const rlrLoc = psRedLocalResults.locale;

  coforall lid1 in 0..#tl1 {
    on targetLocalesRepl[lid1, lid2] {
      var locResult: psRedResultT;
      locResult.initResult();

      local {
        // guard updates to locResult and maxRes within the forall
        var upd: sync bool;
        var maxRes: atomic real;
        maxRes.write(min(real));
        // Starts of all the blocks in the panel that are local to this node.
        const panelStarts = blk..n by blkSize*tl1 align 1+blkSize*lid1;
          forall iStart in panelStarts with (ref locResult) {
            const iRange = max(iStart, k)..min(iStart + blkSize - 1, n);
            var myResult: psRedResultT;
            myResult.initResult();
            ref locAB = Ab._value.dsiLocalSlice1((iRange, k));
            for i in iRange do myResult.updateE(i, locAB[i]);
            if myResult.absmx > maxRes.read() { // only lock if we might update
<<<<<<< HEAD
              upd$.writeEF(true);  // lock
=======
              upd = true;  // lock
>>>>>>> 8cb16abd
              if myResult.absmx > maxRes.read() { // check again while locked
                locResult.updateE(myResult);
                maxRes.write(myResult.absmx);
              }
<<<<<<< HEAD
              upd$.readFE();  // unlock
=======
              upd;  // unlock
>>>>>>> 8cb16abd
            }
          } // forall
      } // local

      const locConst = locResult;  // for value forwarding
      on rlrLoc do psRedLocalResults[lid1] = locConst;

    } // on
  } // coforall

  // Merge the results from psRedLocalResults.
  var pivotAll: psRedResultT;
  pivotAll.initResult();
  for rlr in psRedLocalResults do pivotAll.updateE(rlr);

  return (pivotAll.row, pivotAll.elmx);
}

proc psCompute(panel, blk, k, pivotVal) {
  if k == n then return; // nothing to do
  const dim2end = panel.dim(1).high;
  const lid2 = targetLocalesIndexForAbIndex(2, k);

  coforall lid1 in 0..#tl1 {
    on targetLocalesRepl[lid1, lid2] {

      // Starts of all the blocks local to this node.
      const allStarts = 1..n by blkSize*tl1 align 1+blkSize*lid1;
      // Starts of those in the panel. Exclude the first block
      // if there is nothing to do there. k==n check is done earlier.
      const emptyFirstBlock = (k == blk + blkSize - 1);
      const firstNonemptyBlock = blk + (if emptyFirstBlock then blkSize else 0);
      const panelStarts = allStarts[firstNonemptyBlock..];

      forall iStartRaw in panelStarts {
          // If this is the top block of the panel, start at Row k+1
          const iStart = max(iStartRaw, k+1),
                iEnd   = min(iStartRaw + blkSize - 1, n);

        // TODO: move this 'local' right after 'on'
        local {
          ref locAB = Ab._value.dsiLocalSlice1((iStart..iEnd, k..dim2end));
          ref locK = replK._value.dsiLocalSlice1((0, k..dim2end));
          for i in iStart..iEnd {
            // Ab[k+1.., k..k] /= pivotVal;
            locAB[i, k] /= pivotVal;

            //forall (i,j) in panel[k+1.., k+1..] do
            //  Ab[i,j] -= Ab[i,k] * Ab[k,j];
            //
            for j in k+1..dim2end do
              locAB[i,j] -= locAB[i,k] * locK[j];
          } // for i
        } // local
      } // forall iStartRaw
    } // on
  } // coforall lid1
} // psCompute()

proc psSwap(k, pr, out wasLocal) {
  const lidk1 = targetLocalesIndexForAbIndex(1, k),
        lidpr1 = targetLocalesIndexForAbIndex(1, pr);
  wasLocal = lidk1 == lidpr1;

  coforall lid2 in 0..#tl2 {
    on targetLocalesRepl[lidk1, lid2] {
      // Starts of all the blocks local to this node.
      const myStarts = 1..n+1 by blkSize*tl2 align 1+blkSize*lid2;

      forall js in myStarts {
        const mycol = js..min(js+blkSize-1,n+1);
        // Ab[k,mycol] <=> Ab[pr,mycol]

        if lidk1 == lidpr1 {
          // sweet, can swap locally
          local {
            ref locABk = Ab._value.dsiLocalSlice1((k, mycol));
            ref locABpr = Ab._value.dsiLocalSlice1((pr, mycol));
            for j in mycol do locABk[j] <=> locABpr[j];
          }
        } else {
          // need to copy the two sub-rows between two locales
          ref locABk = Ab._value.dsiLocalSlice1((k, mycol));

          // using a tuple for more efficient data transfer
          var tt: maxBlkSize*elemType;
          for j in mycol do tt[j-js+1] = locABk[j];

          // or:
          //var locKk  => K._value.dsiLocalSlice1((0, mycol));
          //for j in mycol do locKk[j] = locABk;

          on targetLocalesRepl[lidpr1, lid2] {
            var pp = tt;
            local {
              const myStart = mycol.low;
              ref locABpr = Ab._value.dsiLocalSlice1((pr, mycol));
              for j in mycol do pp[j-myStart+1] <=> locABpr[j];
            }
            tt = pp;

            // or: replK is available for temp storate
            //var locKpr  => replK._value.dsiLocalSlice1((0, mycol));
            //locKpr = locABk; // TODO: bulkify, unless it is already
            //for j in mycol do locABpr[j] <=> locKpr[j];
            //locABk = locKpr; // TODO: bulkify, unless it is already

          } // on lidpr1

          for j in mycol do locABk[j] = tt[j-js+1];

        } // if lidk1 == lidpr1
      } // forall js
    } // on
  } // coforall lid2
} // psSwap()

/////////////////////////////////////////////////////////////////////////////

//
// Update the block row (tr for top-right) portion of the matrix in a
// blocked LU decomposition.  Each step of the LU decomposition will
// solve a block (tl for top-left) portion of a matrix. This function
// solves the rows to the right of the block.
//
proc updateBlockRow(
                   tl: domain,
                   tr: domain) {
  // Note: the last call to updateBlockRow may have shorter dim1.
  if boundsChecking then assert(tl.dim(0) == tr.dim(0));
  const dim1 = tl.dim(0);
  const dim2 = tl.dim(1);
  const blk = dim1.low;
  const cornerLocale = targetLocaleCorner(blk);

  // 'tl' is a Dimensional-mapped domain, so has stuff
  // on all locales, even where the index set is empty
  on cornerLocale {
    local do
      // we do not need the last row of tl, but pruning it off seems expensive
      forall (i,j) in {dim1, dim2} do
        replU[i-blk, j-blk] = Ab[i,j];
    replicateU(blk);
  }

  const blkStarts = tr.dim(1)[.. by blkSize align 1];
  const lid1 = targetLocalesIndexForAbIndex(1, blk);
  const blkStartsStart = blkStarts.low;

  coforall lid2 in 0..#tl2 {
   on targetLocalesRepl[lid1, lid2] {
    const myStarts = blkStartsStart..n+1 by blkSize*tl2 align 1+blkSize*lid2;
    forall js in myStarts {

    const dim1local = dim1; // needed for 'local'?

    local {
      const dim2 = js..min(js+blkSize-1,n+1);
      ref locAB  = Ab._value.dsiLocalSlice1((dim1, dim2));
      ref locU   = replU._value.localArrs[here.id]!.arrLocalRep;

      for row in dim1 {
        const i = row, iRel = i-blk;
        for j in dim2 do
          for k in blk..row-1 do
            //Ab[i, j] -= Ab[i, k] * Ab[k,j];
            //Ab[i, j] -= replU[i-blk, k-blk] * Ab[k,j];
            locAB[i, j] -= locU[iRel, k-blk] * locAB[k, j];
      } // for row
    }  // local

    } // forall
   } // on
  } // coforall
}

/////////////////////////////////////////////////////////////////////////////

//
// compute the backwards substitution
//
inline proc bsFinalizeXi(i, ref x_i, partSum, Ab_i_i, Ab_i_n1) {
  x_i = (Ab_i_n1 - (x_i + partSum)) / Ab_i_i;
}

//
// compute the backwards substitution, the new way
//
proc backwardSub(n: indexType) {
  if tl1 != tl2 then
    halt("backwardSub() is implemented only for a square locale grid");

  const diaFrom_N = (divceilpos(n, blkSize)-1) * blkSize + 1,
        diaTo_N   = n,
        locId1_N  = targetLocalesIndexForAbIndex(1, diaFrom_N),
        locId2_N  = targetLocalesIndexForAbIndex(2, diaFrom_N);

  on targetLocales[locId1_N, locId2_N] {

    // the key computation for the last (lower-right) diagonal block
    // no data dependencies - just compute X
    // zeros out its block of replK at start
    bsComputeMyXs(diaFrom_N, diaTo_N, locId1_N, locId2_N, true);

    // TODO: all except the block right above can be done in background
    replicateK(diaFrom_N);  // replicates replK
  }

  var prevLocId1 = locId1_N,
      prevLocId2 = locId2_N,
      prevDiaFrom = diaFrom_N;

  while prevDiaFrom > 1 {

    // the immediately preceeding block along the diagonal
    const locId1 = (prevLocId1 + (tl1-1)) % tl1,
          locId2 = (prevLocId2 + (tl2-1)) % tl2,
          // const-ify for value forwarding
          diaFrom = prevDiaFrom - blkSize,
          diaTo   = prevDiaFrom - 1;

    // update "previous" vars
    prevLocId1 = locId1;
    prevLocId2 = locId2;
    prevDiaFrom = diaFrom;

    // the key computation for the current diagonal block
    // (if serialization is desired, do bsComputeRow for locCol==locId2 LAST)
    coforall locCol in 0..#tl2 do
      on targetLocales[locId1, locCol] do
        bsComputeRow(diaFrom, diaTo, locId1, locCol, locId2);

  }  // while prevDiaFrom

  // gather into a DR array
  // What's copied has been updated appropriately
  // because we do replication synchronously.
  var xTemp: [(...replK.domain.dims())] elemType = replK;

  // The 'forall' below, as an alternative to 'x = replK', would
  // iterate over *all* locales, which is too much and also causes
  // the error 'zippered iterations have non-equal lengths'.
  //forall (repl,locl) in zip(replK,x) do locl = repl;

  return xTemp;
}

proc bsComputeRow(diaFrom, diaTo, locId1, locId2, diaLocId2) {
  const onDiag = locId2 == diaLocId2;
  if onDiag {
    // NB the following picks locId2-th element from the current
    // replicand of bsOthersPartSums.
    ref myPartSums = bsOthersPartSums[locId2].values;
    ensureDR(myPartSums._value, "bsR myPartSums");

    var gotBlocks: bool; // ignored
    bsComputePartSums(diaFrom, diaTo, locId1, locId2, diaLocId2,
                      myPartSums, gotBlocks);
    bsOthersPartSums[locId2].avail.write(if gotBlocks then spsAV else spsNBL);

    // this zeros out its block of replK at start
    bsIncorporateOthersPartSums(diaFrom, diaTo, locId1, diaLocId2);

    bsComputeMyXs(diaFrom, diaTo, locId1, locId2, false);

    // TODO: all except the block right above can be done in background
    replicateK(diaFrom);  // replicates replK

    // Reset partial values for future use.
    local do for ps in myPartSums do ps = 0;

  } else {
    // off the diagonal

    ref myPartSums = bsLocalPartSums._value.localArrs[here.id]!.arrLocalRep;
    ensureDR(myPartSums._value, "bsR myPartSums");

    var gotBlocks: bool;
    bsComputePartSums(diaFrom, diaTo, locId1, locId2, diaLocId2,
                      myPartSums, gotBlocks);

    bsSendPartSums(diaFrom, diaTo, locId1, locId2, diaLocId2,
                   myPartSums, gotBlocks);

    // Reset partial values for future use.
    local do for ps in myPartSums do ps = 0;
  }
}

proc bsComputeMyXs(diaFrom, diaTo, locId1, locId2, zeroOutX) {
  const diaSlice = diaFrom..diaTo;
  ref locAB = Ab._value.dsiLocalSlice1((diaSlice, diaSlice));
  ref locX = replK._value.dsiLocalSlice1((0, diaSlice));

  // because we are reusing replK for replX
  if zeroOutX then
    for x in locX do x = 0;

  if targetLocaleReplForAbIndex(diaFrom, n+1) == here {
    // Ab[diaSlice, n+1] is local
    local {
      ref locB = Ab._value.dsiLocalSlice1((diaSlice, n+1));
      bsComputeMyXsWithB(diaFrom, diaTo, locAB, locX, locB);
    }
  } else {
    // 'locB' is the local replicand, we use it as a temp array
    ref locB = replB._value.dsiLocalSlice1((1, diaSlice));
    // get the remote Ab[diaSlice, n+1] into locB
    on targetLocaleReplForAbIndex(diaFrom, n+1) {
      // TODO: bulkify, unless it is already
      locB = Ab._value.dsiLocalSlice1((diaSlice, n+1));
    }
    local do
      bsComputeMyXsWithB(diaFrom, diaTo, locAB, locX, locB);
  }
}

proc bsComputeMyXsWithB(diaFrom, diaTo, locAB, locX, locB) {
  // the i1 loop, as written, must be serial
  for i in diaFrom..diaTo by -1 {
    var sum: elemType = 0;
    for j in i+1..diaTo do
      sum += locAB[i,j] * locX[j];
    bsFinalizeXi(i, locX[i], sum, locAB[i,i], locB[i]);
  }
}

proc bsIncorporateOthersPartSums(diaFrom, diaTo, locId1, locId2) {
  // Apart from asserts and writeln(), everything here should be local.
  ref partSums = bsOthersPartSums._value.localArrs[here.id]!.arrLocalRep;
  ref locX     = replK._value.dsiLocalSlice1((0, diaFrom..diaTo));
  ensureDR(partSums._value, "bsI partSums");
  ensureDR(locX._value, "bsI locX");

  // because we are reusing replK for replX
  for x in locX do x = 0;

  var toIncorporate = tl2;
  var seenOther = false;

  inline proc ihelper(ref ps: bsSetofPartSums, locId2: int) {
    const avail = ps.avail.read();
    if avail == spsNA then return;
    // Indicate that we got it.
    ps.avail.write(spsNA);
    toIncorporate -= 1;
    seenOther = true;

    if avail == spsAV {
      // yes incorporate
      for i in 0..#blkSize do locX[diaFrom+i] += ps.values[i];
    } else {
      // nothing to incorporate
    }
  } // proc ihelper

  local do
    while toIncorporate > 0 {
      seenOther = false;
      // since incorporation in ihelper
      for l2 in 0..#tl2 do ihelper(partSums[l2], l2);
      if !seenOther then currentTask.yieldExecution();
    }

}  // bsIncorporateOthersPartSums

proc bsSendPartSums(diaFrom, diaTo, locId1, locId2, diaLocId2,
                    myPartSums, gotBlocks) {
  on targetLocalesRepl[locId1, diaLocId2] {
    sendhelper(bsOthersPartSums[locId2]);

    proc sendhelper(ref ps: bsSetofPartSums) {
      const avail = if gotBlocks then spsAV else spsNBL;
      if gotBlocks then
        // TODO: bulkify, unless it is already
        ps.values = myPartSums;
      ps.avail.write(avail);
    }
  }
}  // bsSendPartSums

proc bsComputePartSums(diaFrom, diaTo, locId1, locId2, diaLocId2,
                       myPartSums, out gotBlocksArg) {
  //writeln("bsComputePartSums  diaSlice=", diaFrom..diaTo,
  //        "  loc[", locId1, ",", locId2, "]  diaLoc [", locId1, ",",
  //        diaLocId2, "]  myPartSums.domain ", myPartSums.domain);

  // TODO: move 'local' to the caller, once error checks are out
  local {
    // Starts of all the blocks local to this node.
    const startsAllMine = 1..n by blkSize*tl2 align 1+blkSize*locId2;
    // Starts for those to be computed, i.e. to the right from the diagonal.
    const startsToProcess = startsAllMine[diaFrom+blkSize..];

    const diaSlice = diaFrom..diaTo;  // iterate in dim 1
    var gotBlocks = false;

    // TODO: some parallelism would be nice here
    // for that, would need myPartSums to have atomic elements
    for pstart in startsToProcess {
      gotBlocks = true;
      const psSlice = pstart..min(pstart+blkSize-1,n);  // iterate in dim 2
      ref pX  = replK._value.dsiLocalSlice1((0, psSlice));
      ref pAB = Ab._value.dsiLocalSlice1((diaSlice, psSlice));
      ensureDR(pX._value, "bsCPS pX");
      ensureDR(pAB._value, "bsCPS pAB");

      // TODO: some parallelism would be nice here
      for i in diaSlice {
        var sum: elemType = 0;
        for j in psSlice do
          sum += pAB[i,j] * pX[j];

        ensureDR(myPartSums._value, "bsCPS myPartSums");
        myPartSums[i-diaFrom] += sum;
      }
    }

    gotBlocksArg = gotBlocks;
  }  // local

  //writeln("bsComputePartSums  result ", myPartSums,
  //        "  gotBlocks ", gotBlocksArg);
}

/////////////////////////////////////////////////////////////////////////////

//
// print out the problem size and block size if requested
//
proc printConfiguration() {
  if (printParams) {
    if (printStats) then printLocalesTasks();
    printProblemSize(elemType, numMatrices, n, rank=2);
    writeln("block size = ", blkSize, "\n");
  }
}

//
// construct an n by n+1 matrix filled with random values and scale
// it to be in the range -1.0..1.0
//
proc initAB() {
  fillRandom(Ab, seed);
  forall ab in Ab do local { ab = ab * 2.0 - 1.0; }  //Ab = Ab * 2.0 - 1.0;
}

//
// calculate norms and residuals to verify the results
//
proc verifyResults(x) {
  if !verify then return true;
  if printStats then writeln("verifying results locally");
  initAB();

  // make the rest of the code operate locally without changing it
  ref Ab = makeLocalCopyOfAb();

  const axmbNorm = norm(gaxpyMinus(Ab[.., 1..n], x, Ab[.., n+1..n+1]), normType.normInf);

  const a1norm   = norm(Ab[.., 1..n], normType.norm1),
        aInfNorm = norm(Ab[.., 1..n], normType.normInf),
        x1Norm   = norm(Ab[.., n+1..n+1], normType.norm1),
        xInfNorm = norm(Ab[.., n+1..n+1], normType.normInf);

  const resid1 = axmbNorm / (epsilon * a1norm * n),
        resid2 = axmbNorm / (epsilon * a1norm * x1Norm),
        resid3 = axmbNorm / (epsilon * aInfNorm * xInfNorm);

  const checkOK = max(resid1, resid2, resid3) < 16.0;
  if (printStats && !checkOK) {
    writeln("resid1: ", resid1);
    writeln("resid2: ", resid2);
    writeln("resid3: ", resid3);
  }

  return checkOK;
}

/////////////////////////////////////////////////////////////////////////////

proc replicateA(abIx, dim2) {
    const fromLocId2 = targetLocalesIndexForAbIndex(2, abIx);
    coforall lid1 in 0..#tl1 do
      on targetLocales(lid1, fromLocId2) {

        ref locReplA =
          replA._value.localAdescs[lid1,fromLocId2].myStorageArr;

        // (A) copy from the local portion of A[1..n, dim2] into replA[..,..]
        /*local*/ {
          const myStarts = 1..n by blkSize*tl1 align 1+blkSize*lid1;

          forall iStart in myStarts {
            const iEnd = min(iStart + blkSize - 1, n),
                  iRange = iStart..iEnd;
            ref locAB = Ab._value.dsiLocalSlice1((iRange, dim2));

            // locReplA[iRange,..] = locAB[iRange, dim2];
            const jStart = dim2.low,
                  rStart = replA._value.dom.dom1._dsiStorageIdx(iStart);
            for i in iRange {
              for j in dim2 do
                locReplA[i - iStart + rStart, j - jStart + 1] = locAB[i,j];
            } // for i

          } // forall iStart
        } // local

        // (B) replicate that
        coforall lid2 in 0..#tl2 do
          if lid2 != fromLocId2 then
            replA._value.localAdescs[lid1,lid2].myStorageArr = locReplA;
      } // on
}

proc replicateB(abIx, dim1) {
    const fromLocId1 = targetLocalesIndexForAbIndex(1, abIx);
    coforall lid2 in 0..#tl2 do
      on targetLocales(fromLocId1, lid2) {

        ref locReplB =
          replB._value.localAdescs[fromLocId1,lid2].myStorageArr;

        // (A) copy from the local portion of A[dim1, 1..n+1] into replB[..,..]
        /*local*/ {
          const myStarts = 1..n+1 by blkSize*tl2 align 1+blkSize*lid2;

          forall jStart in myStarts {
            const jEnd = min(jStart + blkSize - 1, n+1),
                  jRange = jStart..jEnd;
            ref locAB = Ab._value.dsiLocalSlice1((dim1, jRange));

            // locReplB[..,jRange] = locAB[dim1, jRange];
            const iStart = dim1.low,
                  rStart = replB._value.dom.dom2._dsiStorageIdx(jStart);
            for i in dim1 {
              for j in jRange do
                locReplB[i - iStart + 1, j - jStart + rStart] = locAB[i,j];
            } // for i

          } // forall jStart
        } // local

        // (B) replicate that
        coforall lid1 in 0..#tl1 do
          if lid1 != fromLocId1 then
            replB._value.localAdescs[lid1,lid2].myStorageArr = locReplB;
      } // on
}

// replicate only along one column of processors,
// starting on a good locale
proc replicateK(abIx) {
    const fromLocId1 = targetLocalesIndexForAbIndex(1, abIx);
    const fromLocId2 = targetLocalesIndexForAbIndex(2, abIx);
    // verify that we are on a good locale, optionally
    const lid2 = fromLocId2;
        coforall lid1 in 0..#tl1 do
          if lid1 != fromLocId1 then
            replK._value.localAdescs[lid1,lid2].myStorageArr =
              replK._value.localAdescs[fromLocId1,lid2].myStorageArr;
}

proc replicateU(abIx) {
    const fromLocId1 = targetLocalesIndexForAbIndex(1, abIx);
    const fromLocId2 = targetLocalesIndexForAbIndex(2, abIx);
    // verify that we are on a good locale, optionally
    ref myLocalArr = replU._value.localArrs[here.id]!.arrLocalRep;
    coforall targloc in targetLocales[fromLocId1, ..] do
      if targloc != here then
        replU._value.localArrs[targloc.id]!.arrLocalRep = myLocalArr;
}

proc targetLocalesIndexForAbIndex(param dim, abIx) do
  return (divceilpos(abIx, blkSize) - 1) % (if dim == 1 then tl1 else tl2);

proc targetLocaleForAbIndex(i,j) do
  return targetLocales[targetLocalesIndexForAbIndex(1, i),
                       targetLocalesIndexForAbIndex(2, j)];

proc targetLocaleReplForAbIndex(i,j) do
  return targetLocalesRepl[targetLocalesIndexForAbIndex(1, i),
                           targetLocalesIndexForAbIndex(2, j)];

proc targetLocaleCorner(blk) {
  const cornerLocale = targetLocaleForAbIndex(blk, blk);
  return cornerLocale;
}

/////////////////////////////////////////////////////////////////////////////

//
// print success/failure, the execution time and the Gflop/s value
//
proc printResults(successful, execTime) {
  if !verify then writeln("Validation: skipped"); else
  if successful then writeln("Validation: success");
  else               writeln("Validation: FAILURE");
  if (printStats) {
    writeln("Execution time = ", execTime);
    const GflopPerSec = ((2.0/3.0) * n**3 + (3.0/2.0) * n**2) / execTime * 1e-9;
    writeln("Performance (Gflop/s) = ", GflopPerSec);
  }
}
proc printTime(execTime) {
  if (printStats) {
    const GflopPerSec = ((2.0/3.0) * n**3 + (3.0/2.0) * n**2) / execTime * 1e-9;
    writeln(execTime, " sec   ", GflopPerSec, " GFLOPS");
    printBriefConfiguration(); // for convenience
  }
}
proc printBriefConfiguration() {
  writeln("HPL  n ", n, "  blkSize ", blkSize, "  blk/node ",
          divceilpos(n, blkSize*tl1), "*", divceilpos(n+1, blkSize*tl2),
          "  locs ", tl1, "*", tl2, "  dPTPL ", dataParTasksPerLocale);
}

//
// simple matrix-vector multiplication, solve equation A*x-y
//
proc gaxpyMinus(A: [],
                x: [?xD],
                y: [?yD]) {
  var res: [1..n] elemType;

  forall i in 1..n do
// TODO: 'serial' makes the following faster?
    serial { res[i] = (+ reduce [j in xD] (A[i,j] * x[j])) - y[i,n+1]; }

  return res;
}

// This confirms that our intentions, for efficiency, are fulfilled.
proc ensureDR(value, param msg) {
  /*
  proc etest(type t) param where t : DefaultRectangularArr return true;
  proc etest(type t) param return false;
  compilerAssert(etest(chpl__getActualArray(value).type), "ensureDR ", msg, 2);
  */
}

proc makeLocalCopyOfAb() {
  var localAb: [1..n, 1..n+1] elemType;
  ensureDR(localAb._value, "makeLocalCopyOfAb");
  if numLocales <= 4 {  // heuristic
    localAb = Ab;
  } else {
    forall (g,l) in zip(Ab,localAb) do l = g;
  }
  return localAb;
}<|MERGE_RESOLUTION|>--- conflicted
+++ resolved
@@ -494,20 +494,12 @@
             ref locAB = Ab._value.dsiLocalSlice1((iRange, k));
             for i in iRange do myResult.updateE(i, locAB[i]);
             if myResult.absmx > maxRes.read() { // only lock if we might update
-<<<<<<< HEAD
-              upd$.writeEF(true);  // lock
-=======
-              upd = true;  // lock
->>>>>>> 8cb16abd
+              upd.writeEF(true);  // lock
               if myResult.absmx > maxRes.read() { // check again while locked
                 locResult.updateE(myResult);
                 maxRes.write(myResult.absmx);
               }
-<<<<<<< HEAD
-              upd$.readFE();  // unlock
-=======
-              upd;  // unlock
->>>>>>> 8cb16abd
+              upd.readFE();  // unlock
             }
           } // forall
       } // local
