--- conflicted
+++ resolved
@@ -1,18 +1,10 @@
 match-param.chpl:6: In function 'foo':
 match-param.chpl:6: error: unresolved call '==("hello", 100)'
-<<<<<<< HEAD
 $CHPL_HOME/modules/internal/String.chpl:408: note: this candidate did not match: ==(x: byteIndex, y: byteIndex)
-match-param.chpl:6: note: because call actual argument #1 with type string
+match-param.chpl:6: note: because actual argument #1 with type 'string'
 $CHPL_HOME/modules/internal/String.chpl:408: note: is passed to formal 'x: byteIndex'
 match-param.chpl:6: note: other candidates include:
 $CHPL_HOME/modules/internal/String.chpl:409: note: ==(x: codepointIndex, y: codepointIndex)
 $CHPL_HOME/modules/internal/String.chpl:411: note: ==(x: byteIndex, y: int)
-=======
-$CHPL_HOME/modules/internal/String.chpl:420: note: this candidate did not match: ==(x: byteIndex, y: byteIndex)
-match-param.chpl:6: note: because actual argument #1 with type 'string'
-$CHPL_HOME/modules/internal/String.chpl:420: note: is passed to formal 'x: byteIndex'
-$CHPL_HOME/modules/internal/String.chpl:421: note: candidates are: ==(x: codepointIndex, y: codepointIndex)
-$CHPL_HOME/modules/internal/String.chpl:423: note:                 ==(x: byteIndex, y: int)
->>>>>>> 1fe5ad43
 note: and N other candidates, use --print-all-candidates to see them
   match-param.chpl:1: called as foo(x: R(int(64),100))