--- conflicted
+++ resolved
@@ -2,19 +2,11 @@
 
 config const N=8;
 config type layoutType = DefaultDist;
-<<<<<<< HEAD
-var layout = if isRecordType(layoutType) then new layoutType() else new dmap(new unmanaged layoutType());
-
-const ParentDom = {0..#N, 0..#N};
-var SparseDom: sparse subdomain(ParentDom) dmapped layout;
-
-=======
 const layout = if layoutType == DefaultDist then new dmap(new unmanaged layoutType())
                                             else new layoutType();
 
 const ParentDom = {0..#N, 0..#N};
 var SparseDom: sparse subdomain(ParentDom) dmapped layout;
->>>>>>> 892b7e79
 var SparseArr: [SparseDom] int;
 
 const LargeDom = {0..#N*2, 0..#N*2};
