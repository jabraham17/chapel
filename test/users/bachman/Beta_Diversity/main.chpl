--- conflicted
+++ resolved
@@ -157,11 +157,7 @@
   const offset = nx; // maybe needs to be +1 to account for truncation?
   const Inner = ImageSpace.expand(-offset);
   const myTargetLocales = reshape(Locales, {1..Locales.size, 1..1});
-<<<<<<< HEAD
-  const D = Inner dmapped blockDist(Inner, targetLocales=myTargetLocales);
-=======
-  const D = Block.createDomain(Inner, targetLocales=myTargetLocales);
->>>>>>> b1198b75
+  const D = blockDist.createDomain(Inner, targetLocales=myTargetLocales);
   var OutputArray : [D] real(64);
 
   // Create NetCDF
