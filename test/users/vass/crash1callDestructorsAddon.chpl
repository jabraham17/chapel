// This is a two-dimensional Dimensional distribution

//use DSIUtil;

// debugging/trace certain DSI methods as they are being invoked
config param traceDimensionalDist = true;
config param traceDimensionalDistDsiAccess = false;
config param traceDimensionalDistIterators = false;
config param fakeDimensionalDistParDim = 0;

// so user-specified phases can be retained while sorting verbose output
var traceDimensionalDistPrefix = "";

// private helpers ("trace DimensionalDist" Conditionally)
inline proc _traceddc(param condition: bool, args...)
{
  if condition then writeln(traceDimensionalDistPrefix,(...args));
}
inline proc _traceddc(param cond, d:DimensionalDist, args...)
{ _traceddc(cond, "DimensionalDist(", d.name, ")", (...args)); }
inline proc _traceddc(param cond, d:DimensionalDom, args...)
{ _traceddc(cond, "DimensionalDom(", d.dist.name, ")", (...args)); }
inline proc _traceddc(param cond, d:DimensionalArr, args...)
{ _traceddc(cond, "DimensionalArr(", d.dom.dist.name, ")", (...args)); }
// the Default condition
inline proc _traceddd(args...)
{ _traceddc(traceDimensionalDist, (...args)); }


/// the types for ... ///////////////////////////////////////////////////////

type locCntT = uint(32); // ... locale counts
type locIdT =  int(64);  // ... locale ID, i.e., its index in targetLocales
type stoSzT  = uint(32); // ... local storage size and indices (0-based)

param invalidLocID =
  // encode 'max(t)' as a compile-time expression
  (2 ** (numBits(locIdT) - 1 - isIntType(locIdT):bool)):int(64);


/// class declarations //////////////////////////////////////////////////////

class DimensionalDist : BaseDist {
  // the desired locales to distribute things over;
  // must be a [domain(2, locIdT, false)] locale
  const targetLocales;
  // "IDs" are indices into targetLocales
  proc targetIds return targetLocales.domain;

  // the subordinate 1-d distributions - ones being combined
  var di1, di2;

  // for debugging/tracing (remove later)
  var name: string;

  // the domains' idxType that we support
  type idxType = int;
  // the type of the corresponding domain/array indices
  proc indexT type  return if rank == 1 then idxType else rank * idxType;

  // the count and size of each dimension of targetLocales
  // implementation note: 'rank' is not a real param; it's just that having
  // 'proc rank param return targetLocales.rank' did not work
  param rank: int = targetLocales.rank;
<<<<<<< HEAD
  proc numLocs1: locCntT  return targetIds.dim(0).length: locCntT;
  proc numLocs2: locCntT  return targetIds.dim(1).length: locCntT;
=======
  proc numLocs1: locCntT  return targetIds.dim(1).size: locCntT;
  proc numLocs2: locCntT  return targetIds.dim(2).size: locCntT;
>>>>>>> fff56b98

  // parallelization knobs
  var dataParTasksPerLocale: int      = getDataParTasksPerLocale();
  var dataParIgnoreRunningTasks: bool = getDataParIgnoreRunningTasks();
  var dataParMinGranularity: int      = getDataParMinGranularity();

  // for privatization
  var pid: int = -1;
}

// class LocDimensionalDist - no local distribution descriptor - for now

private proc locDescTypeHelper(dom1, dom2) type {
  return (dom1.dsiNewLocalDom1d(0).type, dom2.dsiNewLocalDom1d(0).type);
}

class DimensionalDom : BaseRectangularDom {
  // required
  param rank: int;
  type idxType;
  param stridable: bool;
  var dist; // not reprivatized

  // convenience
  proc rangeT  type  return range(idxType, BoundedRangeType.bounded, stridable);
  proc domainT type  return domain(rank, idxType, stridable);
  proc indexT  type  return dist.indexT;

  // subordinate 1-d global domain descriptors
  var dom1, dom2; // not reprivatized

  // this is our index set; we store it here so we can get to it easily
  // although it is not necessary, strictly speaking
  var whole: domain(rank, idxType, stridable);

  // convenience - our instantiation of LocDimensionalDom
  proc lddTypeArg1 type  return domainT;
  proc lddTypeArg2 type  return (dom1.dsiNewLocalDom1d(0).type,
                                 dom2.dsiNewLocalDom1d(0).type);
  proc locDdescType type  return LocDimensionalDom(lddTypeArg1, lddTypeArg2);

  // local domain descriptors
  var localDdescs : [dist.targetIdx] LocDimensionalDom(domain(rank, idxType, stridable),
                                                       locDescTypeHelper(dom1, dom2));

  // for privatization
  var pid: int = -1;
}

class LocDimensionalDom {

  // myBlock: which of the indices reside on this locale,
  // as reported by the subordinate 1-d descriptors.
  //
  // Btw it is really a subdomain(DimensionalDom.whole).
  // We do not declare it as such to avoid the link to the global descriptor
  // (although it might be doable to have such a link).
  var myBlock;

  // a tuple of subordinate 1-d local domain descriptors
  var local1dDdescs;

  // how much storage to allocate for an array on our locale
  var myStorageDom: domain(myBlock.rank, stoSzT, false);
}

class DimensionalArr : BaseArr {
  // required
  type eltType;
  var dom; // must be a DimensionalDom

  // no subordinate 1-d array descriptors - we handle storage ourselves

  // the local array descriptors
  // NOTE: 'dom' must be initialized prior to initializing 'localAdescs'
  var localAdescs: [dom.dist.targetIds]
                      LocDimensionalArr(eltType, dom.locDdescType);

  // for privatization
  var pid: int = -1;
}

class LocDimensionalArr {
  type eltType;
  const locDom;  // a LocDimensionalDom
  var myStorageArr: [locDom.myStorageDom] eltType;
}


/// distribution ////////////////////////////////////////////////////////////


//== construction, cloning

// constructor
// gotta list all the things we let the user set
proc DimensionalDist.init(
  targetLocales,
  di1,
  di2,
  name: string = "dimensional distribution",
  type idxType = int,
  dataParTasksPerLocale: int      = getDataParTasksPerLocale(),
  dataParIgnoreRunningTasks: bool = getDataParIgnoreRunningTasks(),
  dataParMinGranularity: int      = getDataParMinGranularity()
) {
  this.targetLocales = targetLocales;
  this.di1 = di1;
  this.di2 = di2;
  this.name = name;
  this.idxType = idxType;
  this.dataParTasksPerLocale = if dataParTasksPerLocale==0 then here.maxTaskPar
                               else dataParTasksPerLocale;
  this.dataParIgnoreRunningTasks = dataParIgnoreRunningTasks;
  this.dataParMinGranularity = dataParMinGranularity;

  this.complete();

  checkInvariants();

  _passLocalLocIDsDist(di1, di2, this.targetLocales,
                       true, this.targetLocales.domain.low);
}

// Check all things that must be provided by the user
// when constructing a DimensionalDist.
proc DimensionalDist.checkInvariants(): void {
  assert(targetLocales.eltType == locale, "DimensionalDist-targetLocales.eltType");
  assert(targetIds.idxType == locIdT, "DimensionalDist-targetIdx.idxType");
  // todo: where do we rely on this?
  assert(targetIds == {0..#numLocs1, 0..#numLocs2},
         "DimensionalDist-targetIds");
  assert(rank == targetLocales.rank, "DimensionalDist-rank");
  assert(rank == 2, "DimensionalDist-rank==2");
  assert(dataParTasksPerLocale > 0, "DimensionalDist-dataParTasksPerLocale");
  assert(dataParMinGranularity > 0, "DimensionalDist-dataParMinGranularity");
}

proc DimensionalDist.dsiClone(): this.type {
  _traceddd("DimensionalDist.dsiClone");
  checkInvariants();

  // do this simple thing, until we find out that we need something else
  return this;
}


//== privatization

proc DimensionalDist.dsiSupportsPrivatization() param return true;

proc DimensionalDist.dsiGetPrivatizeData() {
  _traceddd(this, ".dsiGetPrivatizeData");

  const di1pd = if di1.dsiSupportsPrivatization1d()
    then di1.dsiGetPrivatizeData1d()
    else 0;
  const di2pd = if di2.dsiSupportsPrivatization1d()
    then di2.dsiGetPrivatizeData1d()
    else 0;

  return (targetLocales, name, dataParTasksPerLocale,
          dataParIgnoreRunningTasks, dataParMinGranularity,
          di1, di1pd, di2, di2pd);
}

proc DimensionalDist.dsiPrivatize(privatizeData) {
  _traceddd(this, ".dsiPrivatize on ", here.id);

  // ensure we get a local copy of targetLocales
  // todo - provide the following as utilty functions (for domains, arrays)
  const pdTargetLocales = privatizeData(1);
  const privTargetIds: domain(pdTargetLocales.domain.rank,
                              pdTargetLocales.domain.idxType,
                              pdTargetLocales.domain.stridable
                              ) = pdTargetLocales.domain;
  const privTargetLocales: [privTargetIds] locale = pdTargetLocales;

  proc di1orig return privatizeData(6);
  proc di1pd   return privatizeData(7);
  const di1new = if di1.dsiSupportsPrivatization1d()
    then di1orig.dsiPrivatize1d(di1pd) else di1orig;

  proc di2orig  return privatizeData(8);
  proc di2pd    return privatizeData(9);
  const di2new = if di2.dsiSupportsPrivatization1d()
    then di2orig.dsiPrivatize1d(di2pd) else di2orig;

  _passLocalLocIDsDist(di1new, di2new, privTargetLocales, false, 0);

  return new DimensionalDist(targetLocales = privTargetLocales,
                             name          = privatizeData(2),
                             idxType       = this.idxType,
                             dataParTasksPerLocale     = privatizeData(3),
                             dataParIgnoreRunningTasks = privatizeData(4),
                             dataParMinGranularity     = privatizeData(5),
                             di1   = di1new,
                             di2   = di2new,
                             dummy = 0);
}

// constructor of a privatized copy
// (currently almost same the user constructor; 'dummy' is to distinguish)
proc DimensionalDist.init(param dummy: int,
  targetLocales,
  di1,
  di2,
  name,
  type idxType,
  dataParTasksPerLocale,
  dataParIgnoreRunningTasks,
  dataParMinGranularity
) {
  this.targetLocales = targetLocales;
  this.di1 = di1;
  this.di2 = di2;
  this.name = name;
  this.idxType = idxType;
  this.dataParTasksPerLocale     = dataParTasksPerLocale;
  this.dataParIgnoreRunningTasks = dataParIgnoreRunningTasks;
  this.dataParMinGranularity     = dataParMinGranularity;

  this.complete();

  // should not need it, but run it for now just in case
  checkInvariants();
}


//== miscellanea

proc DimensionalDist.subordinate1dDist(param dim: int) {
  if dim == 1 then
    return di1;
  else if dim == 2 then
    return di2;
  else
    compilerError("DimensionalDist presently supports subordinate1dDist()",
                  " only for dimension 1 or 2, got dim=", dim:string);
}


//== index to locale

//Given an index, this should return the locale that owns that index.
proc DimensionalDist.dsiIndexToLocale(indexx: indexT): locale {
  if !isTuple(indexx) || indexx.size != 2 then
    compilerError("DimensionalDist presently supports only indexing with",
                  " 2-tuples; got an index of the type ",
                  indexx.type:string);

  return targetLocales(di1.dsiIndexToLocale1d(indexx(1), (this, 1)):int,
                       di2.dsiIndexToLocale1d(indexx(2), (this, 2)):int);
}

// Where, in the dimension 'dim', is 'here' located? (for dsiIndexLocale1d)
// todo: could implement using a hashtable/a replicated field/privatization?
// todo: questionable when over-subscribing the locales
//       (maybe in that case it's a "doesn't matter" ?)
proc dsiIndexCurrentLocale1d((dimMultiD, dim): (?, int)): locIdT {
  return _dsiIndexCurrentLocale1dHelper(dimMultiD, dim);
}

proc _dsiIndexCurrentLocale1dHelper(dd: DimensionalDist, dim: int) {
  for (ix, loc) in zip(dd.targetIds, dd.targetLocales) do
    if loc == here then
      return ix(dim);
  halt("DimensionalDist: the current locale ", here,
       " is not among the target locales ", dd.targetLocales);
  return -1;
}

proc _dsiIndexCurrentLocale1dHelper(dd: DimensionalDom, dim: int) {
  return _dsiIndexCurrentLocale1dHelper(dd.dist, dim);
}

proc _dsiIndexCurrentLocale1dHelper(dd: DimensionalArr, dim: int) {
  return _dsiIndexCurrentLocale1dHelper(dd.dom.dist, dim);
}

// Similar to dsiIndexCurrentLocale1d(), but receives as arguments
// (a) the locale array and (b) optional hint where to start looking.
//
// We are justified, sort-of, to run linear search because when it is invoked
// the targetLocales array is assigned, so this is at most a constant
// factor of extra time on top of that.
//
proc _CurrentLocaleToLocIDs(targetLocales): targetLocales.rank * locIdT
{
  var result: targetLocales.rank * locIdT;
  // gotta lock 'result' to ensure atomic update
  var gotresult$: sync bool = false;
  forall (lls, loc) in zip(targetLocales.domain, targetLocales)
    with (ref result)
  do
    if loc == here then
      // if we get multiple matches, we do not specify which is returned
      if !gotresult$.readXX() { // cheap pre-test
        gotresult$;
        result = lls;
        gotresult$ = true;
      }
  if !gotresult$.readXX() then
    halt("DimensionalDist: the current locale ", here,
         " is not among the target locales ", targetLocales);
  return result;
}

// How we usually invoke _CurrentLocaleToLocIDs().
proc _passLocalLocIDsDist(d1, d2, targetLocales, param gotHint, hint): void {
  if d1.dsiNeedLocalLocID1d() || d2.dsiNeedLocalLocID1d() {
    const locIds: targetLocales.rank * locIdT =
      if gotHint && targetLocales(hint) == here
        then hint
      else
        _CurrentLocaleToLocIDs(targetLocales);

    if d1.dsiNeedLocalLocID1d() then d1.dsiStoreLocalLocID1d(locIds(1));
    if d2.dsiNeedLocalLocID1d() then d2.dsiStoreLocalLocID1d(locIds(2));
  }
}

proc _passLocalLocIDsDom(dimDom): void
{
  proc helper(dom1d, dist1d) {
    if dom1d.dsiNeedLocalLocID1d() {
      if !dist1d.dsiNeedLocalLocID1d() then
        compilerError("DimensionalDist: currently, when a subordinate 1d distribution requires localLocID for *domain* descriptors, it must also require them for *distribution* descriptors");
      dom1d.dsiStoreLocalLocID1d(dist1d.dsiGetLocalLocID1d());
    }
  }
  helper(dimDom.dom1, dimDom.dist.di1);
  helper(dimDom.dom2, dimDom.dist.di2);
}


/// domain //////////////////////////////////////////////////////////////////


//== privatization

proc DimensionalDom.dsiSupportsPrivatization() param return true;

proc DimensionalDom.dsiGetPrivatizeData() {
  _traceddd(this, ".dsiGetPrivatizeData");

  const dom1pd = if dom1.dsiSupportsPrivatization1d()
    then dom1.dsiGetPrivatizeData1d()
    else 0;
  const dom2pd = if dom2.dsiSupportsPrivatization1d()
    then dom2.dsiGetPrivatizeData1d()
    else 0;

  return (dist.pid, dom1, dom1pd, dom2, dom2pd, localDdescs);
}

proc DimensionalDom.dsiPrivatize(privatizeData) {
  _traceddd(this, ".dsiPrivatize on ", here.id);

  var privdist = chpl_getPrivatizedCopy(objectType = this.dist.type,
                                        objectPid  = privatizeData(1));

  proc dom1orig  return privatizeData(2);
  proc dom1pd    return privatizeData(3);
  proc dom1new   return if dom1.dsiSupportsPrivatization1d()
    then dom1orig.dsiPrivatize1d(dom1pd) else dom1orig;

  proc dom2orig  return privatizeData(4);
  proc dom2pd    return privatizeData(5);
  proc dom2new   return if dom2.dsiSupportsPrivatization1d()
    then dom2orig.dsiPrivatize1d(dom1pd) else dom2orig;

  const result = new DimensionalDom(rank      = this.rank,
                                    idxType   = this.idxType,
                                    stridable = this.stridable,
                                    dist = privdist,
                                    dom1 = dom1new,
                                    dom2 = dom2new);
  result.localDdescs = privatizeData(6);
  _passLocalLocIDsDom(result);

  return result;
}

proc DimensionalDom.dsiGetReprivatizeData() {
  _traceddd(this, ".dsiGetReprivatizeData");

  const dom1rpd = if dom1.dsiSupportsPrivatization1d()
    then dom1.dsiGetReprivatizeData1d()
    else 0;
  const dom2rpd = if dom2.dsiSupportsPrivatization1d()
    then dom2.dsiGetReprivatizeData1d()
    else 0;

  return (dom1, dom1rpd, dom2, dom2rpd, whole);
}

proc DimensionalDom.dsiReprivatize(other, reprivatizeData) {
  _traceddd(this, "dsiReprivatize on ", here.id);

  assert(this.rank == other.rank &&
         this.idxType == other.idxType &&
         this.stridable == other.stridable);

  // A natural thing to do is to pass 'other = other.dom1' below.
  // However, this *forces* communication to other.locale (I think).
  // So instead we package other.dom1 (or, rather, .dom1 of the original
  // object) into reprivatizeData.
  if dom1.dsiSupportsPrivatization1d() then
    dom1.dsiReprivatize1d(other           = reprivatizeData(1),
                          reprivatizeData = reprivatizeData(2));
  if dom2.dsiSupportsPrivatization1d() then
    dom2.dsiReprivatize1d(other           = reprivatizeData(3),
                          reprivatizeData = reprivatizeData(4));
  this.whole = reprivatizeData(5);
}


//== miscellanea

proc DimensionalDom.dsiMyDist() return dist;

proc DimensionalDom.dsiDims()     return whole.dims();

proc DimensionalDom.dsiNumIndices return whole.size;

proc DimensionalDom.subordinate1dDist(param dim: int) {
  return dist.subordinate1dDist(dim);
}


//== writing

proc DimensionalDom.dsiSerialWrite(f): void {
  f.write(whole);
}


//== creation, SetIndices

// create a new domain mapped with this distribution
proc DimensionalDist.dsiNewRectangularDom(param rank: int,
                                          type idxType,
                                          param stridable: bool,
                                          inds)
//  : DimensionalDom(rank, idxType, stridable, this.type, ...)
{
  _traceddd(this, ".dsiNewRectangularDom ",
            (rank, idxType:string, stridable, inds));
  if rank != 2 then
    compilerError("DimensionalDist presently supports only 2 dimensions,",
                  " got ", rank, " dimensions");

  if idxType != this.idxType then
    compilerError("The domain index type ", idxType:string,
                  " does not match the index type ",this.idxType:string,
                  " of the DimensionalDist used to map that domain");
  if rank != this.rank then
    compilerError("The rank of the domain (", rank,
                  ") does not match the rank (", this.rank,
                  ") of the DimensionalDist used to map that domain");
  
  const dom1 = di1.dsiNewRectangularDom1d(idxType, stridable);
  const dom2 = di2.dsiNewRectangularDom1d(idxType, stridable);

  const result = new DimensionalDom(rank=rank, idxType=idxType,
                                  stridable=stridable, dist=this,
                                  dom1 = dom1, dom2 = dom2);
  // result.whole is initialized to the default value (empty domain)
  coforall (loc, locIds, locDdesc)
   in zip(targetLocales, targetIds, result.localDdescs) do
    on loc {
      const defaultVal1: result.lddTypeArg1;
      const locD1 = dom1.dsiNewLocalDom1d(locIds(1));
      const locD2 = dom2.dsiNewLocalDom1d(locIds(2));
      locDdesc = new LocDimensionalDom(defaultVal1, (locD1, locD2));
    }
  _passLocalLocIDsDom(result);
  result.dsiSetIndices(result);

  return result;
}

proc DimensionalDom.dsiSetIndices(newIndices: domainT): void {
  whole = newIndices;
  _dsiSetIndicesHelper(newIndices.dims());
}

proc DimensionalDom.dsiSetIndices(newRanges: rank * rangeT): void {
  whole = {(...newRanges)};
  _dsiSetIndicesHelper(newRanges);
}

// not part of DSI
proc DimensionalDom._dsiSetIndicesHelper(newRanges: rank * rangeT): void {
  _traceddd(this, ".dsiSetIndices", newRanges);
  if rank != 2 then
    compilerError("DimensionalDist presently supports only 2 dimensions,",
                  " got a domain with ", rank, " dimensions");

  dom1.dsiSetIndices1d(newRanges(1));
  dom2.dsiSetIndices1d(newRanges(2));

  coforall (locId, locDD) in zip(dist.targetIds, localDdescs) do
    on locDD do
      locDD._dsiLocalSetIndicesHelper((dom1, dom2), locId);
}

// not part of DSI
// TODO: need to preserve the old contents
// in the intersection of the old and new domains' index sets
proc LocDimensionalDom._dsiLocalSetIndicesHelper(globDD, locId) {
  // we query the *global* subordinate 1-d domain descriptors
  var myRange1 = local1dDdescs(1).dsiSetLocalIndices1d(globDD(1),locId(1));
  var myRange2 = local1dDdescs(2).dsiSetLocalIndices1d(globDD(2),locId(2));

  myBlock = {myRange1, myRange2};
  myStorageDom = {0:stoSzT..#myRange1.size:stoSzT,
                  0:stoSzT..#myRange2.size:stoSzT};

  _traceddd("DimensionalDom.dsiSetIndices on ", here.id, " ", locId, " <- ",
           myBlock, "  storage ", myRange1.size, "*", myRange2.size);
}

proc DimensionalDom.dsiGetIndices(): domainT {
  _traceddd(this, ".dsiGetIndices");
  return whole;
}


/// array ///////////////////////////////////////////////////////////////////


//== privatization

proc DimensionalArr.dsiSupportsPrivatization() param return true;

proc DimensionalArr.dsiGetPrivatizeData() {
  _traceddd(this, ".dsiGetPrivatizeData");

  return (dom.pid, localAdescs);
}

proc DimensionalArr.dsiPrivatize(privatizeData) {
  _traceddd(this, ".dsiPrivatize on ", here.id);

  const privdom = chpl_getPrivatizedCopy(objectType = this.dom.type,
                                         objectPid  = privatizeData(1));
  const result = new DimensionalArr(eltType = this.eltType,
                                    dom     = privdom);
  result.localAdescs = privatizeData(2);
  return result;
}


//== miscellanea

proc DimensionalArr.idxType type return dom.idxType; // (could be a field)

proc DimensionalArr.dsiGetBaseDom() return dom;

proc DimensionalArr.subordinate1dDist(param dim: int) {
  return dom.subordinate1dDist(dim);
}


//== creation

// create a new array over this domain
proc DimensionalDom.dsiBuildArray(type eltType)
  : DimensionalArr(eltType, this.type)
{
  _traceddd(this, ".dsiBuildArray");
  if rank != 2 then
    compilerError("DimensionalDist presently supports only 2 dimensions,",
                  " got ", rank, " dimensions");

  const result = new DimensionalArr(eltType = eltType, dom = this);
  coforall (loc, locDdesc, locAdesc)
   in zip(dist.targetLocales, localDdescs, result.localAdescs) do
    on loc do
      locAdesc = new LocDimensionalArr(eltType, locDdesc);
  return result;
}


//== dsiAccess

proc DimensionalArr.dsiAccess(indexx: dom.indexT) ref: eltType {
  const dom = this.dom;
  _traceddc(traceDimensionalDist || traceDimensionalDistDsiAccess,
            this, ".dsiAccess", indexx);
  if !isTuple(indexx) || indexx.size != 2 then
    compilerError("DimensionalDist presently supports only indexing with",
                  " 2-tuples; got an array index of the type ",
                  indexx.type:string);

  const (l1,i1):(locIdT, stoSzT) = dom.dom1.dsiAccess1d(indexx(1), (this, 1));
  const (l2,i2):(locIdT, stoSzT) = dom.dom2.dsiAccess1d(indexx(2), (this, 2));
  const locAdesc = localAdescs[l1,l2];
  //writeln("  locales ", (l1,l2), "  storage ", (i1,i2));
  return locAdesc.myStorageArr(i1,i2);
}


//== writing

proc DimensionalArr.dsiSerialWrite(f): void {
  const dom = this.dom;
  _traceddd(this, ".dsiSerialWrite on ", here.id);
  assert(dom.rank == 2);

  // we largely follow DimensionalArr.these()
  // instead could just use BlockArr.dsiSerialWrite
  if dom.dsiNumIndices == 0 then return;

  var nextD1 = false;
  for (l1,r1) in dom.dom1.dsiSerialArrayIterator1d((this, 1)) do
    for i1 in r1 {
      if nextD1 then f.writeln();
      nextD1 = true;

      var nextD2 = false;
      for (l2,r2) in dom.dom2.dsiSerialArrayIterator1d((this, 2)) do
        for i2 in r2 {
          const locAdesc = localAdescs[l1,l2];
          const elem = locAdesc.myStorageArr(i1:stoSzT,i2:stoSzT);
          if nextD2 then f.write(" ");
          f.write(elem);
          nextD2 = true;
        }
    }
}


/// iterators ///////////////////////////////////////////////////////////////


//== serial iterator - domain

iter DimensionalDom.these() {
  _traceddd(this, ".serial iterator");
  for ix in whole do
    yield ix;
}


//== leader iterator - domain

iter DimensionalDom.these(param tag: iterKind) where tag == iterKind.leader {
  _traceddd(this, ".leader");
  assert(rank == 2);

  const maxTasks = dist.dataParTasksPerLocale;
  const ignoreRunning = dist.dataParIgnoreRunningTasks;
  const minSize = dist.dataParMinGranularity;

  // A hook for the Replicated distribution.
  // If this is not enough, consult the subordinate 1-d descriptors
  // instead of this plus 'myDims = locDdesc.myBlock.dims()' below.
  proc helpTargetIds(dom1d, param dd) {
    if dom1d.dsiIsReplicated() {
      // not writing 'ix..#1' because it seems inefficient for this simple use
      const ix = _dsiIndexCurrentLocale1dHelper(this, dd);
      return ix..ix;
    } else
      return dist.targetIds.dim(dd);
  }
  const overTargetIds = if dom1.dsiIsReplicated() || dom2.dsiIsReplicated()
    then {helpTargetIds(dom1,0), helpTargetIds(dom2,1)}
    else dist.targetIds; // this case is here for efficiency

  // todo: lls is needed only for debugging printing?
  //   may be needed by the subordinate 1-d distributions (esp. replicated)?
  //
  //   Bug note: if we change coforall as follows:
  //     coforall ((l1,l2), locDdesc) in (dist.targetIds, localDdescs) do
  //   presently it will crash the compiler on an assertion.
  //
  coforall (lls, locDdesc) in zip(overTargetIds, localDdescs[overTargetIds]) do
    on locDdesc {
      // mimic BlockDom leader

      // For now we handle almost everything ourselves. I.e. we consult the
      // subordinate 1-d distribution only for parDim only when numTasks>1.
      // We assume that myBlock already has most of what we need to know.
      // The only reason for doing so is simplicity (e.g. make the interface to
      // the subordinate 1-d distributions smaller). Change this if needed.

      const myDims = locDdesc.myBlock.dims();
      const (numTasks, parDim) =
        // a debugging hook
        if fakeDimensionalDistParDim <= 0 then
          _computeChunkStuff(maxTasks, ignoreRunning, minSize, myDims)
        else
          ( min(_computeNumChunks(maxTasks, ignoreRunning, minSize,
                                  locDdesc.myBlock.size),
                locDdesc.myBlock.dim(fakeDimensionalDistParDim).size):int,
            fakeDimensionalDistParDim:int);

      // parDim gotta point to one of the dimensions that we have
      assert(numTasks == 0 || (1 <= parDim && parDim <= rank));

      if numTasks == 0 then
        _traceddc(traceDimensionalDist || traceDimensionalDistIterators,
                  "  leader on ", here.id, " ", lls, " - no tasks");

      if numTasks == 1 then {
        const follow = computeZeroBasedRanges(myDims);
        // Actually myStorageDom.dims() is such a densification.
        assert(follow == locDdesc.myStorageDom.dims());

        _traceddc(traceDimensionalDistIterators,
                  "  leader on ", lls, " single task -> ", follow);

        // todo: change to 'yield locDdesc.myStorageDom.dims()'
        // to avoid computing 'follow'; challenge: typechecker
        yield follow;

      } else {
        coforall taskid in 0..#numTasks {
          var follow = computeZeroBasedRanges(myDims);

          // split the range along parDim-th dimension

          // gotta have a param index into local1dDdescs
          // TODO: make local1dDdescs homogenous (introduce a superclass
          // of subordinate 1-d local domain descriptors?)
          //
          for param dd in 1..rank do if dd == parDim {

            const myPiece = locDdesc.local1dDdescs(dd).
              dsiMyDensifiedRangeForTaskID1d(taskid, numTasks);

            // ensure we got a subset
            assert(follow(dd)(myPiece) == myPiece);

            // Similar to the assert 'lo <= hi' in BlockDom leader.
            // Upon a second thought, if there is a legitimate reason
            // why dsiMyDensifiedRangeForTaskID1d() does not agree
            // with _computeChunkStuff (i.e. the latter returns more tasks
            // than the former wants to use) - fine. Then, replace assert with
            //   if myPiece.size == 0 then do not yield anything
            assert(myPiece.size > 0);

            // apply myPiece
            follow(dd) = myPiece;
          } // for dd

          _traceddc(traceDimensionalDistIterators, "  leader on ", lls,
                    " task ", taskid, "/", numTasks, " -> ", follow);

          yield follow;
        }
      } // if numTasks
    } // coforall ... on locDdesc

} // leader iterator - domain


//== leader iterator - array

iter DimensionalArr.these(param tag: iterKind) where tag == iterKind.leader {
  for followThis in dom.these(tag) do
    yield followThis;
}


//== follower iterator - domain

iter DimensionalDom.these(param tag: iterKind, followThis) where tag == iterKind.follower {
  _traceddd(this, ".follower on ", here.id, "  got ", followThis);

  // This is pre-defined by DSI, so no need to consult
  // the subordinate 1-d distributions.

  for i in {(...unDensify(followThis, whole.dims()))} do
    yield i;
}


//== serial iterator - array

// note: no 'on' clauses - they not allowed by the compiler
iter DimensionalArr.these() ref {
  const dom = this.dom;
  _traceddd(this, ".serial iterator");
  assert(dom.rank == 2);

  // TODO: is this the right approach?
  // e.g. is it right that the *global* subordinate 1-d descriptors are used?
  for (l1,r1) in dom.dom1.dsiSerialArrayIterator1d((this, 1)) do
    for (l2,r2) in dom.dom2.dsiSerialArrayIterator1d((this, 2)) do
      {
        const locAdesc = localAdescs[l1,l2];
        _traceddc(traceDimensionalDistIterators,
                  "  locAdesc", (l1,l2), " on ", locAdesc.locale);
        for i1 in r1 do
          for i2 in r2 do
            yield locAdesc.myStorageArr(i1:stoSzT, i2:stoSzT);
      }
}


//== follower iterator - array   (similar to the serial iterator)

iter DimensionalArr.these(param tag: iterKind, followThis) ref where tag == iterKind.follower {
  const dom = this.dom;
  _traceddd(this, ".follower on ", here.id, "  got ", followThis);
  assert(dom.rank == 2);

  // TODO: is this the right approach? (similar to serial)
  // e.g. is it right that the *global* subordinate 1-d descriptors are used?
  for (l1,r1) in dom.dom1.dsiFollowerArrayIterator1d(followThis(1), (this, 1)) do
    for (l2,r2) in dom.dom2.dsiFollowerArrayIterator1d(followThis(2), (this, 2)) do
      {
        const locAdesc = localAdescs[l1,l2];
        _traceddc(traceDimensionalDistIterators,
                  "  locAdesc", (l1,l2), " on ", locAdesc.locale);
        for i1 in r1 do
          for i2 in r2 do
            yield locAdesc.myStorageArr(i1:stoSzT, i2:stoSzT);
      }
}<|MERGE_RESOLUTION|>--- conflicted
+++ resolved
@@ -62,13 +62,8 @@
   // implementation note: 'rank' is not a real param; it's just that having
   // 'proc rank param return targetLocales.rank' did not work
   param rank: int = targetLocales.rank;
-<<<<<<< HEAD
-  proc numLocs1: locCntT  return targetIds.dim(0).length: locCntT;
-  proc numLocs2: locCntT  return targetIds.dim(1).length: locCntT;
-=======
-  proc numLocs1: locCntT  return targetIds.dim(1).size: locCntT;
-  proc numLocs2: locCntT  return targetIds.dim(2).size: locCntT;
->>>>>>> fff56b98
+  proc numLocs1: locCntT  return targetIds.dim(0).size: locCntT;
+  proc numLocs2: locCntT  return targetIds.dim(1).size: locCntT;
 
   // parallelization knobs
   var dataParTasksPerLocale: int      = getDataParTasksPerLocale();
