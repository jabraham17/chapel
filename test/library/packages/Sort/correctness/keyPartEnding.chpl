use Sort;
use List;

record TwoRepeated {
  var first:int;
  var nFirst:int;
  var second:int;
  var nSecond:int;

  proc writeThis(ch) throws {
    var a = (first:string)*nFirst;
    var b = (second:string)*nSecond;
    ch <~> a <~> b;
  }
}

proc stringToTwoRepeated(arg:string) {
  var A = new list((int, int));
  var cur:int = 0;
  var n:int = 0;
  for ch in arg {
    var c = ch:int;
    if c == cur {
      n += 1;
    } else if n != 0 {
      A.append( (cur, n) );
      cur = c;
      n = 1;
    } else {
      cur = c;
      n = 1;
    }
  }
  if n != 0 then
    A.append( (cur,n ) );

  assert(A.size == 1 || A.size == 2);
  if A.size == 1 {
<<<<<<< HEAD
    return new TwoRepeated(A[0](1), A[0](2), 0, 0);
  } else {
    return new TwoRepeated(A[0](1), A[0](2), A[1](1), A[1](2));
=======
    return new TwoRepeated(A[1](0), A[1](1), 0, 0);
  } else {
    return new TwoRepeated(A[1](0), A[1](1), A[2](0), A[2](1));
>>>>>>> 899947ca
  }
}

record MyComparator {
  proc keyPart(arg:TwoRepeated, i:int) {
    var sum = arg.nFirst + arg.nSecond;
    if i <= arg.nFirst then
      return (0, arg.first);
    else if i <= sum then
      return (0, arg.second);
    else
      return (-1, 0);
  }
}

proc testSort(arr) {
  // First, sort the array as strings
  var a = arr;
  sort(a);
  writeln(a);
  assert(isSorted(a));

  // Then, sort the array as reverse strings
  var b = arr;
  sort(a, new ReverseComparator(new DefaultComparator()));
  writeln(b);
  assert(isSorted(a, new ReverseComparator(new DefaultComparator())));

  // Then, sort the array as records
  var c = for s in arr do stringToTwoRepeated(s);
  var cc = new MyComparator();
  cc.keyPart(c[1], 1);
  sort(c, new MyComparator());
  writeln(c);
  assert(isSorted(c, new MyComparator()));

  // And reverse
  var d = forall s in arr do stringToTwoRepeated(s);
  sort(d, new ReverseComparator(new MyComparator()));
  writeln(d);
  assert(isSorted(d, new ReverseComparator(new MyComparator())));
}

var t = stringToTwoRepeated("00011111");
writeln(t);
var u = stringToTwoRepeated("0");
writeln(u);
var v = stringToTwoRepeated("1");
writeln(v);
writeln();

testSort(["0", "011", "110",
          "11110", "000", "100",
          "00", "1", "1100", "1"]);<|MERGE_RESOLUTION|>--- conflicted
+++ resolved
@@ -36,15 +36,9 @@
 
   assert(A.size == 1 || A.size == 2);
   if A.size == 1 {
-<<<<<<< HEAD
-    return new TwoRepeated(A[0](1), A[0](2), 0, 0);
+    return new TwoRepeated(A[0](0), A[0](1), 0, 0);
   } else {
-    return new TwoRepeated(A[0](1), A[0](2), A[1](1), A[1](2));
-=======
-    return new TwoRepeated(A[1](0), A[1](1), 0, 0);
-  } else {
-    return new TwoRepeated(A[1](0), A[1](1), A[2](0), A[2](1));
->>>>>>> 899947ca
+    return new TwoRepeated(A[0](0), A[0](1), A[1](0), A[1](1));
   }
 }
 
