// defines global variables, initialization methods, and some helper functions

use Time;
use thermo;
use forces;
use neighbor;
<<<<<<< HEAD
public use StencilDist;
public use BlockDist;
=======
use StencilDist;
use BlockDist;
private use IO;
>>>>>>> 3106566a

// used in testing system
config param printOriginal = false;
config param printPerf = true;
config param printCorrect = false;

// if the user wants multilocale, use the Block distribution
config param useStencilDist = false;
config param useBlockDist = (CHPL_COMM != "none" && !useStencilDist);

// Stores user-configurable variables
// See printHelp for more information
config var input_file = "in.lj.miniMD";
config var numSteps = 100;
config var size = 32;
config var num_bins = -1;
config var units = "lj";
config var force = "lj";
config var data_file = "";

// user/dev utilities
config const debug = false;
config const pHelp = false;

// 3D vector type alias
type v3 = 3*real;
type v3int = 3*int;

// system variables from input files
var problemSize : v3 = (size:real,size:real,size:real);
var initialTemp = 1.44;
var density = .8442;
var dt = .005;
var dtforce = .0025;
var force_cut = 2.5;
var cutneigh = 2.8;
var neigh_every = 20;
var thermoEvery = 100;

// Used in deterministic 'random' number generator
// Based on Park-Miller
const IA = 16807;
const IM = 2147483647;
const AM = 1.0/IM;
const IQ = 127773;
const IR = 2836;
const MASK = 123459876;

// Dot product between two vectors
inline proc dot(a,b : v3) {
  var c = a * b;
  return c(1) + c(2) + c(3);
}

inline proc dot(a,b : v3int) {
  var c = a*b;
  return c(1) + c(2) + c(3);
}

record atom {
  // velocity, force
  var v, f : v3;

  // define storage for neighbor list, which stores the bin and index
  // of a neighboring atom
  var nspace : domain(1) = {1..100};
  var neighs : [nspace] (v3int,int);
  var ncount : int = 0;
}

// dimensions of simulation space
var box : v3;
var volume : real;
var boxlo, boxhi : v3;

// atom storage
var numAtoms : int;

// default mass
var mass : real = 1.0;

// number of bins that define our piece of the contiguous space
var numBins : v3int;

// constants from c++ version, used in neighboring
const small = 1.0e-6;
const factor = .999;

// time for binAtoms and buildNeighbors
var buildTime : real;

// time for force computation (inside integration)
var forceTime : real;

// Time for communication
//
// Since chapel abstracts much of this away, sometimes we do communication
// without knowing (or caring). This value may not be completely accurate,
// but should reflect the bulk of communication that occurs.
var commTime : real;

// will halt if true
if pHelp then printHelp();

// entry point - read configuration file if one exists
inputFile();

// set dtforce from input file or cmd line
dtforce = .5 * dt;

// generate our own atoms, or read from a data file?
const generating = data_file == "" || data_file == "none";

const cutneighsq = cutneigh * cutneigh;

// io for reading the data file
var dataFile : file;
var dataReader : channel(false, iokind.dynamic,false);

// no data file, use input file to generate uniform lattice
if generating {

  // let the density inform box size
  const lattice : real = (4.0 / density) ** (1.0 / 3.0);
  box = problemSize * (lattice,lattice,lattice);
  volume = box(1) * box(2) * box(3);

  boxhi = box;
  numAtoms = (4 * problemSize(1) * problemSize(2) * problemSize(3)) : int;

  // compute the number of bins we need in each direction
  for i in 1..3 do
    numBins(i) = (5.0/6.0 * problemSize(i)) : int;
} else {
  dataFile = open(data_file, iomode.r);
  dataReader = dataFile.reader();

  dataReader.readln(); // skip first line

  numAtoms = dataReader.readln(int);

  // we can only have 1 atom type
  var types = dataReader.readln(int);
  assert(types == 1, "You can only have one type of atom.");

  // sim dimensions
  for i in 1..3 do
    (boxlo(i), boxhi(i)) = dataReader.readln(real,real);
  box = boxhi - boxlo;
  volume = box(1) * box(2) * box(3);

  const masses = dataReader.readln(string);
  assert(masses == "Masses");
  var mass_type: int;
  dataReader.readln(mass_type, mass);

  // density overridden if data file provided
  density = numAtoms / (volume);
  const nbs : real = (density * 16) ** (1.0/3.0 : real);
  for i in 1..3 do
    numBins(i) = (box(i) / nbs) : int;
}

initThermo();

// user-defined
if num_bins > 0 {
  numBins = (num_bins,num_bins,num_bins);
}

// physical size of a bin
const binsize = box / numBins;

// 1/binsize
const bininv = (1.0,1.0,1.0) / binsize;

// number of bins we need for neighboring
var numNeed : v3int;
for i in 1..3 {
  numNeed(i) = (cutneigh * bininv(i)) : int;
  if numNeed(i) * binsize(i) < factor * cutneigh then numNeed(i) += 1;
}

// stencil that defines our bin neighbor offsets
// for example, (0,1,0) will represent the bin above us
const stencil = {-numNeed(1) .. numNeed(1),
                  -numNeed(2) .. numNeed(2),
                  -numNeed(3) .. numNeed(3)};

// Defines the problem space
const binSpace = {1..numBins(1), 1..numBins(2), 1..numBins(3)};
const ghostSpace = binSpace.expand(numNeed);

// Will define the bounds of our arrays and distribute across locales
const DistSpace = if useBlockDist then ghostSpace dmapped Block(ghostSpace)
                  else if useStencilDist then
                   binSpace dmapped Stencil(binSpace, fluff=numNeed, periodic=true)
                  else ghostSpace;

const Space = if useBlockDist then binSpace dmapped Block(binSpace)
              else if useStencilDist then binSpace dmapped Stencil(binSpace)
              else binSpace;

// bin storage. we can likely assume that each bin will store
// about the same number of atoms, and that the size won't
// change much after initialization
var perBinSpace : domain(1) = {1..8};

// points to nearest neighbors
//
// Note: diverges from the C++ version, and may be corrected
// in a later revision of this code
const NeighDom = {-1..1, -1..1, -1..1};

// atom positions
var Pos: [DistSpace] [perBinSpace] v3;
ref RealPos = if useStencilDist then Pos.noFluffView()
              else Pos[binSpace];

// atom velocity, force, and neighbor lists
var Bins: [Space] [perBinSpace] atom;

// bin counts
var Count: [DistSpace] int(32);
ref RealCount = if useStencilDist then Count.noFluffView()
                else Count[binSpace];

// offsets used to wrap ghosts
var PosOffset: [NeighDom] v3;

// for ease of copying ghosts around
var Dest, Src: [NeighDom] domain(3);

setupComms();

var fobj : owned Force =
  if force == "lj" then new owned ForceLJ(force_cut): owned Force
                   else new owned ForceEAM(force_cut);

if force != "lj" then
  mass = fobj.mass;

if printOriginal then writeln("# Create System:");

// if there's no data file to read from, generate a lattice of atoms
if generating {
  create_atoms();
  create_velocity();
} else {
  dataReader.readln(string); // skip 'Atoms' line

  // read in positions
  var tempPos : [1..numAtoms] v3;
  for x in tempPos {
    var a, b : int;
    dataReader.readln(a ,b, x(1),x(2),x(3));
  }

  dataReader.readln(string); // skip 'Velocities' line

  // read velocities and add
  for x in tempPos {
    var v : v3;
    var a : int;
    dataReader.readln(a, v(1),v(2),v(3));
    var ta = new atom(v);
    addatom(ta, x, coord2bin(x));
  }

  // cleanup
  dataReader.close();
  dataFile.close();
}

// setup/store slices and neighbors so we don't have to recompute them every
// time. Our neighbor bins won't change, and we'll always need the same slices.
proc setupComms() {
  forall (P, D, S, N) in zip(PosOffset, Dest, Src, NeighDom) {
    P = N * box;

    if !useStencilDist && N != (0,0,0) {
      D = binSpace.exterior(N * numNeed); // section of ghosts
      S = D.translate(-N * numBins); // map to binSpace

      if debug then writeln("Destination ", D, " maps to source ", S);
    }
  }
}

// Reads an input file
proc inputFile() {
  var err : syserr;
  var fchan: file;
  try {
    fchan = open(input_file, iomode.r);
  } catch {
    input_file = "none";
    return;
  }

  var r = fchan.reader();

  // skip first line
  r.readln();

  // get unit type ('lj' vs 'metal')
  units = r.readln(string);

  // use data file?
  data_file = r.readln(string);

  // get force type : 'lj' vs 'eam'
  force = r.readln(string);

  // 'size of problem'
  problemSize = r.readln(int,int,int);

  // # iterations
  numSteps = r.readln(int);

  // simulated time step size
  dt = r.readln(real);

  // starting temperature
  initialTemp = r.readln(real);

  // start density (overridden if data file), used in EAM
  density = r.readln(real);

  // recompute neighbors every N iterations
  neigh_every = r.readln(int);

  // force cutoff: used to determine significance of force computation
  // neighbor cutoff: used to determine if a nearby atom may be significant
  (force_cut,cutneigh) = r.readln(real, real);

  // do thermo compute every N iterations
  thermoEvery = r.readln(int);

  // cutneigh = skin + force_cutoff, used in neighboring algorithm
  cutneigh += force_cut;

  // cleanup
  r.close();
  fchan.close();
}

proc printHelp() {
  writeln("Command line Options:");
  writeln("\n  Simulation setup:");
  writeln("\t--input_file <string>:   set input file to be used (default: in.lj.miniMD)");
  writeln("\t--numSteps <int>:        set number of timesteps for simulation");
  writeln("\t--size <int>:            set linear dimension of systembox");
  writeln("\t--num_bins <int>:        set linear dimension of bin grid");
  writeln("\t--units <string>:        set units (lj or metal), see LAMMPS documentation");
  writeln("\t--force <string>:        set interaction model (lj or eam)");
  writeln("\t--data_file <string>:    read configuration from LAMMPS data file");
  writeln("\n  Miscellaneous:");
  writeln("\t--pHelp:                  display this help message");
  writeln("\t--------------------------------------------------");
  exit(0);
}

// Print simulation settings
proc printSim() {
  if !printOriginal then return;
  writeln("# Done .... ");
  writeln("# miniMD-Reference 0.1 (Chapel) output ...");
  writeln("# Systemparameters: ");
  writeln("\t# input_file: ", input_file);
  if data_file != "" then
    writeln("\t# datafile: ", data_file);
  else
    writeln("\t# datafile: none");
  writeln("\t# force: ", force);
  write("\t# units: ");
  if units == "metal" then writeln("METAL");
  else writeln("LJ");
  writeln("\t# atoms: ", numAtoms);
  write("\t# System size: ");
  writef("%.2dr %.2dr %.2dr (unit cells: %i %i %i)\n",
      box(1), box(2), box(3), problemSize(1), problemSize(2), problemSize(3));
  writef("\t# density: %.6dr\n", density);
  writef("\t# Force cutoff: %.6dr\n", force_cut);
  writef("\t# neigh cutoff: %.6dr\n", cutneigh);
  writeln("\t# Neighbor bins: ", numBins(1), " ", numBins(2), " ", numBins(3));
  writeln("\t# neighbor frequency ", neigh_every);
  writef("\t# timestep size: %.6dr\n", dt );
  writeln("\t# thermo frequency: ", thermoEvery);
}

proc create_atoms() {
  const lattice : real = (4.0 / density) ** (1.0 / 3.0);

  var lo, hi : v3int;

  for i in 1..3 {
    lo(i) = (boxlo(i) / (.5 * lattice)) : int;
    hi(i) = (boxhi(i) / (.5 * lattice)) : int;
  }

  for i in 1..3 {
    lo(i) = max(lo(i), 0);
    hi(i) = min(hi(i), 2 * problemSize(i) - 1) : int;
  }

  var temp, v : v3;
  var s, o : v3int;
  var m, n : int;
  var curCoord : v3int;
  var subboxdim = 8;
  var flag = false;

  while o(3) * subboxdim <= hi(3) {
    curCoord = (o * (subboxdim,subboxdim,subboxdim) + s);

    if flag then continue;

    var withinBounds = true;
    for i in 1..3 {
      withinBounds = withinBounds && curCoord(i) >= lo(i) && curCoord(i) <= hi(i);
    }

    if ((curCoord(1) + curCoord(2) + curCoord(3)) % 2 == 0) && withinBounds {
      for i in 1..3 do
        temp(i) = .5 * lattice * curCoord(i);

      withinBounds = true;
      for i in 1..3 {
        withinBounds = withinBounds && temp(i) >= boxlo(i) && temp(i) < boxhi(i);
      }

      if withinBounds {
        n = (curCoord(3) * (2 * problemSize(2)) * (2*problemSize(1)) + curCoord(2) * (2 * problemSize(1)) + curCoord(1) + 1) : int;
        for i in 1..3 {
          for m in 1..5 { pmrand(n); }
          v(i) = pmrand(n);
        }
        var ta = new atom(v);
        addatom(ta, temp, coord2bin(temp));
      }
    }

    s(1) += 1;

    if s(1) == subboxdim {
      s(1) = 0;
      s(2) += 1;
    }

    if s(2) == subboxdim {
      s(2) = 0;
      s(3) += 1;
    }

    if s(3) == subboxdim {
      s(3) = 0;
      o(1) += 1;
    }

    if o(1) * subboxdim > hi(1) {
      o(1) = 0;
      o(2) += 1;
    }

    if o(2) * subboxdim > hi(2) {
      o(2) = 0;
      o(3) += 1;
    }
  }
  if useStencilDist then Count.updateFluff();
}

proc create_velocity() {
  var vtot : v3;

  // find the total velocity
  vtot = + reduce forall (bin, c) in zip(Bins, RealCount) do
    + reduce forall a in bin[1..c] do a.v;

  // get the average
  vtot /= numAtoms;

  // adjust using average
  forall (bin, c) in zip(Bins, RealCount) do
    for a in bin[1..c] do a.v -= vtot;

  const factor = sqrt(initialTemp / temperature());

  forall (bin, c) in zip(Bins, RealCount) do
    for a in bin[1..c] do a.v *= factor;
}

// Park/Miller RNG w/out MASKING
proc pmrand(ref n : int) : real {
  var k : int;
  var ans : real;

  k = n / IQ;
  n = IA * (n - k * IQ) - IR * k;
  if n < 0 then n += IM;
  ans = AM * n;
  return ans;
}<|MERGE_RESOLUTION|>--- conflicted
+++ resolved
@@ -4,14 +4,9 @@
 use thermo;
 use forces;
 use neighbor;
-<<<<<<< HEAD
 public use StencilDist;
 public use BlockDist;
-=======
-use StencilDist;
-use BlockDist;
 private use IO;
->>>>>>> 3106566a
 
 // used in testing system
 config param printOriginal = false;
