use CompressedSparseLayout;

const D = {1..9, 1..9};

var DiagCOO: sparse subdomain(D) = [i in 1..9] (i,i);
var DiagCOO2: sparse subdomain(D) = DiagCOO;

<<<<<<< HEAD
var DiagCSR: sparse subdomain(D) dmapped new cs() = [i in 1..9] (i,i);
var DiagCSR2: sparse subdomain(D) dmapped new cs() = DiagCSR;
=======
var DiagCSR: sparse subdomain(D) dmapped new csrLayout() = [i in 1..9] (i,i);
var DiagCSR2: sparse subdomain(D) dmapped new csrLayout() = DiagCSR;
>>>>>>> 892b7e79

exercise(DiagCSR, DiagCSR2);
exercise(DiagCOO, DiagCOO2);

proc exercise(ref SD1, ref SD2) {
  var A: [SD1] real;

  for i in 1..9 do
    A[i,i] = i + i/10.0;

  writeMatrix(A);

  on Locales.last {
    var A2: [SD2] real;
    A2 = A;

    writeMatrix(A2);

    A2 += 1.0;

    writeMatrix(A2);

    A = A2;
  }

  writeMatrix(A);
}

proc writeMatrix(X) {
  for i in 1..9 {
    for j in 1..9 {
      write(X[i,j], " ");
    }
    writeln();
  }
  writeln();
}<|MERGE_RESOLUTION|>--- conflicted
+++ resolved
@@ -5,13 +5,8 @@
 var DiagCOO: sparse subdomain(D) = [i in 1..9] (i,i);
 var DiagCOO2: sparse subdomain(D) = DiagCOO;
 
-<<<<<<< HEAD
-var DiagCSR: sparse subdomain(D) dmapped new cs() = [i in 1..9] (i,i);
-var DiagCSR2: sparse subdomain(D) dmapped new cs() = DiagCSR;
-=======
 var DiagCSR: sparse subdomain(D) dmapped new csrLayout() = [i in 1..9] (i,i);
 var DiagCSR2: sparse subdomain(D) dmapped new csrLayout() = DiagCSR;
->>>>>>> 892b7e79
 
 exercise(DiagCSR, DiagCSR2);
 exercise(DiagCOO, DiagCOO2);
