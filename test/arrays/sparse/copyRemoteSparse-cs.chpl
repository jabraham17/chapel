use CommDiagnostics, CompressedSparseLayout;

config param compressRows = true;

config const countComms = true;

const D = {1..9, 1..9};

<<<<<<< HEAD
var SD: sparse subdomain(D) dmapped new cs(compressRows) = [i in 1..9] (i,i);
=======
var SD: sparse subdomain(D) dmapped if compressRows then new csrLayout()
                                                    else new cscLayout()
                            = [i in 1..9] (i,i);
>>>>>>> 892b7e79

var A: [SD] real;

for i in 1..9 do
  A[i,i] = i + i/10.0;

on Locales[numLocales-1] {
  startCommDiagnostics();
  const B = A;
  stopCommDiagnostics();
  if countComms then printCommDiagnosticsTable();
  local {
    for (i,j) in D {
      const bij = B[i,j];
      const error = (((i == j) && (bij != (i + j/10.0))) ||
                     (i != j) && (bij != 0.0));
      if error {
        halt("B[",(i,j), "] = ", bij, " vs. ", i + j/10.0);
      }
    }
  }
  writeMatrix(B);
}

const SD2 = SD;
var A2: [SD2] real;

for i in 1..9 do
  A2[i,i] = i + i/10.0;

on Locales[numLocales-1] {
  resetCommDiagnostics();
  startCommDiagnostics();
  var B = A2;
  stopCommDiagnostics();
  if countComms then printCommDiagnosticsTable();

  local {
    for ij in D {
      if B.domain.contains(ij) then
        B[ij] = 2;
    }
  }
  writeMatrix(B);
}

proc writeMatrix(X) {
  for i in 1..9 {
    for j in 1..9 {
      write(X[i,j], " ");
    }
    writeln();
  }
}<|MERGE_RESOLUTION|>--- conflicted
+++ resolved
@@ -6,13 +6,9 @@
 
 const D = {1..9, 1..9};
 
-<<<<<<< HEAD
-var SD: sparse subdomain(D) dmapped new cs(compressRows) = [i in 1..9] (i,i);
-=======
 var SD: sparse subdomain(D) dmapped if compressRows then new csrLayout()
                                                     else new cscLayout()
                             = [i in 1..9] (i,i);
->>>>>>> 892b7e79
 
 var A: [SD] real;
 
