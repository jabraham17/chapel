// TODO: Have the global class leader/follower iterators defer to the

// A cyclic distribution starting from min(glbIdxType) on locale 0.

// TODO: Make these into an official distribution?

// TODO: Would using nested classes allow me to avoid so much
// passing around of globIndexType and locIndexType?

config param debugCyclic1D = false;

// TODO: This would need to be moved somewhere more standard
enum IteratorType { leader, follower };

//
// The distribution class
//
class Cyclic1DDist {
  //
  // The distribution's index type and domain's global index type
  //
  type glbIdxType = int(64);

  //
  // a domain and array describing the set of target locales to which
  // the indices are mapped
  //
  const targetLocDom: domain(1);
  const targetLocs: [targetLocDom] locale;
  //
  // NOTE: originally I wrote this as:
  //
  //   const targetLocs = Locales;
  //   const targetLocDom = targetLocs.domain;
  //
  // but this had two interesting problems:
  //
  // (1) the capture of the targetLocs array only makes a copy of the
  //     array, not of its domain, so if someone were to resize the
  //     LocaleSpace domain outside of the class, this would inadvertantly
  //     get resized as well.  We really want to make a copy of both the
  //     domain and array (which I now do in the constructor).
  //
  // (2) Initializing targetLocs with Locales prevents us from assigning
  //     anything other than a numLocales-ary array of locales to it
  //     which is stricter than I wanted -- I only wanted to restrict
  //     us to a 1D array of locales.  In our current model, this would
  //     require us to have some sort of [domain(1)] locale declaration
  //     to make it work.  Or we could think about whether a model in
  //     which only the array's static type information is inferred
  //     for a field?


  //
  // an array of local distribution class descriptors -- set up in
  // initializer below
  //
  // TODO: would like this to be const and initialize in-place,
  // removing the initializer; would want to be able to use
  // an on-clause at the expression list to make this work.
  // Otherwise, would have to move the allocation into a function
  // just to get it at the statement level.
  //
  // WANTED:
  //
  /*
  const locDist: [loc in targetLocDom] LocCyclic1DDist(glbIdxType)
                   = on targetLocs(loc) do 
                       new LocCyclic1DDist(glbIdxType, targetLocDom.indexOrder(loc), this);
  */
  //
  // but this doesn't work yet because an array forall initializer
  // apparently can't refer to a local member domain.
  // Also, cannot use 'this' when initializing a field of 'this'.
  //
  const locDist: [targetLocDom] unmanaged LocCyclic1DDist(glbIdxType)?;
  //
  // WORKAROUND: Initialize in the constructor instead
  //

  proc init(type glbIdxType = int(64),
            targetLocales: [?targetLocalesDomain] locale) {
    targetLocDom = targetLocalesDomain;
    targetLocs = targetLocales;

    this.complete();

    //
    // WANT TO DO:
    /*
    for locid in targetLocDom do
      on targetLocs(locid) do
        locDist(locid) = new LocCyclic1DDist(glbIdxType, locid, this);
    */
    //
    // BUT results in a _heapAlloc(type int(64)) call.
    // WORKAROUND:
    helpConstruct();
  }
  //
  // WORKAROUND CONTINUED:
  //
  proc helpConstruct() {
    for locid in targetLocDom do
      on targetLocs(locid) do
        locDist(locid) = new unmanaged LocCyclic1DDist(glbIdxType, locid, _to_unmanaged(this));
  }

  proc deinit() {
    for locid in targetLocDom do
      on targetLocs(locid) do
        delete locDist(locid);
  }
  //
  // END WORKAROUND
  //


  proc writeThis(x) throws {
    x.writeln("Cyclic1DPar");
    x.writeln("---------------");
    x.writeln("across locales: ", targetLocs);
    x.writeln("indexed via: ", targetLocDom);
    x.writeln("resulting in: ");
    for locid in targetLocDom do
      x.writeln("  [", locid, "] ", locDist(locid));
  }


  //
  // Create a new domain over this distribution with the given index
  // set (inds) and the given global and local index type (idxType,
  // locIdxType)
  //
  proc newDomain(inds, type idxType = glbIdxType) {
    // Note that I'm fixing the global and local index types to be the
    // same, but making this a generic function would fix this
    return new unmanaged Cyclic1DDom(idxType, _to_unmanaged(this), inds);
  }

  //
  // compute what chunk of inds is owned by a given locale -- assumes
  // it's being called on the locale in question
  //
  proc getChunk(inds, locid) {
    // use domain slicing to get the intersection between what the
    // locale owns and the domain's index set

    // Force this to be strided
<<<<<<< HEAD
    return locDist(locid).myChunk(inds.dim(0) by 1);
=======
    return locDist(locid)!.myChunk(inds.dim(1) by 1);
>>>>>>> fff56b98
  }

  //
  // Determine which locale owns a particular index
  //
  proc idxToLocaleInd(ind: glbIdxType) {
    const numlocs = targetLocDom.size;
    return (mod(mod(ind, numlocs) - mod(min(glbIdxType), numlocs),
               numlocs) + targetLocDom.low):index(targetLocs.domain);
  }

  proc idxToLocale(ind: glbIdxType) {
    return targetLocs(idxToLocaleInd(ind));
  }
}

//
// A per-locale local distribution class
//
class LocCyclic1DDist {
  // 
  // The distribution's index type and domain's global index type
  //
  type glbIdxType;

  //
  // This stores the piece of the global bounding box owned by
  // the locale.  Note that my original guess that we'd want
  // to use lclIdxType here is wrong since we're talking about
  // the section of the global index space owned by the locale.
  //
  const myChunk: domain(1, glbIdxType, true);
  const locid: int;
  const loc: locale;

  //
  // Compute what chunk of index(1) is owned by the current locale
  // Arguments:
  //
  proc init(type glbIdxType, 
            _locid: int, // the locale index from the target domain
            dist: unmanaged Cyclic1DDist(glbIdxType) // reference to glob dist
                     ) {
    this.glbIdxType = glbIdxType;

    const locid0 = dist.targetLocDom.indexOrder(_locid); // 0-based locale ID
    const lo = min(glbIdxType) + locid0;
    const hi = max(glbIdxType);
    const numlocs = dist.targetLocDom.size;
    myChunk = {lo..hi by numlocs};
    locid = _locid;
    loc = dist.targetLocs(locid);
    this.complete();
    if debugCyclic1D then
      writeln("locale ", locid, " owns ", myChunk);
  }

  proc writeThis(x) throws {
    x.write("locale ", loc.id, " owns chunk: ", myChunk);
  }
}


//
// The global domain class
//
class Cyclic1DDom {
  //
  // The index types of the global and local domain portions
  //
  type glbIdxType;

  //
  // a pointer to the parent distribution
  //
  const dist: unmanaged Cyclic1DDist(glbIdxType);

  //
  // a domain describing the complete domain
  //
  const whole: domain(1, glbIdxType, false);

  //
  // an array of local domain class descriptors -- set up in
  // initializer below
  //
  //
  // TODO: would like this to be const and initialize in-place,
  // removing the initializer; would want to be able to use
  // an on-clause at the expression list to make this work.
  // Otherwise, would have to move the allocation into a function
  // just to get it at the statement level.
  // Beware that we cannot pass 'this' to 'new unmanaged LocCyclic1DDom'
  // while initializing 'this.locDoms'.
  //
  var locDoms: [dist.targetLocDom] unmanaged LocCyclic1DDom(glbIdxType)?;

  proc init(type idxType, myDist, myDom) {
    glbIdxType = idxType;
    dist = myDist;
    whole = myDom;

    this.complete();
    for locid in dist.targetLocDom do
      on dist.targetLocs(locid) do {
        locDoms(locid) = new unmanaged LocCyclic1DDom(glbIdxType, _to_unmanaged(this), 
                                           dist.getChunk(whole, locid));
      }
    if debugCyclic1D then
      [loc in dist.targetLocDom] writeln(loc, " owns ", locDoms(loc));
  }

  proc deinit() {
    for locid in dist.targetLocDom do
      on dist.targetLocs(locid) do
        delete locDoms(locid);
  }

  //
  // the iterator for the domain -- currently sequential
  //
  iter these() {
    for blk in locDoms do
      // TODO: Would want to do something like:     
      // on blk do
      // But can't currently have yields in on clauses
        for ind in blk! do
        {
	  if debugCyclic1D then
            writeln("yielding: ", ind, " in: ", blk);
          yield ind;
	}
  }

  //
  // this is the parallel iterator for the global domain, following
  // a variation on Steve and David's proposals -- I've split the
  // single iterator into two iterators, distinguished by where
  // clauses on their parameter values.  This permits each to only
  // take the parameters it cares about; permits the leader to be
  // defined in an inlineable way; and permits the follower for an
  // array iterator to be a var iterator
  //
  // I've named these methods newThese() for the time being
  // to avoid conflicting with the above which is currently targeted
  // by the compiler.  My current assumption is that we would want to
  // overload these() to serve this purpose in the final language
  // definition.
  //
  iter newThese(param iterator: IteratorType)
        where iterator == IteratorType.leader {
    //
    // TODO: This currently only results in a single level of
    // per-locale parallelism -- no per-core parallelism; maybe
    // approach this by deferring to the local leader/follower
    // iterators at some point?
    //
    // TODO: Really want the parallelism across the target locales
    // to be expressed more independently of the distribution by
    // pushing it into the leader iterator.  Need to get an on clause
    // into here somehow.  That is:
    //
    //   coforall locDom in locDoms do
    //     on locDom do
    //       yield locDom.myBlock - whole.low;
    //
    // TODO: And really want to split the inter- and intra-locale
    // parallelism into two separate stages for communication
    // optimization and the like
    //
    // TODO: Abstract this subtraction of low into a function?
    // Note relationship between this operation and the
    // order/position functions -- any chance for creating similar
    // support? (esp. given how frequent this seems likely to be?)
    //
    for locDom in locDoms do
      yield locDom!.myBlock.translate(-whole.low);
  }


  iter newThese(param iterator: IteratorType, followThis)
        where iterator == IteratorType.follower {
    //
    // TODO: Abstract this addition of low into a function?
    // Note relationship between this operation and the
    // order/position functions -- any chance for creating similar
    // support? (esp. given how frequent this seems likely to be?)
    //
    // TODO: Is there some clever way to invoke the leader/follower
    // iterator on the local blocks in here such that the per-core
    // parallelism is expressed at that level?  Seems like a nice
    // natural composition and might help with my fears about how
    // stencil communication will be done on a per-locale basis.
    for i in followThis
    {
      if debugCyclic1D then
        writeln("yielding: ", i);
      yield i + whole.low;
    }
  }

  //
  // the print method for the domain
  //
  proc writeThis(x) throws {
    x.write(whole);
  }

  //
  // how to allocate a new array over this domain
  //
  proc newArray(type elemType) {
    return new unmanaged Cyclic1DArr(glbIdxType, elemType, _to_unmanaged(this));
  }

  //
  // queries for the number of indices, low, and high bounds
  //
  proc size {
    return whole.size;
  }

  proc low {
    return whole.low;
  }

  proc high {
    return whole.high;
  }
}


//
// the local domain class
//
class LocCyclic1DDom {
  //
  // The index types of the global and local domain portions
  //
  type glbIdxType;

  //
  // a reference to the parent global domain class
  //
  const wholeDom: unmanaged Cyclic1DDom(glbIdxType);

  //
  // a local domain describing the indices owned by this locale
  //
  var myBlock: domain(1, glbIdxType, true);

  //
  // iterator over this locale's indices
  //
  iter these() {
    // May want to do something like:     
    // on this do
    // But can't currently have yields in on clauses
    for ind in myBlock do
    {
      if debugCyclic1D then
        writeln("now yielding: ", ind);
      yield ind;
    }
  }

  //
  // this is the parallel iterator for the local domain, see global
  // domain parallel iterators for general notes on the approach
  //
  proc newThese(param iterator: IteratorType)
        where iterator == IteratorType.leader {
  }

  proc newThese(param iterator: IteratorType, followThis)
        where iterator == IteratorType.follower {
  }


  //
  // how to write out this locale's indices
  //
  proc writeThis(x) throws {
    x.write(myBlock);
  }

  //
  // queries for this locale's number of indices, low, and high bounds
  //
  proc size {
    return myBlock.size;
  }

  proc low {
    return myBlock.low;
  }

  proc high {
    return myBlock.high;
  }
}

private use IO;

//
// the global array class
//
class Cyclic1DArr {
  //
  // The index types of the global and local domain portions
  //
  type glbIdxType;

  //
  // the array's element type
  //
  type elemType;
  
  //
  // the global domain descriptor for this array
  //
  var dom: unmanaged Cyclic1DDom(glbIdxType);

  //
  // an array of local array classes
  //
  // TODO: would like this to be const and initialize in-place,
  // removing the initialize method; would want to be able to use
  // an on-clause at the expression list to make this work.
  // Otherwise, would have to move the allocation into a function
  // just to get it at the statement level.
  //
  var locArr: [dom.dist.targetLocDom] unmanaged LocCyclic1DArr(glbIdxType, elemType)?;

  proc init(type idxType, type eltType, myDom) {
    glbIdxType = idxType;
    elemType = eltType;
    dom = myDom;
    this.complete();
    for locid in dom.dist.targetLocDom do
      on dom.dist.targetLocs(locid) do
        locArr(locid) = new unmanaged LocCyclic1DArr(glbIdxType, elemType, dom.locDoms(locid)!);
  }

  proc deinit() {
    for locid in dom.dist.targetLocDom do
      on dom.dist.targetLocs(locid) do
        delete locArr(locid);
  }

  //
  // the global accessor for the array
  //
  proc this(i: glbIdxType) ref {
    return locArr(dom.dist.idxToLocaleInd(i))!(i);
  }

  //
  // the iterator over the array's elements, currently sequential
  //
  iter these() ref {
    for loc in dom.dist.targetLocDom {
      // TODO: May want to do something like:     
      // on this do
      // But can't currently have yields in on clauses
      for elem in locArr(loc)! {
        yield elem;
      }
    }
  }

  //
  // this is the parallel iterator for the global array, see th
  // example for general notes on the approach
  //

  iter newThese(param iterator: IteratorType)
        where iterator == IteratorType.leader {
    for blk in dom.newThese(IteratorType.leader) do
      yield blk;
  }

  iter newThese(param iterator: IteratorType, followThis) ref
        where iterator == IteratorType.follower {
    for i in followThis {
      if debugCyclic1D then
        writeln("yielding ", i + dom.low);
      yield this(i + dom.low);
    }
  }

  //
  // how to print out the whole array, sequentially
  //
  proc writeThis(x) throws {
    var first = true;
    for loc in dom.dist.targetLocDom {
      // May want to do something like the following:
      //      on loc {
      // but it causes deadlock -- see writeThisUsingOn.chpl
        if (locArr(loc)!.size >= 1) {
          if (first) {
            first = false;
          } else {
            x.write(" ");
          }
	  if debugCyclic1D then
            writeln("Writing elements on locale: ", loc);
          x.write(locArr(loc));
        }
        //    }
      stdout.flush();
    }
  }

  //
  // a query for the number of elements in the array
  //
  proc size {
    return dom.size;
  }
}


//
// the local array class
//
class LocCyclic1DArr {
  //
  // The index types of the global and local domain portions
  //
  type glbIdxType;

  //
  // the element type
  //
  type elemType;

  //
  // a reference to the local domain class for this array and locale
  //
  const locDom: unmanaged LocCyclic1DDom(glbIdxType);

  //
  // the block of local array data
  //
  var myElems: [locDom.myBlock] elemType;

  //
  // the accessor for the local array -- assumes the index is local
  //
  proc this(i: glbIdxType) ref {
    return myElems(i);
  }

  //
  // iterator over the elements owned by this locale
  //
  iter these() ref {
    for elem in myElems {
      yield elem;
    }
  }

  //
  // this is the parallel iterator for the local array, see global
  // domain parallel iterators for general notes on the approach
  //
  proc newThese(param iterator: IteratorType)
        where iterator == IteratorType.leader {
  }

  proc newThese(param iterator: IteratorType, followThis)
        where iterator == IteratorType.follower {
  }


  //
  // prints out this locale's piece of the array
  //
  proc writeThis(x) throws {
    // May want to do something like the following:
    //      on loc {
    // but it causes deadlock -- see writeThisUsingOn.chpl
    x.write(myElems);
  }

  //
  // query for the number of local array elements
  //
  proc size {
    return myElems.size;
  }
}<|MERGE_RESOLUTION|>--- conflicted
+++ resolved
@@ -147,11 +147,7 @@
     // locale owns and the domain's index set
 
     // Force this to be strided
-<<<<<<< HEAD
-    return locDist(locid).myChunk(inds.dim(0) by 1);
-=======
-    return locDist(locid)!.myChunk(inds.dim(1) by 1);
->>>>>>> fff56b98
+    return locDist(locid)!.myChunk(inds.dim(0) by 1);
   }
 
   //
