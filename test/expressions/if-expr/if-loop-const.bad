if-loop-const.chpl:4: In function 'main':
if-loop-const.chpl:8: error: Unable to resolve type of if-expression
<<<<<<< HEAD
note: 'then' branch returns type "_ir_chpl__loopexpr_iter14"
note: 'else' branch returns type "_ir_chpl__loopexpr_iter15"
=======
note: 'then' branch returns type "_ir_chpl__loopexpr_iterXY"
note: 'else' branch returns type "_ir_chpl__loopexpr_iterXY"
>>>>>>> cd0d85dc
<|MERGE_RESOLUTION|>--- conflicted
+++ resolved
@@ -1,9 +1,4 @@
 if-loop-const.chpl:4: In function 'main':
 if-loop-const.chpl:8: error: Unable to resolve type of if-expression
-<<<<<<< HEAD
-note: 'then' branch returns type "_ir_chpl__loopexpr_iter14"
-note: 'else' branch returns type "_ir_chpl__loopexpr_iter15"
-=======
 note: 'then' branch returns type "_ir_chpl__loopexpr_iterXY"
-note: 'else' branch returns type "_ir_chpl__loopexpr_iterXY"
->>>>>>> cd0d85dc
+note: 'else' branch returns type "_ir_chpl__loopexpr_iterXY"