use CompressedSparseLayout;
use Random;

/*
  Tests used for development of CompressedSparseLayout

  Matrix originated from Colorado State's useful example:

    http://www.cs.colostate.edu/~mcrob/toolbox/c++/sparseMatrix/sparse_matrix_compression.html
 */

proc main() {
  var D = {1..6, 1..6};

<<<<<<< HEAD
  const csrsDmap = new cs(compressRows=true,sortedIndices=true),
        cscsDmap = new cs(compressRows=false,sortedIndices=true),
        csruDmap = new cs(compressRows=true,sortedIndices=false),
        cscuDmap = new cs(compressRows=false,sortedIndices=false),
        csDmap  = new cs();
=======
  const csrsDmap = new csrLayout(sortedIndices=true),
        cscsDmap = new cscLayout(sortedIndices=true),
        csruDmap = new csrLayout(sortedIndices=false),
        cscuDmap = new cscLayout(sortedIndices=false),
        csDmap  = new csrLayout();
>>>>>>> 892b7e79

  var csrsDom: sparse subdomain(D) dmapped csrsDmap,
      cscsDom: sparse subdomain(D) dmapped cscsDmap,
      csruDom: sparse subdomain(D) dmapped csruDmap,
      cscuDom: sparse subdomain(D) dmapped cscuDmap;

  var indices = [(1,1), (1,2), (1,3), (1,4),
                 (2,2), (2,3),
                 (3,3), (3,4), (3,5), (3,6),
                 (4,4), (4,5),
                 (5,6),
                 (6,6)];

  writeln('DSI');
  writeln('===');

  // dsiFirst && dsiLast, for tricky cases
  {

    var csrsD: sparse subdomain(D) dmapped csrsDmap,
        cscsD: sparse subdomain(D) dmapped cscsDmap,
        csruD: sparse subdomain(D) dmapped csruDmap,
        cscuD: sparse subdomain(D) dmapped cscuDmap;

    // Empty domain
    assert(csrsD.first == (0,0));
    assert(cscsD.first == (0,0));
    assert(csrsD.last == (0,0));
    assert(cscsD.last == (0,0));
    assert(csruD.first == (0,0));
    assert(cscuD.first == (0,0));
    assert(csruD.last == (0,0));
    assert(cscuD.last == (0,0));

    var insert_indices = [(1,2), (2,1), (4,5), (5,4)];
    shuffle( insert_indices, 123456789 );
    csrsD += insert_indices;
    cscsD += insert_indices;
    csruD += insert_indices;
    cscuD += insert_indices;

    // Differentiate first & last for CSC & CSR
    assert(csrsD.first == (1,2));
    assert(cscsD.first == (2,1));
    assert(csrsD.last == (5,4));
    assert(cscsD.last == (4,5));
    assert(csruD.first == (1,2));
    assert(cscuD.first == (2,1));
    assert(csruD.last == (5,4));
    assert(cscuD.last == (4,5));

    var remove_indices = [(1,2), (2,1), (4,5)];
    shuffle( remove_indices, 987654321 );
    csrsD -= remove_indices;
    cscsD -= remove_indices;
    csruD -= remove_indices;
    cscuD -= remove_indices;

    // 1-element domain
    assert(csrsD.first == (5,4));
    assert(cscsD.first == (5,4));
    assert(csrsD.last == (5,4));
    assert(cscsD.last == (5,4));
    assert(csruD.first == (5,4));
    assert(cscuD.first == (5,4));
    assert(csruD.last == (5,4));
    assert(cscuD.last == (5,4));
  }

  // dsiEqualsDmap && default value
  if csLayoutDefaultToSorted {
    assert(csDmap == csrsDmap);
  } else {
    assert(csDmap == csruDmap);
  }

  // dsiBulkAdd with domain
  csrsDom += D;
  cscsDom += D;
  csruDom += D;
  cscuDom += D;

  assert(csrsDom.size == D.size);
  assert(cscsDom.size == D.size);
  assert(csruDom.size == D.size);
  assert(cscuDom.size == D.size);

  // dsiRemove with domain
  csrsDom -= D;
  cscsDom -= D;
  csruDom -= D;
  cscuDom -= D;

  assert(csrsDom.size == 0);
  assert(cscsDom.size == 0);
  assert(csruDom.size == 0);
  assert(cscuDom.size == 0);

  // dsiBulkAdd when nnz = 0
  csrsDom += indices[..4];
  cscsDom += indices[..4];
  csruDom += indices[..4];
  cscuDom += indices[..4];


  // dsiRemove
  cscsDom -= indices[4];
  csrsDom -= indices[4];
  cscuDom -= indices[4];
  csruDom -= indices[4];

  assert(csrsDom.size == 4);
  assert(cscsDom.size == 4);
  assert(csruDom.size == 4);
  assert(cscuDom.size == 4);

  // dsiRemove, "promoted"
  csrsDom -= indices[0..3];
  cscsDom -= indices[0..3];
  csruDom -= indices[0..3];
  cscuDom -= indices[0..3];

  assert(csrsDom.size == 0);
  assert(cscsDom.size == 0);
  assert(csruDom.size == 0);
  assert(cscuDom.size == 0);

  // dsiAdd
  csrsDom += indices[4];
  cscsDom += indices[4];
  csruDom += indices[4];
  cscuDom += indices[4];

  // dsiAdd duplicates
  csrsDom += indices[3];
  cscsDom += indices[3];
  csruDom += indices[3];
  cscuDom += indices[3];

  // Shuffle indices to test dsiBulkAdd with unsorted data
  shuffle(indices, 231564879);

  // dsiBulkAdd when nnz > 0, with duplicates
  csrsDom += indices;
  cscsDom += indices;
  csruDom += indices;
  cscuDom += indices;

  // proc ==()
  assert(csrsDom == cscsDom);
  assert(csruDom == cscuDom);
  assert(csrsDom == csruDom);
  assert(cscsDom == cscuDom);
  assert(csrsDom == cscuDom);
  assert(cscsDom == csruDom);

  // dsiClone
  var copyDom = csrsDom;
  assert(copyDom == csrsDom);

  var csrsCopy: [csrsDom] int,
      cscsCopy: [cscsDom] int,
      csruCopy: [csruDom] int,
      cscuCopy: [cscuDom] int;

  const csrsOnes: [csrsDom] int = 1,
        cscsOnes: [cscsDom] int = 1,
        csruOnes: [csruDom] int = 1,
        cscuOnes: [cscuDom] int = 1;

  // standalone these()
  forall r in csrsDom with (ref csrsCopy) {
    csrsCopy[r] = 1;
  }
  assert(csrsOnes.equals(csrsCopy));
  csrsCopy = 0;

  forall c in cscsDom with (ref cscsCopy) {
    cscsCopy[c] = 1;
  }
  assert(cscsOnes.equals(cscsCopy));
  cscsCopy = 0;

  forall r in csruDom with (ref csruCopy) {
    csruCopy[r] = 1;
  }
  assert(csruOnes.equals(csruCopy));
  csruCopy = 0;

  forall c in cscuDom with (ref cscuCopy) {
    cscuCopy[c] = 1;
  }
  assert(cscuOnes.equals(cscuCopy));
  cscuCopy = 0;

  // leader/follower these()
  for (r,c, _, _) in zip(csrsDom, cscsDom, csruDom, cscuDom) {
    csrsCopy[r] = 1;
    cscsCopy[c] = 1;
    csruCopy[r] = 1;
    cscuCopy[c] = 1;
  }
  assert(csrsOnes.equals(csrsCopy));
  assert(cscsOnes.equals(cscsCopy));
  assert(csruOnes.equals(csruCopy));
  assert(cscuOnes.equals(cscuCopy));
  csrsCopy = 0;
  cscsCopy = 0;
  csruCopy = 0;
  cscuCopy = 0;

  for (r,c, _, _) in zip(csrsDom, cscsDom, csruDom, cscuDom) {
    csrsCopy[r] = 1;
    cscsCopy[c] = 1;
    csruCopy[r] = 1;
    cscuCopy[c] = 1;
  }
  assert(csrsOnes.equals(csrsCopy));
  assert(cscsOnes.equals(cscsCopy));
  assert(csruOnes.equals(csruCopy));
  assert(cscuOnes.equals(cscuCopy));

  // parallel leader/follower these()
  forall (r1, r2) in zip(csrsDom, csrsDom) {
    assert(r1 == r2);
  }

  forall (c1, c2) in zip(cscsDom, cscsDom) {
    assert(c1 == c2);
  }

  forall (r1, r2) in zip(csruDom, csruDom) {
    assert(r1 == r2);
  }

  forall (c1, c2) in zip(cscuDom, cscuDom) {
    assert(c1 == c2);
  }

  writeln('csrsDom:');
  writeDSI(csrsDom);
  writeln('cscsDom:');
  writeDSI(cscsDom);
  writeln('csruDom:');
  writeDSI(csruDom);
  writeln('cscuDom:');
  writeDSI(cscuDom);

  // dsiAssignDomain
  var csrsDom2 = csrsDom;
  var cscsDom2 = cscsDom;
  var csruDom2 = csruDom;
  var cscuDom2 = cscuDom;
  assert(csrsDom2 == csrsDom);
  assert(cscsDom2 == cscsDom);
  assert(csruDom2 == csruDom);
  assert(cscuDom2 == cscuDom);

  var csrsArr: [csrsDom] int,
      cscsArr: [cscsDom] int,
      csruArr: [csruDom] int,
      cscuArr: [cscuDom] int;

  // dimIter (pretty trivial tests)
  // csrsDom[5, ..]
  for i in csrsDom.dimIter(1, 5) {
    assert(i == 6);
  }
  // csrsDom[.., 1]
  for i in cscsDom.dimIter(0, 1) {
    assert(i == 1);
  }
  // csruDom[5, ..]
  for i in csruDom.dimIter(1, 5) {
    assert(i == 6);
  }
  // csruDom[.., 1]
  for i in cscuDom.dimIter(0, 1) {
    assert(i == 1);
  }

  // Parallel .these
  forall (i,j) in csrsArr.domain with (ref csrsArr) {
    csrsArr[i,j] = 10*i + j;
  }

  forall (i,j) in cscsArr.domain with (ref cscsArr) {
    cscsArr[i,j] = 10*i + j;
  }

  forall (i,j) in csruArr.domain with (ref csruArr) {
    csruArr[i,j] = 10*i + j;
  }

  forall (i,j) in cscuArr.domain with (ref cscuArr) {
    cscuArr[i,j] = 10*i + j;
  }

  writeln('csrsArr non-zeroes:');
  writeln(csrsArr);

  writeln('csrsArr:');
  writeDense(csrsArr);

  writeln('cscsArr non-zeroes:');
  writeln(cscsArr);

  writeln('cscsArr:');
  writeDense(cscsArr);

  writeln('csruArr non-zeroes:');
  writeln(csruArr);

  writeln('csruArr:');
  writeDense(csruArr);

  writeln('cscuArr non-zeroes:');
  writeln(cscuArr);

  writeln('cscuArr:');
  writeDense(cscuArr);


  writeln('Internals');
  writeln('=========');
  writeln('CSR-sorted');
  writeln('---');
  writeInternals(csrsArr);
  writeln();
  writeln('CSC-sorted');
  writeln('---');
  writeInternals(cscsArr);
  writeln();
  writeln('CSR-unsorted');
  writeln('---');
  writeInternals(csruArr);
  writeln();
  writeln('CSC-unsorted');
  writeln('---');
  writeInternals(cscuArr);
}

proc writeDSI(D) {
  writeln("size:\t\t", D.size);
  writeln("low:\t\t",D.low);
  writeln("high:\t\t",D.high);
  writeln("stride:\t\t",D.stride);
  writeln("alignment:\t",D.alignment);
  writeln("first:\t\t",D.first);
  writeln("last:\t\t",D.last);
  writeln(D);
}

proc writeDense(A: [?D]) {
  for i in D.dim(0) {
    for j in D.dim(1) {
      writef('%2n ', A[i, j]);
    }
    writeln();
  }
}

proc writeInternals(A) {
  const row = A.domain._value.compressRows;
  if row then writeln('Row Start Index:');
  else writeln('Column Start Index:');

  var dimension = if row then 0 else 1;

  for i in A.domain.dim(dimension) {
    write(A.domain._value.startIdx(i), ' ');
  }
  writeln();

  if row then writeln('Column Index:');
  else writeln('Row Index:');

  for i in 0..A.domain._value.getNNZ()-1 {
    write(A.domain._value.idx(i), ' ');
  }
  writeln();
}<|MERGE_RESOLUTION|>--- conflicted
+++ resolved
@@ -12,19 +12,11 @@
 proc main() {
   var D = {1..6, 1..6};
 
-<<<<<<< HEAD
-  const csrsDmap = new cs(compressRows=true,sortedIndices=true),
-        cscsDmap = new cs(compressRows=false,sortedIndices=true),
-        csruDmap = new cs(compressRows=true,sortedIndices=false),
-        cscuDmap = new cs(compressRows=false,sortedIndices=false),
-        csDmap  = new cs();
-=======
   const csrsDmap = new csrLayout(sortedIndices=true),
         cscsDmap = new cscLayout(sortedIndices=true),
         csruDmap = new csrLayout(sortedIndices=false),
         cscuDmap = new cscLayout(sortedIndices=false),
         csDmap  = new csrLayout();
->>>>>>> 892b7e79
 
   var csrsDom: sparse subdomain(D) dmapped csrsDmap,
       cscsDom: sparse subdomain(D) dmapped cscsDmap,
