--- conflicted
+++ resolved
@@ -23,13 +23,8 @@
   const ADom = {1..m, 1..n},
         BDom = {1..n, 1..m};
 
-<<<<<<< HEAD
-  var csrDom: sparse subdomain(ADom) dmapped new cs(),
-      cscDom: sparse subdomain(BDom) dmapped new cs(compressRows=false);
-=======
   var csrDom: sparse subdomain(ADom) dmapped new csrLayout(),
       cscDom: sparse subdomain(BDom) dmapped new cscLayout();
->>>>>>> 892b7e79
 
   var csrArr: [csrDom] real,
       cscArr: [cscDom] real;
@@ -118,11 +113,7 @@
     compilerError('Only CSR-CSC multiplication is currently supported');
 
   if subtimers then subTimers['setup'].start();
-<<<<<<< HEAD
-  var CDom: sparse subdomain({ADom._value.parentDom.dim(0), BDom._value.parentDom.dim(1)}) dmapped new cs();
-=======
   var CDom: sparse subdomain({ADom._value.parentDom.dim(0), BDom._value.parentDom.dim(1)}) dmapped new csrLayout();
->>>>>>> 892b7e79
   var C: [CDom] eltType;
 
   ref idxA = A.domain._value.idx,
