--- conflicted
+++ resolved
@@ -435,12 +435,11 @@
   var remoteTest = true;
   var exampleTest = true;
   var testTest = true;
-<<<<<<< HEAD
+
   var gitTagTest = true;
   var masonFieldsTest = true;
-=======
   var licenseTest = true;
->>>>>>> 12ff02d0
+
   writeln('Mason Project Check:');
   if !package {
     writeln('   Could not find your configuration file (Mason.toml) (FAILED)');
@@ -498,7 +497,6 @@
   }
 
   if package {
-<<<<<<< HEAD
     writeln('Checking git tag version formatting:');
     if gitTagVersionCheck(projectCheckHome) {
       writeln('   Valid git tag version formatting, can be published to a registry. (PASSED)');
@@ -509,7 +507,7 @@
     writeln(spacer);
   }
   
-=======
+  if package {
     writeln('Checking for license:');
     var validLicenseCheck = checkLicense(projectCheckHome);
     if validLicenseCheck[0] {
@@ -522,7 +520,6 @@
     writeln(spacer);
   }
 
->>>>>>> 12ff02d0
   if package && !ci {
     writeln('Git Remote Check:');
     if doesGitOriginExist() {
@@ -564,12 +561,8 @@
   writeln('RESULTS');
   writeln(spacer);
 
-<<<<<<< HEAD
-  if packageTest && remoteTest && moduleTest && registryTest 
-    && testTest && gitTagTest && masonFieldsTest {
-=======
-  if packageTest && remoteTest && moduleTest && registryTest && testTest && licenseTest {
->>>>>>> 12ff02d0
+  if packageTest && remoteTest && moduleTest && registryTest && testTest 
+    && licenseTest && gitTagTest && masonFieldsTest {
     writeln('(PASSED) Your package is ready to publish');
   }
   else {
@@ -579,13 +572,11 @@
     if !moduleTest {
       writeln('(FAILED) Your package has more than one main module');
     }
-<<<<<<< HEAD
     if !masonFieldsTest {
       writeln('(FAILED) Your package has missing fields in manifest file (Mason.toml)');
-=======
+    }
     if !licenseTest {
       writeln('(FAILED) Your package does not have valid license name.');
->>>>>>> 12ff02d0
     }
     if !exampleTest {
       writeln('(WARNING) Your package does not have examples');
@@ -607,13 +598,9 @@
   writeln(spacer);
 
   if ci {
-<<<<<<< HEAD
     if package && moduleCheck(projectCheckHome) && testCheck(projectCheckHome) 
-    && masonTomlFileCheck(projectCheckHome) && gitTagVersionCheck(projectCheckHome) {
-=======
-    if package && moduleCheck(projectCheckHome) 
-    && testCheck(projectCheckHome) && checkLicense(projectCheckHome)[0] {
->>>>>>> 12ff02d0
+    && checkLicense(projectCheckHome)[0] && masonTomlFileCheck(projectCheckHome) 
+    && gitTagVersionCheck(projectCheckHome) {
       attemptToBuild();
       exit(0);
     }
