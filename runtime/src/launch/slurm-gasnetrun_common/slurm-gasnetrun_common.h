/*
 * Copyright 2020-2024 Hewlett Packard Enterprise Development LP
 * Copyright 2004-2019 Cray Inc.
 * Other additional copyright holders may be indicated within.
 *
 * The entirety of this work is licensed under the Apache License,
 * Version 2.0 (the "License"); you may not use this file except
 * in compliance with the License.
 *
 * You may obtain a copy of the License at
 *
 *     http://www.apache.org/licenses/LICENSE-2.0
 *
 * Unless required by applicable law or agreed to in writing, software
 * distributed under the License is distributed on an "AS IS" BASIS,
 * WITHOUT WARRANTIES OR CONDITIONS OF ANY KIND, either express or implied.
 * See the License for the specific language governing permissions and
 * limitations under the License.
 */

#include <libgen.h>
#include <stdio.h>
#include <stdlib.h>
#include <string.h>
#include <sys/types.h>
#include <sys/stat.h>
#include <unistd.h>
#include "chplcgfns.h"
#include "chpllaunch.h"
#include "chpl-env.h"
#include "chpl-mem.h"
#include "chpltypes.h"
#include "error.h"

#ifndef GASNETRUN_LAUNCHER
#error GASNETRUN_LAUNCHER must be defined
#endif

#define LAUNCH_PATH_HELP WRAP_TO_STR(LAUNCH_PATH)
#define WRAP_TO_STR(x) TO_STR(x)
#define TO_STR(x) #x

#define baseSBATCHFilename ".chpl-slurm-sbatch-"

#define CHPL_WALLTIME_FLAG "--walltime"
#define CHPL_NODELIST_FLAG "--nodelist"
#define CHPL_PARTITION_FLAG "--partition"
#define CHPL_EXCLUDE_FLAG "--exclude"
#define CHPL_GPUS_PER_NODE_FLAG "--gpus-per-node"

#define CHPL_LPN_VAR "LOCALES_PER_NODE"

static char* debug = NULL;
static char* walltime = NULL;
static char* nodelist = NULL;
static char* partition = NULL;
static char* exclude = NULL;
<<<<<<< HEAD
static char* gpusPerNode = NULL;
char slurmFilename[FILENAME_MAX];
=======
char* slurmFilename = NULL;
>>>>>>> 021170eb

/* copies of binary to run per node */
#define procsPerNode 1

#define launcherAccountEnvvar "CHPL_LAUNCHER_ACCOUNT"

typedef enum {
  slurm,
  unknown
} sbatchVersion;

static const char* nodeAccessStr = NULL;

// Check what version of slurm is on the system
static sbatchVersion determineSlurmVersion(void) {
  const int buflen = 256;
  char version[buflen];
  char *argv[3];
  argv[0] = (char *) "sbatch";
  argv[1] = (char *) "--version";
  argv[2] = NULL;

  memset(version, 0, buflen);
  if (chpl_run_utility1K("sbatch", argv, version, buflen) <= 0) {
    chpl_error("Error trying to determine slurm version", 0, 0);
  }

  if (strstr(version, "slurm")) {
    return slurm;
  } else {
    return unknown;
  }
}

static int getNumCoresPerLocale(void) {
  int numCores = 0;
  char* numCoresString = getenv("CHPL_LAUNCHER_CORES_PER_LOCALE");

  if (numCoresString) {
    numCores = atoi(numCoresString);
    if (numCores != 0)
      return numCores;
  }

  return numCores;
}

static chpl_bool getSlurmDebug(void) {
  chpl_bool result = false;
  char *debugString = getenv("SALLOC_DEBUG");
  if (debugString) {
    result = (atoi(debugString) != 0) ? true : false;
  }
  return result;
}

static void genNumLocalesOptions(FILE* slurmFile, sbatchVersion sbatch,
                                 int32_t numLocales,
                                 int32_t numCoresPerLocale,
                                 int32_t numNodes) {
  char* constraint = getenv("CHPL_LAUNCHER_CONSTRAINT");

  // command line walltime takes precedence over env var
  if (!walltime) {
    walltime = getenv("CHPL_LAUNCHER_WALLTIME");
  }

  // command line nodelist takes precedence over env var
  if (!nodelist) {
    nodelist = getenv("CHPL_LAUNCHER_NODELIST");
  }

  // command line partition takes precedence over env var
  if (!partition) {
    partition = getenv("CHPL_LAUNCHER_PARTITION");
  }

  // command line exclude list takes precedence over env var
  if (!exclude) {
    exclude = getenv("CHPL_LAUNCHER_EXCLUDE");
  }

  // command line gpus per node takes precedence over env var
  if (!gpusPerNode) {
    gpusPerNode = getenv("CHPL_LAUNCHER_GPUS_PER_NODE");
  }


  if (walltime)
    fprintf(slurmFile, "#SBATCH --time=%s\n", walltime);
  if (nodelist)
    fprintf(slurmFile, "#SBATCH --nodelist=%s\n", nodelist);
  if (partition)
    fprintf(slurmFile, "#SBATCH --partition=%s\n", partition);
  if (exclude)
    fprintf(slurmFile, "#SBATCH --exclude=%s\n", exclude);
  if (gpusPerNode)
    fprintf(slurmFile, "#SBATCH --gpus-per-node=%s\n", gpusPerNode);
  switch (sbatch) {
  case slurm: {
    fprintf(slurmFile, "#SBATCH --nodes=%d\n", numNodes);
    fprintf(slurmFile, "#SBATCH --ntasks=%d\n", numLocales);
    // If needed a constraint can be specified with the env var CHPL_LAUNCHER_CONSTRAINT
    if (constraint) {
      fprintf(slurmFile, "#SBATCH --constraint=%s\n", constraint);
    }
    if (nodeAccessStr != NULL)
      fprintf(slurmFile, "#SBATCH --%s\n", nodeAccessStr);

    break;
  }
  default:
    break;
  }
}

static int propagate_environment(char* buf, size_t size)
{
  int len = 0;

  // Indiscriminately propagate all environment variables.
  // We could do this more selectively, but we would be likely
  // to leave out something important.
  char *enviro_keys = chpl_get_enviro_keys(',');
  if (enviro_keys)
    len += snprintf(buf, size, " -E '%s'", enviro_keys);
  return len;
}

static char* chpl_launch_create_command(int argc, char* argv[],
                                        int32_t numLocales,
                                        int32_t numLocalesPerNode) {

  int i;
  int size;
  char* baseCommand = NULL;
  char* envProp = NULL;
  char* command;
  FILE* slurmFile;
  char* projectString = getenv(launcherAccountEnvvar);
  char* constraint = getenv("CHPL_LAUNCHER_CONSTRAINT");
  char* outputfn = getenv("CHPL_LAUNCHER_SLURM_OUTPUT_FILENAME");
  char* errorfn = getenv("CHPL_LAUNCHER_SLURM_ERROR_FILENAME");
  char* basenamePtr = strrchr(argv[0], '/');
  char* nodeAccessEnv = NULL;
  pid_t mypid;
  char  jobName[128];

  if (basenamePtr == NULL) {
      basenamePtr = argv[0];
  } else {
      basenamePtr++;
  }
  chpl_launcher_get_job_name(basenamePtr, jobName, sizeof(jobName));

  chpl_compute_real_binary_name(argv[0]);

  int32_t numNodes = (numLocales + numLocalesPerNode - 1) / numLocalesPerNode;

  // command line walltime takes precedence over env var
  if (!walltime) {
    walltime = getenv("CHPL_LAUNCHER_WALLTIME");
  }

  // command line nodelist takes precedence over env var
  if (!nodelist) {
    nodelist = getenv("CHPL_LAUNCHER_NODELIST");
  }

  // command line partition takes precedence over env var
  if (!partition) {
    partition = getenv("CHPL_LAUNCHER_PARTITION");
  }

  // Chapel env var takes precedence over Slurm
  if (!partition) {
    partition = getenv("SLURM_PARTITION");
  }

  // job's partition trumps everything
  char *tmp = getenv("SLURM_JOB_PARTITION");
  if (tmp) {
    partition = tmp;
  }

  // command line exclude list takes precedence over env var
  if (!exclude) {
    exclude = getenv("CHPL_LAUNCHER_EXCLUDE");
  }

  // command line gpus per node takes precedence over env var
  if (!gpusPerNode) {
    gpusPerNode = getenv("CHPL_LAUNCHER_GPUS_PER_NODE");
  }

  // request exclusive node access by default, but allow user to override
  nodeAccessEnv = getenv("CHPL_LAUNCHER_NODE_ACCESS");
  if (nodeAccessEnv == NULL || strcmp(nodeAccessEnv, "exclusive") == 0) {
    nodeAccessStr = "exclusive";
  } else if (strcmp(nodeAccessEnv, "shared") == 0 ||
             strcmp(nodeAccessEnv, "share") == 0 ||
             strcmp(nodeAccessEnv, "oversubscribed") == 0  ||
             strcmp(nodeAccessEnv, "oversubscribe") == 0) {
    nodeAccessStr = "share";
  } else if (strcmp(nodeAccessEnv, "unset") == 0) {
    nodeAccessStr = NULL;
  } else {
    chpl_warning("unsupported 'CHPL_LAUNCHER_NODE_ACCESS' option", 0, 0);
    nodeAccessStr = "exclusive";
  }

  if (debug) {
    mypid = 0;
  } else {
    mypid = getpid();
  }
<<<<<<< HEAD
  snprintf(slurmFilename, sizeof(slurmFilename), "%s%d", baseSBATCHFilename, (int)mypid);
=======
  slurmFilename=(char *)chpl_mem_allocMany((strlen(baseSBATCHFilename) + 
                                          snprintf(NULL, 0, "%d", (int)mypid)
                                           + 1), sizeof(char), 
                      CHPL_RT_MD_FILENAME, -1, 0);
  sprintf(slurmFilename, "%s%d", baseSBATCHFilename, (int)mypid);
>>>>>>> 021170eb

  if (getenv("CHPL_LAUNCHER_USE_SBATCH") != NULL) {
    slurmFile = fopen(slurmFilename, "w");
    fprintf(slurmFile, "#!/bin/sh\n\n");
    fprintf(slurmFile, "#SBATCH -J %s\n", jobName);
    genNumLocalesOptions(slurmFile, determineSlurmVersion(), numLocales,
                         getNumCoresPerLocale(), numNodes);

    if (projectString && strlen(projectString) > 0)
      fprintf(slurmFile, "#SBATCH -A %s\n", projectString);

    if (outputfn != NULL)
      fprintf(slurmFile, "#SBATCH -o %s\n", outputfn);
    else
      fprintf(slurmFile, "#SBATCH -o %s.%%j.out\n", argv[0]);

    if (errorfn != NULL)
      fprintf(slurmFile, "#SBATCH -e %s\n", errorfn);

    fprintf(slurmFile, "%s/%s/%s -n %d -N %d -c 0",
            CHPL_THIRD_PARTY, WRAP_TO_STR(LAUNCH_PATH), GASNETRUN_LAUNCHER,
            numLocales, numLocales);

    propagate_environment(envProp, sizeof(envProp));
    fprintf(slurmFile, "%s", envProp);

    fprintf(slurmFile, " %s %s", chpl_get_real_binary_wrapper(), chpl_get_real_binary_name());

    for (i=1; i<argc; i++) {
      fprintf(slurmFile, " '%s'", argv[i]);
    }
    fprintf(slurmFile, "\n");

    fclose(slurmFile);
    chmod(slurmFilename, 0755);
<<<<<<< HEAD

    snprintf(baseCommand, sizeof(baseCommand), "sbatch %s\n", slurmFilename);
=======
    char* format="sbatch %s\n";
    int baseCommandLen=strlen(slurmFilename) + strlen(format);
    baseCommand=(char *)chpl_mem_allocMany(baseCommandLen), sizeof(char), 
                        CHPL_RT_MD_COMMAND_BUFFER, -1, 0);
    sprintf(baseCommand, format, slurmFilename);
>>>>>>> 021170eb
  } else {
    char iCom[2*FILENAME_MAX-10];
    int len = 0;

    if (!getSlurmDebug()) {
      len += snprintf(iCom+len, sizeof(iCom)-len, "--quiet ");
    }
    len += snprintf(iCom+len, sizeof(iCom)-len, "-J %s ", jobName);
    len += snprintf(iCom+len, sizeof(iCom)-len, "-N %d ", numNodes);
    len += snprintf(iCom+len, sizeof(iCom)-len, "--ntasks=%d ", numLocales);
    if (nodeAccessStr != NULL)
      len += snprintf(iCom+len, sizeof(iCom)-len, "--%s ", nodeAccessStr);
    if (walltime)
      len += snprintf(iCom+len, sizeof(iCom)-len, "--time=%s ", walltime);
    if (nodelist)
      len += snprintf(iCom+len, sizeof(iCom)-len, "--nodelist=%s ", nodelist);
    if(partition)
      len += snprintf(iCom+len, sizeof(iCom)-len, "--partition=%s ", partition);
    if(exclude)
      len += snprintf(iCom+len, sizeof(iCom)-len, "--exclude=%s ", exclude);
    if(gpusPerNode)
      len += snprintf(iCom+len, sizeof(iCom)-len, "--gpus-per-node=%s ", gpusPerNode);
    if(projectString && strlen(projectString) > 0)
      len += snprintf(iCom+len, sizeof(iCom)-len, "--account=%s ",
                     projectString);
    if (constraint)
      len += snprintf(iCom+len, sizeof(iCom)-len, " -C %s", constraint);
    len += snprintf(iCom+len, sizeof(iCom)-len,
                   " %s/%s/%s -n %d -N %d -c 0",
                   CHPL_THIRD_PARTY, WRAP_TO_STR(LAUNCH_PATH),
                   GASNETRUN_LAUNCHER, numLocales, numNodes);
    len += propagate_environment(iCom+len, sizeof(iCom) - len);
    len += snprintf(iCom+len, sizeof(iCom)-len, " %s %s",
                   chpl_get_real_binary_wrapper(),
                   chpl_get_real_binary_name());
    for (i=1; i<argc; i++) {
      len += snprintf(iCom+len, sizeof(iCom)-len, " %s", argv[i]);
    }
<<<<<<< HEAD

    snprintf(baseCommand, sizeof(baseCommand), "salloc %s", iCom);
=======
    char* format="salloc %s";
    int baseCommandLen = strlen(format) + len;
    baseCommand=(char *)chpl_mem_allocMany(baseCommandLen), sizeof(char), 
                        CHPL_RT_MD_COMMAND_BUFFER, -1, 0);
    sprintf(baseCommand, format, iCom);
>>>>>>> 021170eb
  }

  size = strlen(baseCommand) + 1;

  command = chpl_mem_allocMany(size, sizeof(char), CHPL_RT_MD_COMMAND_BUFFER, -1, 0);
<<<<<<< HEAD

  snprintf(command, size * sizeof(char), "%s", baseCommand);

=======
  
  sprintf(command, "%s", baseCommand);
  chpl_mem_free(baseCommand);
>>>>>>> 021170eb
  if (strlen(command)+1 > size) {
    chpl_internal_error("buffer overflow");
  }

  return command;
}

static void chpl_launch_cleanup(void) {
  if (!chpl_doDryRun() && !debug) {
    if (getenv("CHPL_LAUNCHER_USE_SBATCH") != NULL) {
      unlink(slurmFilename);
    }
  }
}


int chpl_launch(int argc, char* argv[], int32_t numLocales,
                int32_t numLocalesPerNode) {
  int retcode;

  debug = getenv("CHPL_LAUNCHER_DEBUG");

  retcode = chpl_launch_using_system(chpl_launch_create_command(argc, argv,
                                          numLocales, numLocalesPerNode),
            argv[0]);
  chpl_launch_cleanup();
  chpl_mem_free(slurmFilename);
  return retcode;
}


int chpl_launch_handle_arg(int argc, char* argv[], int argNum,
                           int32_t lineno, int32_t filename) {

  // handle --walltime <walltime> or --walltime=<walltime>
  if (!strcmp(argv[argNum], CHPL_WALLTIME_FLAG)) {
    walltime = argv[argNum+1];
    return 2;
  } else if (!strncmp(argv[argNum], CHPL_WALLTIME_FLAG"=", strlen(CHPL_WALLTIME_FLAG))) {
    walltime = &(argv[argNum][strlen(CHPL_WALLTIME_FLAG)+1]);
    return 1;
  }

  // handle --nodelist <nodelist> or --nodelist=<nodelist>
  if (!strcmp(argv[argNum], CHPL_NODELIST_FLAG)) {
    nodelist = argv[argNum+1];
    return 2;
  } else if (!strncmp(argv[argNum], CHPL_NODELIST_FLAG"=", strlen(CHPL_NODELIST_FLAG))) {
    nodelist = &(argv[argNum][strlen(CHPL_NODELIST_FLAG)+1]);
    return 1;
  }

  // handle --partition <partition> or --partition=<partition>
  if (!strcmp(argv[argNum], CHPL_PARTITION_FLAG)) {
    partition = argv[argNum+1];
    return 2;
  } else if (!strncmp(argv[argNum], CHPL_PARTITION_FLAG"=", strlen(CHPL_PARTITION_FLAG))) {
    partition = &(argv[argNum][strlen(CHPL_PARTITION_FLAG)+1]);
    return 1;
  }

  // handle --exclude <nodes> or --exclude=<nodes>
  if (!strcmp(argv[argNum], CHPL_EXCLUDE_FLAG)) {
    exclude = argv[argNum+1];
    return 2;
  } else if (!strncmp(argv[argNum], CHPL_EXCLUDE_FLAG"=", strlen(CHPL_EXCLUDE_FLAG))) {
    exclude = &(argv[argNum][strlen(CHPL_EXCLUDE_FLAG)+1]);
    return 1;
  }

  // handle --gpus-per-node <gpus> or --gpus-per-node=<gpus>
  if (!strcmp(argv[argNum], CHPL_GPUS_PER_NODE_FLAG)) {
    gpusPerNode = argv[argNum+1];
    return 2;
  } else if (!strncmp(argv[argNum], CHPL_GPUS_PER_NODE_FLAG"=", strlen(CHPL_GPUS_PER_NODE_FLAG))) {
    gpusPerNode = &(argv[argNum][strlen(CHPL_GPUS_PER_NODE_FLAG)+1]);
    return 1;
  }

  return 0;
}


const argDescTuple_t* chpl_launch_get_help(void) {
  static const
    argDescTuple_t args[] =
    { { CHPL_WALLTIME_FLAG " <HH:MM:SS>",
        "specify a wallclock time limit"
      },
      { "",
        "(or use $CHPL_LAUNCHER_WALLTIME)"
      },
      { CHPL_NODELIST_FLAG " <nodelist>",
        "specify a nodelist to use"
      },
      { "",
        "(or use $CHPL_LAUNCHER_NODELIST)"
      },
      { CHPL_PARTITION_FLAG " <partition>",
        "specify a partition to use"
      },
      { "",
        "(or use $CHPL_LAUNCHER_PARTITION)"
      },
      { CHPL_EXCLUDE_FLAG " <nodes>",
        "specify node(s) to exclude"
      },
      { "",
        "(or use $CHPL_LAUNCHER_EXCLUDE)"
      },
      {
        CHPL_GPUS_PER_NODE_FLAG " <gpus>",
        "specify the number of GPUs per node"
      },
      { "",
        "(or use $CHPL_LAUNCHER_GPUS_PER_NODE)"
      },
      { NULL, NULL },
    };
  return args;
}<|MERGE_RESOLUTION|>--- conflicted
+++ resolved
@@ -55,12 +55,8 @@
 static char* nodelist = NULL;
 static char* partition = NULL;
 static char* exclude = NULL;
-<<<<<<< HEAD
 static char* gpusPerNode = NULL;
-char slurmFilename[FILENAME_MAX];
-=======
 char* slurmFilename = NULL;
->>>>>>> 021170eb
 
 /* copies of binary to run per node */
 #define procsPerNode 1
@@ -277,15 +273,11 @@
   } else {
     mypid = getpid();
   }
-<<<<<<< HEAD
-  snprintf(slurmFilename, sizeof(slurmFilename), "%s%d", baseSBATCHFilename, (int)mypid);
-=======
   slurmFilename=(char *)chpl_mem_allocMany((strlen(baseSBATCHFilename) + 
                                           snprintf(NULL, 0, "%d", (int)mypid)
                                            + 1), sizeof(char), 
                       CHPL_RT_MD_FILENAME, -1, 0);
-  sprintf(slurmFilename, "%s%d", baseSBATCHFilename, (int)mypid);
->>>>>>> 021170eb
+  snprintf(slurmFilename, FILENAME_MAX, "%s%d", baseSBATCHFilename, (int)mypid);
 
   if (getenv("CHPL_LAUNCHER_USE_SBATCH") != NULL) {
     slurmFile = fopen(slurmFilename, "w");
@@ -321,16 +313,11 @@
 
     fclose(slurmFile);
     chmod(slurmFilename, 0755);
-<<<<<<< HEAD
-
-    snprintf(baseCommand, sizeof(baseCommand), "sbatch %s\n", slurmFilename);
-=======
     char* format="sbatch %s\n";
     int baseCommandLen=strlen(slurmFilename) + strlen(format);
     baseCommand=(char *)chpl_mem_allocMany(baseCommandLen), sizeof(char), 
                         CHPL_RT_MD_COMMAND_BUFFER, -1, 0);
-    sprintf(baseCommand, format, slurmFilename);
->>>>>>> 021170eb
+    snprintf(baseCommand, FILENAME_MAX, format, slurmFilename);
   } else {
     char iCom[2*FILENAME_MAX-10];
     int len = 0;
@@ -369,30 +356,19 @@
     for (i=1; i<argc; i++) {
       len += snprintf(iCom+len, sizeof(iCom)-len, " %s", argv[i]);
     }
-<<<<<<< HEAD
-
-    snprintf(baseCommand, sizeof(baseCommand), "salloc %s", iCom);
-=======
     char* format="salloc %s";
     int baseCommandLen = strlen(format) + len;
     baseCommand=(char *)chpl_mem_allocMany(baseCommandLen), sizeof(char), 
                         CHPL_RT_MD_COMMAND_BUFFER, -1, 0);
-    sprintf(baseCommand, format, iCom);
->>>>>>> 021170eb
+    snprintf(baseCommand, FILENAME_MAX, format, iCom);
   }
 
   size = strlen(baseCommand) + 1;
 
   command = chpl_mem_allocMany(size, sizeof(char), CHPL_RT_MD_COMMAND_BUFFER, -1, 0);
-<<<<<<< HEAD
-
-  snprintf(command, size * sizeof(char), "%s", baseCommand);
-
-=======
   
-  sprintf(command, "%s", baseCommand);
+  snprintf(command, FILENAME_MAX, "%s", baseCommand);
   chpl_mem_free(baseCommand);
->>>>>>> 021170eb
   if (strlen(command)+1 > size) {
     chpl_internal_error("buffer overflow");
   }
