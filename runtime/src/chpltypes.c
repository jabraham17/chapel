#include "chplrt.h"

#include "chplfp.h"
#include "chpl-mem.h"
#include "chpl-mem-desc.h"
#include "chplcgfns.h"
#include "chpl-comm.h"
#include "error.h"

#include <inttypes.h>
#include <math.h>
#include <stdarg.h>
#include <stdio.h>
#include <stdlib.h>
#include <stdint.h>
#include <string.h>

#define NANSTRING "nan"
#define NEGINFSTRING "-inf"
#define POSINFSTRING "inf"

const char* _default_format_write_complex64 = "%g + %gi";
const char* _default_format_write_complex128 = "%g + %gi";

// Uses the system allocator.  Should not be used to create user-visible data
// (error messages are OK).
char* chpl_glom_strings(int numstrings, ...) {
  va_list ap;
  int i, len;
  char* str;

  va_start(ap, numstrings);
  len = 0;
  for (i=0; i<numstrings; i++)
    len += strlen(va_arg(ap, char*));
  va_end(ap);

  str = (char*)chpl_mem_allocMany(len+1, sizeof(char),
                                  CHPL_RT_MD_GLOM_STRINGS_DATA, 0, 0);

  va_start(ap, numstrings);
  str[0] = '\0';
  for (i=0; i<numstrings; i++)
    strcat(str, va_arg(ap, char*));
  va_end(ap);

  return str;
}


chpl_string chpl_format(chpl_string format, ...) {
  va_list ap;
  char z[128];

  va_start(ap, format);
  if (!vsnprintf(z, 127, format, ap))
    chpl_error("overflow encountered in format", 0, 0);
  return string_copy(z, 0, 0);
}


#ifndef LAUNCHER
<<<<<<< HEAD

#include "chplcgtypes.h"

=======
>>>>>>> 6bcbeda7
struct chpl_chpl____wide_chpl_string_s {
  chpl_localeID_t locale;
  chpl_string addr;
  int64_t size;
};
typedef struct chpl_chpl____wide_chpl_string_s chpl____wide_chpl_string;

chpl_string
chpl_wide_string_copy(chpl____wide_chpl_string* x, int32_t lineno, chpl_string filename) {
  if (x->locale.node == chpl_nodeID)
    return string_copy(x->addr, lineno, filename);
  else {
    chpl_string s;
    chpl_comm_wide_get_string(&s, x,
                              -CHPL_TYPE_chpl_string /* this is unfortunate */,
                              lineno, filename);
    return s;
  }
}

#include "chpl-gen-includes.h" // for chpl_gen_getLocaleID

// This copies the remote string data into a local wide string representation
// of the same.
// This routine performs a deep copy of the character array data 
// after fetching the string descriptor from the remote node.  (The char*
// field in the local copy of the remote descriptor has no meaning in the 
// context of the local node, since it refers to elements in the address 
// space on the remote node.)  
// In chpl_comm_wide_get_string() a buffer of the right size is allocated 
// to receive the bytes copied from the remote node.  This buffer will be leaked,
// since no corresponding free is added to the generated code.
void chpl_gen_comm_wide_string_get(void* addr,
  int32_t node, void* raddr, int32_t elemSize, int32_t typeIndex, int32_t len,
  int ln, chpl_string fn)
{
  // This part just copies the descriptor.
  if (chpl_nodeID == node) {
    memcpy(addr, raddr, elemSize*len);
  } else {
#ifdef CHPL_TASK_COMM_GET
    chpl_task_comm_get(addr, node, raddr, elemSize, typeIndex, len, ln, fn);
#else
    chpl_comm_get(addr, node, raddr, elemSize, typeIndex, len, ln, fn);
#endif
  }

  // And now we copy the bytes in the string itself.
  {
    struct chpl_chpl____wide_chpl_string_s* local_str =
      (struct chpl_chpl____wide_chpl_string_s*) addr;
    // Accessing the addr field of the incomplete struct declaration
    // would not work in this context except that this function
    // is always inlined.
    chpl_comm_wide_get_string((chpl_string*) &(local_str->addr),
                              local_str, typeIndex, ln, fn);
    // The bytes live locally, so we have to update the locale.
    local_str->locale = chpl_gen_getLocaleID();
  }
}

// un-macro'd CHPL_WIDEN_STRING
void
chpl_string_widen(chpl____wide_chpl_string* x, chpl_string from)
{
  size_t len = strlen(from) + 1;
  x->locale = chpl_gen_getLocaleID();
  x->addr = chpl_tracked_task_calloc(len, sizeof(char),
                               CHPL_RT_MD_SET_WIDE_STRING, 0, 0);
  strncpy((char*)x->addr, from, len);
  x->size = len;	// This size includes the terminating NUL.
}

// un-macro'd CHPL_COMM_WIDE_GET_STRING
void
chpl_comm_wide_get_string(chpl_string* local, struct chpl_chpl____wide_chpl_string_s* x, int32_t tid, int32_t lineno, chpl_string filename)
{
  char* chpl_macro_tmp =
      chpl_tracked_task_calloc(x->size, sizeof(char),
                         CHPL_RT_MD_GET_WIDE_STRING, -1, "<internal>");
    if (chpl_nodeID == x->locale.node)
      memcpy(chpl_macro_tmp, x->addr, x->size);
    else
      chpl_comm_get((void*) &(*chpl_macro_tmp), x->locale.node,
                    (void*)(x->addr),
                    sizeof(char), tid, x->size, lineno, filename);
    *local = chpl_macro_tmp;
}


#endif


//
// We need an allocator for the rest of the code, but for the user
// program it needs to be a locale-aware one with tracking, while for
// the launcher the regular system one will do.
//
static ___always_inline void*
chpltypes_malloc(size_t size, chpl_mem_descInt_t description,
                 int32_t lineno, chpl_string filename) {
#ifndef LAUNCHER
  return chpl_tracked_task_alloc(size, description, lineno, filename);
#else
  return malloc(size);
#endif
}


chpl_string
string_copy(chpl_string x, int32_t lineno, chpl_string filename)
{
  char *z;

  // If the input string is null, just return null.
  if (x == NULL)
    return NULL;

  z = (char*)chpltypes_malloc(strlen(x)+1, CHPL_RT_MD_STRING_COPY_DATA,
                              lineno, filename);
  return strcpy(z, x);
}


chpl_string
string_concat(chpl_string x, chpl_string y, int32_t lineno, chpl_string filename) {
  char *z = (char*)chpltypes_malloc(strlen(x)+strlen(y)+1,
                                    CHPL_RT_MD_STRING_CONCAT_DATA,
                                    lineno, filename);
  z[0] = '\0';
  strcat(z, x);
  strcat(z, y);
  return z;
}


chpl_string
string_strided_select(chpl_string x, int low, int high, int stride, int32_t lineno, chpl_string filename) {
  int64_t length = string_length(x);
  char* result = NULL;
  char* dst = NULL;
  chpl_string src = stride > 0 ? x + low - 1 : x + high - 1;
  int size = high - low >= 0 ? high - low : 0;
  if (low < 1 || low > length || high > length) {
    chpl_error("string index out of bounds", lineno, filename);
  }
  result = chpltypes_malloc(size + 2, CHPL_RT_MD_STRING_STRIDED_SELECT_DATA,
                            lineno, filename);
  dst = result;
  if (stride > 0) {
    while (src - x <= high - 1) {
      *dst++ = *src;
      src += stride;
    }
  } else {
    while (src - x >= low - 1) {
      *dst++ = *src;
      src += stride;
    }
  }
  *dst = '\0';
  // result is already a copy, so we don't have to copy  it again.
  return result;
}

chpl_string
string_select(chpl_string x, int low, int high, int32_t lineno, chpl_string filename) {
  return string_strided_select(x, low, high, 1, lineno, filename);
}

chpl_string
string_index(chpl_string x, int i, int32_t lineno, chpl_string filename) {
  char* buffer = chpltypes_malloc(2, CHPL_RT_MD_STRING_COPY_DATA,
                                  lineno, filename);
  if (i-1 < 0 || i-1 >= string_length(x))
    chpl_error("string index out of bounds", lineno, filename);
  sprintf(buffer, "%c", x[i-1]);
  return buffer;
}


chpl_bool
string_contains(chpl_string x, chpl_string y) {
  if (strstr(x, y))
    return true;
  else
    return false;
}


int32_t chpl_string_compare(chpl_string x, chpl_string y) {
  return (int32_t)strcmp(x, y);
}


int64_t
string_length(chpl_string x) {
  return strlen(x);
}


int64_t real2int( _real64 f) {
  // need to use a union here rather than a pointer cast to avoid gcc
  // warnings when compiling -O3
  union {
    _real64 r;
    uint64_t u;
  } converter;

  converter.r = f;
  return converter.u;
}


int64_t
object2int( _chpl_object o) {
  return (intptr_t) o;
}

const char* chpl_get_argument_i(chpl_main_argument* args, int32_t i)
{
  if( i < 0 ) return NULL;
  if( i > args->argc ) return NULL;
  return args->argv[i];
}<|MERGE_RESOLUTION|>--- conflicted
+++ resolved
@@ -2,9 +2,9 @@
 
 #include "chplfp.h"
 #include "chpl-mem.h"
-#include "chpl-mem-desc.h"
 #include "chplcgfns.h"
 #include "chpl-comm.h"
+#include "chpl-comm-compiler-macros.h"
 #include "error.h"
 
 #include <inttypes.h>
@@ -60,12 +60,6 @@
 
 
 #ifndef LAUNCHER
-<<<<<<< HEAD
-
-#include "chplcgtypes.h"
-
-=======
->>>>>>> 6bcbeda7
 struct chpl_chpl____wide_chpl_string_s {
   chpl_localeID_t locale;
   chpl_string addr;
