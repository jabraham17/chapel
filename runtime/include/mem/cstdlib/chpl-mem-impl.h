/*
 * Copyright 2004-2015 Cray Inc.
 * Other additional copyright holders may be indicated within.
 * 
 * The entirety of this work is licensed under the Apache License,
 * Version 2.0 (the "License"); you may not use this file except
 * in compliance with the License.
 * 
 * You may obtain a copy of the License at
 * 
 *     http://www.apache.org/licenses/LICENSE-2.0
 * 
 * Unless required by applicable law or agreed to in writing, software
 * distributed under the License is distributed on an "AS IS" BASIS,
 * WITHOUT WARRANTIES OR CONDITIONS OF ANY KIND, either express or implied.
 * See the License for the specific language governing permissions and
 * limitations under the License.
 */

/* cstdlib memory function implementation */
#ifndef _chpl_mem_impl_H_
#define _chpl_mem_impl_H_

// Uses the built-in malloc, calloc, realloc and free.
#undef malloc
#undef calloc
#undef realloc
#undef free
#undef _chpl_mem_warning_macros_h_

#include <stdlib.h>

#ifdef __GLIBC__
// get memalign
#include <malloc.h>
#endif

static inline void* chpl_calloc(size_t n, size_t size) {
  return calloc(n,size);
}

static inline void* chpl_malloc(size_t size) {
  return malloc(size);
}

static inline void* chpl_memalign(size_t boundary, size_t size) {
#ifdef __GLIBC__
  return memalign(boundary, size);
#endif
  assert(0 && "chpl_memalign only works for CHPL_MEM!=cstdlib or with glibc");
  return NULL;
}

static inline void* chpl_realloc(void* ptr, size_t size) {
  return realloc(ptr,size);
}

static inline void chpl_free(void* ptr) {
  free(ptr);
}

// Now that we've defined our functions, turn the warnings back on.
#include "chpl-mem-warning-macros.h"

<<<<<<< HEAD
#define CHPL_USING_CSTDLIB_MALLOC 1

=======
#endif
>>>>>>> b1cbcfc1
<|MERGE_RESOLUTION|>--- conflicted
+++ resolved
@@ -62,9 +62,7 @@
 // Now that we've defined our functions, turn the warnings back on.
 #include "chpl-mem-warning-macros.h"
 
-<<<<<<< HEAD
 #define CHPL_USING_CSTDLIB_MALLOC 1
 
-=======
-#endif
->>>>>>> b1cbcfc1
+
+#endif