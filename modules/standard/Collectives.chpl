/*
 * Copyright 2020-2023 Hewlett Packard Enterprise Development LP
 * Copyright 2004-2019 Cray Inc.
 * Other additional copyright holders may be indicated within.
 *
 * The entirety of this work is licensed under the Apache License,
 * Version 2.0 (the "License"); you may not use this file except
 * in compliance with the License.
 *
 * You may obtain a copy of the License at
 *
 *     http://www.apache.org/licenses/LICENSE-2.0
 *
 * Unless required by applicable law or agreed to in writing, software
 * distributed under the License is distributed on an "AS IS" BASIS,
 * WITHOUT WARRANTIES OR CONDITIONS OF ANY KIND, either express or implied.
 * See the License for the specific language governing permissions and
 * limitations under the License.
 */

/* Support for barriers between tasks.

   The barrier type provided in this module can be used to prevent tasks
   from proceeding until all other related tasks have also reached the
   barrier.

   In the following example, all of the tasks created by the coforall loop
   will print their "entering the barrier" messages in an unspecified order,
   then all of the tasks will print their "past the barrier" messages, also
   in an unspecified order.  Because of the barrier, all of the
   "entering the barrier" messages will be printed before any of the
   "past the barrier" messages.

   .. code-block:: chapel

     use Collectives;

     config const numTasks = here.maxTaskPar;
     var b = new barrier(numTasks);

     coforall tid in 1..numTasks {
       writeln("Task ", tid, " is entering the barrier");
       b.barrier();
       writeln("Task ", tid, " is past the barrier");
     }

   Note: When a barrier instance goes out of scope it is automatically deleted.
   After it is deleted, any copies of the barrier that remain are invalid.

   Future direction
   ----------------
   In the future, we expect to add more language-level support for a
   "task-team" concept.  A task-team will more directly support collective
   operations such as barriers between the tasks within a team.

   The current implementation is designed for correctness, but is not expected
   to perform well at scale.  We expect performance at scale to improve as
   this barrier implementation is optimized and as the task-team concept is
   implemented and optimized.
*/
module Collectives {
  import HaltWrappers;
  import ChplConfig;
  use CTypes;

  /* A barrier that will cause `numTasks` to wait before proceeding. */
  record barrier {
    @chpldoc.nodoc
    var bar: unmanaged BarrierBaseType;
    @chpldoc.nodoc
    var isowned: bool = false;

    /* Construct a new barrier object.

       :arg numTasks: The number of tasks that will use this barrier

    */
    proc init(numTasks: int) {
      bar = new unmanaged aBarrier(numTasks, reusable=true);
      isowned = true;
    }

    @chpldoc.nodoc
    proc init() {
      this.init(0);
    }

    /* copy initializer */
    @chpldoc.nodoc
    proc init=(b: barrier) {
      this.bar = b.bar;
      this.isowned = false;
    }

    @chpldoc.nodoc
    proc deinit() {
      if isowned && bar != nil {
        delete bar;
      }
    }

    /* Block until all related tasks have called this method.  If `reusable`
       is true, reset the barrier to be used again.
     */
    inline proc barrier() {
      bar.barrier();
    }

    /* Notify the barrier that this task has reached this point. */
    inline proc notify() {
      bar.notify();
    }

    /* Wait until `n` tasks have called :proc:`notify`.  If `reusable` is true,
       reset the barrier to be used again.

       Note: if `reusable` is true the tasks will wait until all `n` tasks
       have called both :proc:`notify` and :proc:`wait` at which point the
       barrier will automatically be reset for the next use.  If `reusable`
       is false, each task calling :proc:`wait` can return as soon as all
       `n` tasks have called :proc:`notify`.
     */
    inline proc wait() {
      bar.wait();
    }

    /* Return `true` if fewer than `n` tasks have called :proc:`notify`
     */
    inline proc pending(): bool {
      return !bar.check();
    }

    /* Reset the barrier, setting it to work with `nTasks` tasks.  If some
       (but not all) tasks had already called :proc:`barrier` or :proc:`pending`
       when :proc:`reset` is called, the behavior is undefined.
     */
    inline proc reset(nTasks: int) {
      bar.reset(nTasks);
    }
  }

  /* The BarrierBaseType class provides an abstract base type for barriers
   */
  @chpldoc.nodoc
  class BarrierBaseType {
    @chpldoc.nodoc
    proc barrier() {
      HaltWrappers.pureVirtualMethodHalt();
    }

    @chpldoc.nodoc
    proc notify() {
      HaltWrappers.pureVirtualMethodHalt();
    }

    @chpldoc.nodoc
    proc wait() {
      HaltWrappers.pureVirtualMethodHalt();
    }

    @chpldoc.nodoc
    proc check(): bool {
      HaltWrappers.pureVirtualMethodHalt();
    }

    @chpldoc.nodoc
    proc reset(nTasks: int) {
      HaltWrappers.pureVirtualMethodHalt();
    }
  }

/* A task barrier implemented using atomics. Can be used as a simple barrier
   or as a split-phase barrier.
 */
  @chpldoc.nodoc class aBarrier: BarrierBaseType {
    /* If true the barrier can be used multiple times.  When using this as a
       split-phase barrier this causes :proc:`wait` to block until all tasks
       have reached the wait */
    param reusable = true;

    @chpldoc.nodoc
    var n: int;
    @chpldoc.nodoc
    param procAtomics = if ChplConfig.CHPL_NETWORK_ATOMICS == "none" then true else false;
    @chpldoc.nodoc
    var count: if procAtomics then chpl__processorAtomicType(int) else atomic int;
    @chpldoc.nodoc
    var done: if procAtomics then chpl__processorAtomicType(bool) else atomic bool;

    // Hack for AllLocalesBarrier
    @chpldoc.nodoc
    param hackIntoCommBarrier = false;

    /* Construct a new Barrier object.

       :arg n: The number of tasks involved in this barrier
     */
    proc init(n: int, param reusable: bool) {
      this.reusable = reusable;
      init this;
      reset(n);
    }

    // Hack for AllLocalesBarrier
    @chpldoc.nodoc
    proc init(n: int, param reusable: bool, param procAtomics: bool, param hackIntoCommBarrier: bool) {
      this.reusable = reusable;
      this.procAtomics = procAtomics;
      this.hackIntoCommBarrier = hackIntoCommBarrier;
      init this;
      reset(n);
    }

    @chpldoc.nodoc
    /* inline */ override proc reset(nTasks: int) {
      inline proc innerReset() {
        n = nTasks;
        count.write(n);
        done.write(false);
      }
      if procAtomics then on this do innerReset(); else innerReset();
    }

    /* Block until n tasks have called this method.  If `reusable` is true,
       reset the barrier to be used again.
     */
    /* inline */ override proc barrier() {
      inline proc innerBarrier() {
        const myc = count.fetchSub(1);
        if myc<=1 {
          if hackIntoCommBarrier {
            extern proc chpl_comm_barrier(msg: c_ptrConst(c_char));
            chpl_comm_barrier("local barrier call");
          }
          const alreadySet = done.testAndSet();
          if boundsChecking && alreadySet {
            HaltWrappers.boundsCheckHalt("Too many callers to barrier()");
          }
          if reusable {
            count.waitFor(n-1);
            count.add(1);
            done.clear();
          }
        } else {
          done.waitFor(true);
          if reusable {
            count.add(1);
            done.waitFor(false);
          }
        }
      }
      if procAtomics then on this do innerBarrier(); else innerBarrier();
    }

    /* Notify the barrier that this task has reached this point. */
    /* inline */ override proc notify() {
      inline proc innerNotify() {
        const myc = count.fetchSub(1);
        if myc<=1 {
          const alreadySet = done.testAndSet();
          if boundsChecking && alreadySet {
            HaltWrappers.boundsCheckHalt("Too many callers to notify()");
          }
        }
      }
      if procAtomics then on this do innerNotify(); else innerNotify();
    }

    /* Wait until `n` tasks have called :proc:`notify`.  If `reusable` is true,
       reset the barrier to be used again.  Note: if `reusable` is true
       :proc:`wait` will block until `n` tasks have called it after calling
       :proc:`notify`.
     */
    /* inline */ override proc wait() {
      inline proc innerWait() {
        done.waitFor(true);
        if reusable {
          const myc = count.fetchAdd(1);
          if myc == n-1 then
            done.clear();
          done.waitFor(false);
        }
      }
      if procAtomics then on this do innerWait(); else innerWait();
    }

    /* Return `true` if `n` tasks have called :proc:`notify`
     */
    /* inline */ override proc check(): bool {
      return done.read();
    }
  }
<<<<<<< HEAD

  /* A task barrier implemented using sync and single variables. Can be used
     as a simple barrier or as a split-phase barrier.
   */
 @chpldoc.nodoc class sBarrier: BarrierBaseType {
    /* If true the barrier can be used multiple times.  When using this as a
       split-phase barrier this causes :proc:`wait` to block until all tasks
       have reached the wait */
    param reusable = true;

    @chpldoc.nodoc
    var inGate: sync int;
    @chpldoc.nodoc
    var outGate: sync int;
    @chpldoc.nodoc
    var blockers: chpl__processorAtomicType(int);
    @chpldoc.nodoc
    var maxBlockers: int;

    /* Construct a new `n` task Barrier.
       :arg n: The number of tasks that will be involved in the barrier.
     */
    proc init(n: int, param reusable: bool) {
      this.reusable = reusable;
      init this;
      reset(n);
    }

    /* inline */ override proc reset(nTasks: int) {
      maxBlockers = nTasks;
      blockers.write(0);
      outGate.reset();
      inGate.writeXF(0);
    }

    /* Block until `n` tasks have called this method.
     */
    /* inline */ override proc barrier() {
      on this {
        if boundsChecking && blockers.read() >= maxBlockers {
          HaltWrappers.boundsCheckHalt("Too many callers to barrier()");
        }
        inGate.readFF();
        var waiters = blockers.fetchAdd(1) + 1;

        if waiters == maxBlockers {
          inGate.reset();
          outGate.writeXF(0);
        } else {
          outGate.readFF();
        }

        if reusable {
          waiters = blockers.fetchSub(1) - 1;
          if waiters == 0 {
            outGate.reset();
            inGate.writeXF(0);
          }
        }
      }
    }

    /* Notify the barrier that this task has reached this point. */
    /* inline */ override proc notify() {
      on this {
        if boundsChecking && blockers.read() >= maxBlockers {
          HaltWrappers.boundsCheckHalt("Too many callers to notify()");
        }

        inGate.readFF();
        var waiters = blockers.fetchAdd(1) + 1;
        if waiters == maxBlockers {
          inGate.reset();
          outGate.writeXF(0);
        }
      }
    }

    /* Wait until `n` tasks have called :proc:`notify`. */
    /* inline */ override proc wait() {
      on this {
        outGate.readFF();
        if reusable {
          var waiters = blockers.fetchSub(1) - 1;
          if waiters == 0 {
            outGate.reset();
            inGate.writeXF(0);
          }
        }
      }
    }

    /* Return `true` if `n` tasks have called :proc:`notify`
     */
    /* inline */ override proc check(): bool {
      return outGate.isFull;
    }
  }

  @chpldoc.nodoc
  operator barrier.=(ref lhs: barrier, rhs: barrier) {
    if lhs.isowned {
      delete lhs.bar;
    }
    lhs.bar = rhs.bar;
    lhs.isowned = false;
  }

}
=======
}
>>>>>>> 179d03a1
<|MERGE_RESOLUTION|>--- conflicted
+++ resolved
@@ -290,116 +290,4 @@
       return done.read();
     }
   }
-<<<<<<< HEAD
-
-  /* A task barrier implemented using sync and single variables. Can be used
-     as a simple barrier or as a split-phase barrier.
-   */
- @chpldoc.nodoc class sBarrier: BarrierBaseType {
-    /* If true the barrier can be used multiple times.  When using this as a
-       split-phase barrier this causes :proc:`wait` to block until all tasks
-       have reached the wait */
-    param reusable = true;
-
-    @chpldoc.nodoc
-    var inGate: sync int;
-    @chpldoc.nodoc
-    var outGate: sync int;
-    @chpldoc.nodoc
-    var blockers: chpl__processorAtomicType(int);
-    @chpldoc.nodoc
-    var maxBlockers: int;
-
-    /* Construct a new `n` task Barrier.
-       :arg n: The number of tasks that will be involved in the barrier.
-     */
-    proc init(n: int, param reusable: bool) {
-      this.reusable = reusable;
-      init this;
-      reset(n);
-    }
-
-    /* inline */ override proc reset(nTasks: int) {
-      maxBlockers = nTasks;
-      blockers.write(0);
-      outGate.reset();
-      inGate.writeXF(0);
-    }
-
-    /* Block until `n` tasks have called this method.
-     */
-    /* inline */ override proc barrier() {
-      on this {
-        if boundsChecking && blockers.read() >= maxBlockers {
-          HaltWrappers.boundsCheckHalt("Too many callers to barrier()");
-        }
-        inGate.readFF();
-        var waiters = blockers.fetchAdd(1) + 1;
-
-        if waiters == maxBlockers {
-          inGate.reset();
-          outGate.writeXF(0);
-        } else {
-          outGate.readFF();
-        }
-
-        if reusable {
-          waiters = blockers.fetchSub(1) - 1;
-          if waiters == 0 {
-            outGate.reset();
-            inGate.writeXF(0);
-          }
-        }
-      }
-    }
-
-    /* Notify the barrier that this task has reached this point. */
-    /* inline */ override proc notify() {
-      on this {
-        if boundsChecking && blockers.read() >= maxBlockers {
-          HaltWrappers.boundsCheckHalt("Too many callers to notify()");
-        }
-
-        inGate.readFF();
-        var waiters = blockers.fetchAdd(1) + 1;
-        if waiters == maxBlockers {
-          inGate.reset();
-          outGate.writeXF(0);
-        }
-      }
-    }
-
-    /* Wait until `n` tasks have called :proc:`notify`. */
-    /* inline */ override proc wait() {
-      on this {
-        outGate.readFF();
-        if reusable {
-          var waiters = blockers.fetchSub(1) - 1;
-          if waiters == 0 {
-            outGate.reset();
-            inGate.writeXF(0);
-          }
-        }
-      }
-    }
-
-    /* Return `true` if `n` tasks have called :proc:`notify`
-     */
-    /* inline */ override proc check(): bool {
-      return outGate.isFull;
-    }
-  }
-
-  @chpldoc.nodoc
-  operator barrier.=(ref lhs: barrier, rhs: barrier) {
-    if lhs.isowned {
-      delete lhs.bar;
-    }
-    lhs.bar = rhs.bar;
-    lhs.isowned = false;
-  }
-
-}
-=======
-}
->>>>>>> 179d03a1
+}