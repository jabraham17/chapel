--- conflicted
+++ resolved
@@ -104,9 +104,6 @@
   /* Emit clean error message for types not yet supported */
   pragma "no doc"
   proc _checkType(type t) {
-    if isBorrowedClass(t) && isNonNilableClass(t) {
-      compilerError('List does not support non-nilable borrowed class types');
-    }
     // Also not yet supported: tuples of non-nilable classes
   }
 
@@ -157,9 +154,9 @@
       :type parSafe: `param bool`
     */
     proc init(type eltType, param parSafe=false) {
-<<<<<<< HEAD
-      _checkType(eltType);
-=======
+      if isBorrowedClass(t) && isNonNilableClass(t) {
+        compilerError('List does not support non-nilable borrowed class types');
+      }
       if isGenericType(eltType) {
         compilerWarning("creating a list with element type " +
                         eltType:string);
@@ -169,7 +166,6 @@
         compilerError("list element type cannot currently be generic");
         // In the future we might support it if the list is not default-inited
       }
->>>>>>> bcf96b63
       this.eltType = eltType;
       this.parSafe = parSafe;
       this.complete();
@@ -179,7 +175,7 @@
     /*
       Initializes a list containing elements that are copy initialized from
       the elements contained in another list.
-      
+
       Used in new expressions.
 
       :arg other: The list to initialize from.
