/*
 * Copyright 2004-2017 Cray Inc.
 * Other additional copyright holders may be indicated within.
 * 
 * The entirety of this work is licensed under the Apache License,
 * Version 2.0 (the "License"); you may not use this file except
 * in compliance with the License.
 * 
 * You may obtain a copy of the License at
 * 
 *     http://www.apache.org/licenses/LICENSE-2.0
 * 
 * Unless required by applicable law or agreed to in writing, software
 * distributed under the License is distributed on an "AS IS" BASIS,
 * WITHOUT WARRANTIES OR CONDITIONS OF ANY KIND, either express or implied.
 * See the License for the specific language governing permissions and
 * limitations under the License.
 */

use DSIUtil;

proc _determineRankFromStartIdx(startIdx) param {
  return if isTuple(startIdx) then startIdx.size else 1;
}

proc _determineIdxTypeFromStartIdx(startIdx) type {
  return if isTuple(startIdx) then startIdx(1).type else startIdx.type;
}

config param debugCyclicDist = false;
config param verboseCyclicDistWriters = false;
config param debugCyclicDistBulkTransfer = false;

//
// If the testFastFollowerOptimization flag is set to true, the
// follower will write output to indicate whether the fast follower is
// used or not.  This is used in regression testing to ensure that the
// 'fast follower' optimization is working.
//
config param testFastFollowerOptimization = false;

//
// This flag is used to disable lazy initialization of the RAD cache.
//
config param disableCyclicLazyRAD = defaultDisableLazyRADOpt;

// chpldoc TODO:
//   a good reference to
//     dataParTasksPerLocale, dataParIgnoreRunningTasks, dataParMinGranularity
//   supports RAD opt, Bulk Transfer optimization, localSubdomain
//   disableCyclicLazyRAD
//   
/*
This Cyclic distribution maps indices to locales in a round-robin pattern
starting at a given index.

Formally, consider a Cyclic distribution with:

  =============  ====================================================
  rank           ``d``
  start index    ``(s_1, ...., s_d)``
  over locales   ``targetLocales: [0..N_1-1, ...., 0..N_d-1] locale``
  =============  ====================================================

It maps an index ``(i_1, ...., i_d)``
to the locale ``targetLocales[j_1, ...., j_d]``
where, for each ``k`` in ``1..d``,
we have:

  ``j_k = (i_k - s_k) (mod N_k)``


**Example**

The following code declares a domain ``D`` distributed
using a Cyclic distribution with a start index of ``(1,1)``,
and declares an array ``A`` over that domain.
The `forall` loop sets each array element
to the ID of the locale to which it is mapped.

  .. code-block:: chapel

    use CyclicDist;

    const Space = {1..8, 1..8};
    const D: domain(2) dmapped Cyclic(startIdx=Space.low) = Space;
    var A: [D] int;

    forall a in A do
      a = a.locale.id;

    writeln(A);

When run on 6 locales, the output is:

  ::

    0 1 0 1 0 1 0 1
    2 3 2 3 2 3 2 3
    4 5 4 5 4 5 4 5
    0 1 0 1 0 1 0 1
    2 3 2 3 2 3 2 3
    4 5 4 5 4 5 4 5
    0 1 0 1 0 1 0 1
    2 3 2 3 2 3 2 3


**Constructor Arguments**

The ``Cyclic`` class constructor is defined as follows:

  .. code-block:: chapel

    proc Cyclic(
      startIdx,
      targetLocales: [] locale = Locales,
      dataParTasksPerLocale     = // value of  dataParTasksPerLocale      config const,
      dataParIgnoreRunningTasks = // value of  dataParIgnoreRunningTasks  config const,
      dataParMinGranularity     = // value of  dataParMinGranularity      config const,
      param rank: int  = // inferred from startIdx argument,
      type idxType     = // inferred from startIdx argument )

The argument ``startIdx`` is a tuple of integers defining an index that
will be distributed to the first locale in ``targetLocales``.
In the 1-dimensional case, ``startIdx`` can be an integer
or a tuple with a single element.

The argument ``targetLocales`` is an array containing the target
locales to which this distribution maps indices and data.
The rank of ``targetLocales`` must match the rank of the distribution,
or be ``1``.  If the rank of ``targetLocales`` is ``1``, a greedy
heuristic is used to reshape the array of target locales so that it
matches the rank of the distribution and each dimension contains an
approximately equal number of indices.

The arguments ``dataParTasksPerLocale``, ``dataParIgnoreRunningTasks``,
and ``dataParMinGranularity`` set the knobs that are used to
control intra-locale data parallelism for Cyclic-distributed domains
and arrays in the same way that the like-named config constants
control data parallelism for ranges and default-distributed domains
and arrays.

The ``rank`` and ``idxType`` arguments are inferred from the
``startIdx`` argument unless explicitly set.
They must match the rank and index type of the domains
"dmapped" using that Cyclic instance.


**Data-Parallel Iteration**

A `forall` loop over a Cyclic-distributed domain or array
executes each iteration on the locale where that iteration's index
is mapped to.

Parallelism within each locale is guided by the values of
``dataParTasksPerLocale``, ``dataParIgnoreRunningTasks``, and
``dataParMinGranularity`` of the respective Cyclic instance.
Updates to these values, if any, take effect only on the locale
where the updates are made.


**Limitations**

This distribution has not been tuned for performance.
*/
class Cyclic: BaseDist {
  param rank: int;
  type idxType = int;

  var startIdx: rank*idxType;
  var targetLocDom: domain(rank);
  var targetLocs: [targetLocDom] locale;

  var locDist: [targetLocDom] LocCyclic(rank, idxType);

  var dataParTasksPerLocale: int;
  var dataParIgnoreRunningTasks: bool;
  var dataParMinGranularity: int;

  proc Cyclic(startIdx,
             targetLocales: [] locale = Locales,
             dataParTasksPerLocale=getDataParTasksPerLocale(),
             dataParIgnoreRunningTasks=getDataParIgnoreRunningTasks(),
             dataParMinGranularity=getDataParMinGranularity(),
             param rank: int = _determineRankFromStartIdx(startIdx),
             type idxType = _determineIdxTypeFromStartIdx(startIdx)) 
    where isTuple(startIdx) || isIntegralType(startIdx.type) {
    var tupleStartIdx: rank*idxType;
    if isTuple(startIdx) then tupleStartIdx = startIdx;
                         else tupleStartIdx(1) = startIdx;

    // MPF - why isn't it:
    //setupTargetLocalesArray(targetLocDom, targetLocs, targetLocales);

    if rank == 1  {
      targetLocDom = {0..#targetLocales.numElements};
      targetLocs = targetLocales;
    } else if targetLocales.rank == 1 {
      const factors = _factor(rank, targetLocales.numElements);
      var ranges: rank*range;
      for param i in 1..rank {
        ranges(i) = 0..#factors(i);
      }
      targetLocDom = {(...ranges)};
      for (loc1, loc2) in zip(targetLocs, targetLocales) {
        loc1 = loc2;
      }
    } else {
      if targetLocales.rank != rank then
        compilerError("locales array rank must be one or match distribution rank");
      var ranges: rank*range;
      for param i in 1..rank do {
        var thisRange = targetLocales.domain.dim(i);
        ranges(i) = 0..#thisRange.length; 
      }
      targetLocDom = {(...ranges)};
      targetLocs = reshape(targetLocales, targetLocDom);
    }

    for param i in 1..rank do
      this.startIdx(i) = chpl__mod(tupleStartIdx(i), targetLocDom.dim(i).length);

    // NOTE: When these knobs stop using the global defaults, we will need
    // to add checks to make sure dataParTasksPerLocale<0 and
    // dataParMinGranularity<0
    this.dataParTasksPerLocale = if dataParTasksPerLocale==0
                                 then here.maxTaskPar
                                 else dataParTasksPerLocale;
    this.dataParIgnoreRunningTasks = dataParIgnoreRunningTasks;
    this.dataParMinGranularity = dataParMinGranularity;

    coforall locid in targetLocDom {
      on targetLocs(locid) {
        locDist(locid) = new LocCyclic(rank, idxType, locid, this);
      }
    }
    if debugCyclicDist then
      for loc in locDist do writeln(loc);
  }

  proc dsiAssign(other: this.type) {
    coforall locid in targetLocDom do
      on targetLocs(locid) do
        delete locDist(locid);
    startIdx = other.startIdx;
    targetLocDom = other.targetLocDom;
    targetLocs = other.targetLocs;
    dataParTasksPerLocale = other.dataParTasksPerLocale;
    dataParIgnoreRunningTasks = other.dataParIgnoreRunningTasks;
    dataParMinGranularity = other.dataParMinGranularity;
    coforall locid in targetLocDom do
      on targetLocs(locid) do
        locDist(locid) = new LocCyclic(rank, idxType, locid, this);
  }

  proc dsiEqualDMaps(that: Cyclic(?)) {
    return (this.startIdx == that.startIdx &&
            this.targetLocs.equals(that.targetLocs));
  }

  proc dsiEqualDMaps(that) param {
    return false;
  }

  proc dsiClone() {
    return new Cyclic(startIdx, targetLocs,
                      dataParTasksPerLocale,
                      dataParIgnoreRunningTasks,
                      dataParMinGranularity);
  }

  proc dsiDestroyDist() {
    coforall ld in locDist do {
      on ld do
        delete ld;
    }
  }

}


proc Cyclic.getChunk(inds, locid) {
  var sliceBy: rank*range(idxType=idxType, stridable=true);
  var locidtup: rank*idxType;
  // NOTE: Not bothering to check to see if these can fit into idxType
  if rank == 1 then
    locidtup(1) = locid:idxType;
  else
    for param i in 1..rank do locidtup(i) = locid(i):idxType;
  for param i in 1..rank {
    var distStride = targetLocDom.dim(i).length:chpl__signedType(idxType);
    var offset = chpl__diffMod(startIdx(i) + locidtup(i), inds.dim(i).low, distStride);
    sliceBy(i) = inds.dim(i).low + offset..inds.dim(i).high by distStride;
    // remove alignment
    sliceBy(i).alignHigh();
  }
  return inds((...sliceBy));
  //
  // WANT:
  //var distWhole = locDist(locid).myChunk.getIndices();
  //return inds((...distWhole));
}

proc Cyclic.dsiDisplayRepresentation() {
  writeln("startIdx = ", startIdx);
  writeln("targetLocDom = ", targetLocDom);
  writeln("targetLocs = ", for tl in targetLocs do tl.id);
  writeln("dataParTasksPerLocale = ", dataParTasksPerLocale);
  writeln("dataParIgnoreRunningTasks = ", dataParIgnoreRunningTasks);
  writeln("dataParMinGranularity = ", dataParMinGranularity);
  for tli in targetLocDom do
    writeln("locDist[", tli, "].myChunk = ", locDist[tli].myChunk);
}

proc Cyclic.dsiSupportsPrivatization() param return true;

proc Cyclic.dsiGetPrivatizeData() return 0;

proc Cyclic.dsiPrivatize(privatizeData) {
  return new Cyclic(startIdx, targetLocs,
                    dataParTasksPerLocale,
                    dataParIgnoreRunningTasks,
                    dataParMinGranularity);
}

proc Cyclic.dsiGetReprivatizeData() return 0;

proc Cyclic.dsiReprivatize(other, reprivatizeData) {
  targetLocDom = other.targetLocDom;
  targetLocs = other.targetLocs;
  locDist = other.locDist;
  startIdx = other.startIdx;
  dataParTasksPerLocale = other.dataParTasksPerLocale;
  dataParIgnoreRunningTasks = other.dataParIgnoreRunningTasks;
  dataParMinGranularity = other.dataParMinGranularity;
}

proc Cyclic.dsiNewRectangularDom(param rank: int, type idxType, param stridable: bool) {
  if idxType != this.idxType then
    compilerError("Cyclic domain index type does not match distribution's");
  if rank != this.rank then
    compilerError("Cyclic domain rank does not match distribution's");
  var dom = new CyclicDom(rank=rank, idxType=idxType, dist = this, stridable=stridable);
  dom.setup();
  return dom;
} 

proc Cyclic.dsiCreateReindexDist(newSpace, oldSpace) {
  proc anyStridable(space, param i=1) param
    return if i == space.size
      then space(i).stridable
      else space(i).stridable || anyStridable(space, i+1);

  if anyStridable(newSpace) || anyStridable(oldSpace) then
    compilerWarning("reindexing stridable Cyclic arrays is not yet fully supported");

  var newLow: rank*idxType;
  for param i in 1..rank {
    newLow(i) = newSpace(i).low - oldSpace(i).low + startIdx(i);
  }
  var newDist = new Cyclic(rank=rank, idxType=idxType, startIdx=newLow,
                           targetLocales=targetLocs,
                           dataParTasksPerLocale=dataParTasksPerLocale,
                           dataParIgnoreRunningTasks=dataParIgnoreRunningTasks,
                           dataParMinGranularity=dataParMinGranularity);
  return newDist;
}

//
// Given a tuple of scalars of type t or range(t) match the shape but
// using types rangeType and scalarType e.g. the call:
// _matchArgsShape(range(int(32)), int(32), (1:int(64), 1:int(64)..5, 1:int(64)..5))
// returns the type: (int(32), range(int(32)), range(int(32)))
//
proc _cyclic_matchArgsShape(type rangeType, type scalarType, args) type {
  proc helper(param i: int) type {
    if i == args.size {
      if isCollapsedDimension(args(i)) then
        return (scalarType,);
      else
        return (rangeType,);
    } else {
      if isCollapsedDimension(args(i)) then
        return (scalarType, (... helper(i+1)));
      else
        return (rangeType, (... helper(i+1)));
    }
  }
  return helper(1);
}

proc Cyclic.dsiCreateRankChangeDist(param newRank: int, args) {
  var collapsedDimInds: rank*idxType;
  var collapsedLocs: _cyclic_matchArgsShape(range(int), int, args);
  var newLow: newRank*idxType;

  var j: int = 1;
  for param i in 1..args.size {
    if isCollapsedDimension(args(i)) then
      collapsedDimInds(i) = args(i);
    else {
      newLow(j) = startIdx(i);
      j += 1;
    }
  }
  const partialLocIdx = targetLocsIdx(collapsedDimInds);


  for param i in 1..args.size {
    if isCollapsedDimension(args(i)) {
      collapsedLocs(i) = partialLocIdx(i);
} else {
      collapsedLocs(i) = targetLocDom.dim(i);
    }
  }
  var newTargetLocales = targetLocs[(...collapsedLocs)];
  return new Cyclic(rank=newRank, idxType=idxType, startIdx=newLow, targetLocales=newTargetLocales);
}

proc Cyclic.writeThis(x) {
  x.writeln(this.type:string);
  x.writeln("------");
  for locid in targetLocDom do
    x.writeln(" [", locid, "=", targetLocs(locid), "] owns chunk: ", locDist(locid).myChunk); 
}

proc Cyclic.targetLocsIdx(i: idxType) {
  const numLocs:idxType = targetLocDom.numIndices:idxType;
  // this is wrong if i is less than startIdx
  //return ((i - startIdx(1)) % numLocs):int;
  // this works even if i is less than startIdx
  return chpl__diffMod(i, startIdx(1), numLocs):idxType;
}

proc Cyclic.targetLocsIdx(ind: rank*idxType) {
  var x: rank*int;
  for param i in 1..rank {
    var dimLen = targetLocDom.dim(i).length;
    //x(i) = ((ind(i) - startIdx(i)) % dimLen):int;
    x(i) = chpl__diffMod(ind(i), startIdx(i), dimLen):int;
  }
  if rank == 1 then
    return x(1);
  else
    return x;
}

proc Cyclic.dsiIndexToLocale(i: idxType) where rank == 1 {
  return targetLocs(targetLocsIdx(i));
}

proc Cyclic.dsiIndexToLocale(i: rank*idxType) {
  return targetLocs(targetLocsIdx(i));
}


class LocCyclic {
  param rank: int;
  type idxType;

  const myChunk: domain(rank, idxType, true);

  proc LocCyclic(param rank, type idxType, locid, dist: Cyclic(rank, idxType)) {
    var locidx: rank*idxType;
    var startIdx = dist.startIdx;

    // NOTE: Not bothering to check to see if these can fit into idxType
    if rank == 1 then
      locidx(1) = locid:idxType;
    else
      for param i in 1..rank do locidx(i) = locid(i):idxType;

    var inds: rank*range(idxType, stridable=true);

    type strType = chpl__signedType(idxType);
    // NOTE: Not checking for overflow here when casting to strType
    for param i in 1..rank {
      const lower = min(idxType)..(startIdx(i)+locidx(i)) by -dist.targetLocDom.dim(i).length:strType;
      const upper = (startIdx(i) + locidx(i))..max(idxType) by dist.targetLocDom.dim(i).length:strType;
      const lo = lower.last, hi = upper.last;
      inds(i) = lo..hi by dist.targetLocDom.dim(i).length:strType;
    }
    myChunk = {(...inds)};
  }
}


class CyclicDom : BaseRectangularDom {
  param rank: int;
  type idxType;
  param stridable: bool;

  const dist: Cyclic(rank, idxType);

  var locDoms: [dist.targetLocDom] LocCyclicDom(rank, idxType, stridable);

  var whole: domain(rank, idxType, stridable);
}


proc CyclicDom.setup() {
  if locDoms(dist.targetLocDom.low) == nil {
    coforall localeIdx in dist.targetLocDom {
      on dist.targetLocs(localeIdx) do
        locDoms(localeIdx) = new LocCyclicDom(rank, idxType, stridable, dist.getChunk(whole, localeIdx));
    }
  } else {
    coforall localeIdx in dist.targetLocDom {
      on dist.targetLocs(localeIdx) {
        var chunk = dist.getChunk(whole, localeIdx);
        locDoms(localeIdx).myBlock = chunk;
      }
    }
  }
}

proc CyclicDom.dsiDestroyDom() {
    coforall localeIdx in dist.targetLocDom {
      on dist.targetLocs(localeIdx) do
        delete locDoms(localeIdx);
    }
}

proc CyclicDom.dsiBuildArray(type eltType) {
  var arr = new CyclicArr(eltType=eltType, rank=rank, idxType=idxType, stridable=stridable, dom=this);
  arr.setup();
  return arr;
}

proc CyclicDom.dsiDisplayRepresentation() {
  writeln("whole = ", whole);
  for tli in dist.targetLocDom do
    writeln("locDoms[", tli, "].myBlock = ", locDoms[tli].myBlock);
  dist.dsiDisplayRepresentation();
}

proc CyclicDom.dsiLow return whole.low;

proc CyclicDom.dsiHigh return whole.high;

proc CyclicDom.dsiStride return whole.stride;

proc CyclicDom.dsiMember(i) return whole.member(i);

proc CyclicDom.dsiIndexOrder(i) return whole.indexOrder(i);

proc CyclicDom.dsiDims() return whole.dims();

proc CyclicDom.dsiDim(d: int) return whole.dim(d);

proc CyclicDom.getLocDom(localeIdx) return locDoms(localeIdx);

proc CyclicDom.dsiMyDist() return dist;



proc CyclicDom.dsiGetIndices() {
  return whole.getIndices();
}

proc CyclicDom.dsiSetIndices(x: domain) {
  whole = x;
  setup();
}

proc CyclicDom.dsiSetIndices(x) {
  whole.setIndices(x);
  setup();
}

proc CyclicDom.dsiSerialWrite(x) {
  if verboseCyclicDistWriters {
    x.writeln(this.type:string);
    x.writeln("------");
    for loc in dist.targetLocDom {
      x.writeln("[", loc, "=", dist.targetLocs(loc), "] owns ", locDoms(loc).myBlock);
    }
  } else {
    x.write(whole);
  }
}

proc CyclicDom.dsiNumIndices return whole.numIndices;

iter CyclicDom.these() {
  for i in whole do
    yield i;
}

iter CyclicDom.these(param tag: iterKind) where tag == iterKind.leader {
  const maxTasks = dist.dataParTasksPerLocale;
  const ignoreRunning = dist.dataParIgnoreRunningTasks;
  const minSize = dist.dataParMinGranularity;
  const wholeLow = whole.low;
  coforall locDom in locDoms do on locDom {
    const (numTasks, parDim) = _computeChunkStuff(maxTasks, ignoreRunning,
                                                  minSize,
                                                  locDom.myBlock.dims());

    var result: rank*range(idxType=idxType, stridable=true);
    // Use the internal function for untranslate to avoid having to do
    // extra work to negate the offset
    var zeroedLocalPart = whole((...locDom.myBlock.getIndices())).chpl__unTranslate(wholeLow);
    for param i in 1..rank {
      var dim = zeroedLocalPart.dim(i);
      type strType = chpl__signedType(idxType);
      // NOTE: unsigned idxType with negative stride will not work
      const wholestride = whole.dim(i).stride:strType;
      if dim.last >= dim.first then
        result(i) = (dim.first / wholestride:idxType)..(dim.last / wholestride:idxType) by (dim.stride:strType / wholestride);
      else
        // _computeChunkStuff should have produced no tasks for this
        // If this ain't going to happen, could force numTasks=0 here instead.
        assert(numTasks == 0);
    }
    if numTasks == 1 {
      if debugCyclicDist then
        writeln(here.id, ": leader whole: ", whole,
                         " result: ", result,
                         " myblock: ", locDom.myBlock);
      yield result;
    } else {

      coforall taskid in 0..#numTasks {
        var splitRanges: rank*range(idxType=idxType, stridable=true) = result;
        const low = result(parDim).first, high = result(parDim).high;
        const (lo,hi) = _computeBlock(high - low + 1, numTasks, taskid,
                                      high, low, low);
        // similar to BlockDist
        assert(lo <= hi);
        splitRanges(parDim) = result(parDim)(lo..hi);
        if debugCyclicDist then
          writeln(here.id, ": leader whole: ", whole,
                           " result: ", result,
                           " splitRanges: ", splitRanges);
        // remove alignment
        splitRanges(parDim) = splitRanges(parDim).first..splitRanges(parDim).last by splitRanges(parDim).stride;
        yield splitRanges;
      }
    }
  }
}

iter CyclicDom.these(param tag: iterKind, followThis) where tag == iterKind.follower {
  var t: rank*range(idxType, stridable=true);
  if debugCyclicDist then
    writeln(here.id, ": follower whole is: ", whole,
                     " follower is: ", followThis);
  for param i in 1..rank {
    // NOTE: unsigned idxType with negative stride will not work
    const wholestride = whole.dim(i).stride:chpl__signedType(idxType);
    t(i) = ((followThis(i).low*wholestride:idxType)..(followThis(i).high*wholestride:idxType) by (followThis(i).stride*wholestride)) + whole.dim(i).low;
  }
  if debugCyclicDist then
    writeln(here.id, ": follower maps to: ", t);
  for i in {(...t)} do
    yield i;
}

proc CyclicDom.dsiSupportsPrivatization() param return true;

proc CyclicDom.dsiGetPrivatizeData() return 0;

proc CyclicDom.dsiPrivatize(privatizeData) {
  var privdist = chpl_getPrivatizedCopy(dist.type, dist.pid);
  var c = new CyclicDom(rank=rank, idxType=idxType, stridable=stridable, dist=privdist);
  c.locDoms = locDoms;
  c.whole = whole;
  return c;
}

proc CyclicDom.dsiGetReprivatizeData() return 0;

proc CyclicDom.dsiReprivatize(other, reprivatizeData) {
  locDoms = other.locDoms;
  whole = other.whole;
}

proc CyclicDom.dsiBuildRectangularDom(param rank, type idxType,
                                    param stridable: bool,
                                    ranges: rank*range(idxType,
                                                       BoundedRangeType.bounded,
                                                       stridable)) {
  if idxType != dist.idxType then
    compilerError("Cyclic domain index type does not match distribution's");
  if rank != dist.rank then
    compilerError("Cyclic domain rank does not match distribution's");

  var dom = new CyclicDom(rank=rank, idxType=idxType,
                         dist=dist, stridable=stridable);
  dom.dsiSetIndices(ranges);
  return dom;

}

proc CyclicDom.dsiLocalSlice(param stridable: bool, ranges) {
  return whole((...ranges));
}


class LocCyclicDom {
  param rank: int;
  type idxType;
  param stridable: bool;

  var myBlock: domain(rank, idxType, true);
}

//
// Added as a performance stopgap to avoid returning a domain
//
proc LocCyclicDom.member(i) return myBlock.member(i);


class CyclicArr: BaseArr {
  type eltType;
  param rank: int;
  type idxType;
  param stridable: bool;
  var doRADOpt: bool = defaultDoRADOpt;
  var dom: CyclicDom(rank, idxType, stridable);

  var locArr: [dom.dist.targetLocDom] LocCyclicArr(eltType, rank, idxType, stridable);
  var myLocArr: LocCyclicArr(eltType=eltType, rank=rank, idxType=idxType, stridable=stridable);
  const SENTINEL = max(rank*idxType);
}

<<<<<<< HEAD
proc CyclicArr.dsiReindex(d: CyclicDom) {
  var alias = new CyclicArr(eltType=eltType, rank=rank, idxType=d.idxType,
                            stridable=d.stridable, dom=d);
  const sameDom = d==dom;
  var thisid = this.locale.id;
  coforall i in dom.dist.targetLocDom {
    on dom.dist.targetLocs(i) {
      const locDom = d.getLocDom(i);
      const locAlias: [locDom.myBlock] => locArr[i].myElems;
      alias.locArr[i] = new LocCyclicArr(eltType=eltType, idxType=idxType,
                                         locDom=locDom, stridable=d.stridable,
                                         rank=rank, myElems=>locAlias);
      if thisid == here.id then
        alias.myLocArr = alias.locArr[i];
      if doRADOpt {
        if sameDom {
          // If we the reindex domain is the same as that of this array,
          //  the RAD cache will be the same you can just copy the values
          //  directly into the alias's RAD cache
          if locArr[i].locRAD {
            alias.locArr[i].locRAD = new LocRADCache(eltType, rank, idxType,
                                                     d.stridable,
                                                     dom.dist.targetLocDom);
            alias.locArr[i].locCyclicRAD = new LocCyclicRADCache(rank, idxType,
                                                                 dom.dist.startIdx,
                                                                 dom.dist.targetLocDom);
            alias.locArr[i].locRAD.RAD = locArr[i].locRAD.RAD;
          }
        }
      }
    }
  }
  if doRADOpt then
    if !sameDom then alias.setupRADOpt();
=======
proc CyclicArr.dsiSlice(d: CyclicDom) {
  var alias = new CyclicArr(eltType=eltType, rank=rank, idxType=idxType,
                            stridable=d.stridable, dom=d);
  var thisid = this.locale.id;
  for i in dom.dist.targetLocDom {
    on dom.dist.targetLocs(i) {
      alias.locArr[i] =
        new LocCyclicArr(eltType=eltType, rank=rank, idxType=idxType,
                         stridable=d.stridable, locDom=d.locDoms[i],
                         myElems=>locArr[i].myElems[d.locDoms[i].myBlock]);
      if thisid == here.id then
        alias.myLocArr = alias.locArr[i];
    }
  }
  if doRADOpt then alias.setupRADOpt();
  return alias;
}

proc CyclicArr.dsiRankChange(d, param newRank: int, param stridable: bool, args) {
  var alias = new CyclicArr(eltType=eltType, rank=newRank, idxType=idxType, stridable=stridable, dom = d);
  var thisid = this.locale.id;
  coforall ind in d.dist.targetLocDom {
    on d.dist.targetLocs(ind) {
      const locDom = d.getLocDom(ind);
      var collapsedDims: rank*idxType;
      var locSlice: _cyclic_matchArgsShape(range(idxType=idxType, stridable=true), idxType, args);
      var locArrInd: rank*int;
      var j = 1;
      for param i in 1..args.size {
        if isCollapsedDimension(args(i)) {
          locSlice(i) = args(i);
          collapsedDims(i) = args(i);
        } else {
          locSlice(i) = locDom.myBlock.dim(j)(args(i));
          j += 1;
        }
      }
      locArrInd = dom.dist.targetLocsIdx(collapsedDims);
      j = 1;
      // Now that the locArrInd values are known for the collapsed dimensions
      // Pull the rest of the dimensions values from ind
      for param i in 1..args.size {
        if !isCollapsedDimension(args(i)) {
          if newRank > 1 then
            locArrInd(i) = ind(j);
          else
            locArrInd(i) = ind;
          j += 1;
        }
      }
      alias.locArr[ind] =
        new LocCyclicArr(eltType=eltType, rank=newRank, idxType=d.idxType,
                         stridable=d.stridable, locDom=locDom,
                         myElems=>locArr[(...locArrInd)].myElems[(...locSlice)]);
      if here.id == thisid then
        alias.myLocArr = alias.locArr[ind];
    }
  }
  if doRADOpt then alias.setupRADOpt();
>>>>>>> ec2aee54
  return alias;
}

proc CyclicArr.dsiLocalSlice(ranges) {
  var low: rank*idxType;
  for param i in 1..rank {
    low(i) = ranges(i).low;
  }

  return locArr(dom.dist.targetLocsIdx(low)).myElems((...ranges));
}

proc CyclicArr.dsiDisplayRepresentation() {
  for tli in dom.dist.targetLocDom {
    writeln("locArr[", tli, "].myElems = ", for e in locArr[tli].myElems do e);
    writeln("locArr[", tli, "].locRAD = ", locArr[tli].locRAD.RAD);
    writeln("locArr[", tli, "].locCyclicRAD = ", locArr[tli].locCyclicRAD);
  }
  dom.dsiDisplayRepresentation();
}

proc CyclicArr.dsiGetBaseDom() return dom;

//
// NOTE: Each locale's myElems array be initialized prior to setting up
// the RAD cache.
//
proc CyclicArr.setupRADOpt() {
  if !stridable { // for now, no support for strided cyclic arrays
    for localeIdx in dom.dist.targetLocDom {
      on dom.dist.targetLocs(localeIdx) {
        const myLocArr = locArr(localeIdx);
        if myLocArr.locRAD != nil {
          delete myLocArr.locRAD;
          myLocArr.locRAD = nil;
        }
        if disableCyclicLazyRAD {
          myLocArr.locRAD = new LocRADCache(eltType, rank, idxType, stridable, dom.dist.targetLocDom);
          myLocArr.locCyclicRAD = new LocCyclicRADCache(rank, idxType, dom.dist.startIdx, dom.dist.targetLocDom);
          for l in dom.dist.targetLocDom {
            if l != localeIdx {
              myLocArr.locRAD.RAD(l) = locArr(l).myElems._value.dsiGetRAD();
            }
          }
        }
      }
    }
  }
}

proc CyclicArr.setup() {
  coforall localeIdx in dom.dist.targetLocDom {
    on dom.dist.targetLocs(localeIdx) {
      locArr(localeIdx) = new LocCyclicArr(eltType, rank, idxType, stridable, dom.locDoms(localeIdx));
      if this.locale == here then
        myLocArr = locArr(localeIdx);
    }
  }
  if doRADOpt && disableCyclicLazyRAD then setupRADOpt();
}

proc CyclicArr.dsiDestroyArr(isslice:bool) {
  coforall localeIdx in dom.dist.targetLocDom {
    on dom.dist.targetLocs(localeIdx) {
      delete locArr(localeIdx);
    }
  }
}

proc CyclicArr.dsiSupportsPrivatization() param return true;

proc CyclicArr.dsiGetPrivatizeData() return 0;

proc CyclicArr.dsiPrivatize(privatizeData) {
  var privdom = chpl_getPrivatizedCopy(dom.type, dom.pid);
  var c = new CyclicArr(eltType=eltType, rank=rank, idxType=idxType, stridable=stridable, dom=privdom);
  c.locArr = locArr;
  for localeIdx in dom.dist.targetLocDom do
    if c.locArr(localeIdx).locale == here then
      c.myLocArr = c.locArr(localeIdx);
  return c;
}


inline proc _remoteAccessData.getDataIndex(
    param stridable,
    myStr: rank*chpl__signedType(idxType),
    ind: rank*idxType,
    startIdx,
    dimLen) {
  // modified from DefaultRectangularArr
  var sum = origin;
  if stridable {
    halt("RADOpt not supported for strided cyclic arrays.");
  } else {
    for param i in 1..rank do {
      sum += (((ind(i) - off(i)) * blk(i))-startIdx(i))/dimLen(i);
    }
  }
  if defRectSimpleDData {
    return sum;
  } else {
    if mdNumChunks == 1 {
      return (0, sum);
    } else {
      const chunk = mdInd2Chunk(ind(mdParDim));
      return (chunk, sum - mData(chunk).dataOff);
    }
  }
}

proc CyclicArr.dsiAccess(i:rank*idxType) ref {
  local {
    if myLocArr != nil && myLocArr.locDom.member(i) then
      return myLocArr.this(i);
  }
  if doRADOpt && !stridable {
    if myLocArr {
      if boundsChecking then
        if !dom.dsiMember(i) then
          halt("array index out of bounds: ", i);
      var rlocIdx = dom.dist.targetLocsIdx(i);
      if !disableCyclicLazyRAD {
        if myLocArr.locRAD == nil {
          myLocArr.lockLocRAD();
          if myLocArr.locRAD == nil {
            var tempLocRAD = new LocRADCache(eltType, rank, idxType, stridable, dom.dist.targetLocDom);
            myLocArr.locCyclicRAD = new LocCyclicRADCache(rank, idxType, dom.dist.startIdx, dom.dist.targetLocDom);
            tempLocRAD.RAD.blk = SENTINEL;
            myLocArr.locRAD = tempLocRAD;
          }
          myLocArr.unlockLocRAD();
        }
        if myLocArr.locRAD.RAD(rlocIdx).blk == SENTINEL {
          myLocArr.locRAD.lockRAD(rlocIdx);
          if myLocArr.locRAD.RAD(rlocIdx).blk == SENTINEL {
            myLocArr.locRAD.RAD(rlocIdx) =
              locArr(rlocIdx).myElems._value.dsiGetRAD();
          }
          myLocArr.locRAD.unlockRAD(rlocIdx);
        }
      }
      pragma "no copy" pragma "no auto destroy" var myLocRAD = myLocArr.locRAD;
      pragma "no copy" pragma "no auto destroy" var radata = myLocRAD.RAD;
      if radata(rlocIdx).dataChunk(0) != nil {
        const startIdx = myLocArr.locCyclicRAD.startIdx;
        const dimLength = myLocArr.locCyclicRAD.targetLocDomDimLength;
        type strType = chpl__signedType(idxType);
        var str: rank*strType;
        for param i in 1..rank {
          pragma "no copy" pragma "no auto destroy" var whole = dom.whole;
          str(i) = whole.dim(i).stride;
        }
        var dataIdx = radata(rlocIdx).getDataIndex(stridable, str, i, startIdx, dimLength);
        return radata(rlocIdx).dataElem(dataIdx);
      }
    }
  }
  return locArr(dom.dist.targetLocsIdx(i))(i);
}

proc CyclicArr.dsiAccess(i: idxType...rank) ref
  return dsiAccess(i);

iter CyclicArr.these() ref {
  for i in dom do
    yield dsiAccess(i);
}

iter CyclicArr.these(param tag: iterKind) where tag == iterKind.leader {
  for followThis in dom.these(tag) do
    yield followThis;
}

proc CyclicArr.dsiStaticFastFollowCheck(type leadType) param
  return leadType == this.type || leadType == this.dom.type;

proc CyclicArr.dsiDynamicFastFollowCheck(lead: [])
  return lead.domain._value == this.dom;

proc CyclicArr.dsiDynamicFastFollowCheck(lead: domain)
  return lead._value == this.dom;

iter CyclicArr.these(param tag: iterKind, followThis, param fast: bool = false) ref where tag == iterKind.follower {
  if testFastFollowerOptimization then
    writeln((if fast then "fast" else "regular") + " follower invoked for Cyclic array");

  var t: rank*range(idxType=idxType, stridable=true);
  for param i in 1..rank {
    type strType = chpl__signedType(idxType);
    const wholestride = dom.whole.dim(i).stride:chpl__signedType(idxType);
    if wholestride < 0 && idxType != strType then
      halt("negative stride with unsigned idxType not supported");
    const iStride = wholestride:idxType;
    const      lo = (followThis(i).low * iStride):idxType,
               hi = (followThis(i).high * iStride):idxType,
           stride = (followThis(i).stride*wholestride):strType;
    t(i) = (lo..hi by stride) + dom.whole.dim(i).low;
  }
  const myFollowThis = {(...t)};
  if fast {
    const arrSection = locArr(dom.dist.targetLocsIdx(myFollowThis.low));

    //
    // Slicing arrSection.myElems will require reference counts to be updated.
    // If myElems is an array of arrays, the inner array's domain or dist may
    // live on a different locale and require communication for reference
    // counting. Simply put: don't slice inside a local block.
    //
    // TODO: Can myLocArr be used here to simplify things?
    //
    var chunk => arrSection.myElems(myFollowThis);
    if arrSection.locale.id == here.id then local {
      for i in chunk do yield i;
    } else {
      for i in chunk do yield i;
    }
  } else {
    proc accessHelper(i) ref {
      if myLocArr then local {
        if myLocArr.locDom.member(i) then
          return myLocArr.this(i);
      }
      return dsiAccess(i);
    }

    for i in myFollowThis {
      yield accessHelper(i);
    }
  }
}

proc CyclicArr.dsiSerialWrite(f) {
  if verboseCyclicDistWriters {
    writeln(this.type:string);
    writeln("------");
  }
  if dom.dsiNumIndices == 0 then return;
  var i : rank*idxType;
  for dim in 1..rank do
    i(dim) = dom.dsiDim(dim).low;
  label next while true {
    f.write(dsiAccess(i));
    if i(rank) <= (dom.dsiDim(rank).high - dom.dsiDim(rank).stride:idxType) {
      f.write(" ");
      i(rank) += dom.dsiDim(rank).stride:idxType;
    } else {
      for dim in 1..rank-1 by -1 {
        if i(dim) <= (dom.dsiDim(dim).high - dom.dsiDim(dim).stride:idxType) {
          i(dim) += dom.dsiDim(dim).stride:idxType;
          for dim2 in dim+1..rank {
            f.writeln();
            i(dim2) = dom.dsiDim(dim2).low;
          }
          continue next;
        }
      }
      break;
    }
  }
}

proc CyclicArr.dsiReallocate(d: domain) {
  // The reallocation happens when the LocCyclicDom.myBlock field is changed
  // in CyclicDom.setup(). Nothing more needs to happen here.
}

proc CyclicArr.dsiPostReallocate() {
  // Call this *after* the domain has been reallocated
  if doRADOpt then setupRADOpt();
}

proc CyclicArr.setRADOpt(val=true) {
  doRADOpt = val;
  if doRADOpt then setupRADOpt();
}

class LocCyclicArr {
  type eltType;
  param rank: int;
  type idxType;
  param stridable: bool;

  const locDom: LocCyclicDom(rank, idxType, stridable);

  var locRAD: LocRADCache(eltType, rank, idxType, stridable); // non-nil if doRADOpt=true
  var locCyclicRAD: LocCyclicRADCache(rank, idxType); // see below for why
  var myElems: [locDom.myBlock] eltType;
  var locRADLock: atomicbool; // This will only be accessed locally, so
                              // force the use of processor atomics

  // These functions will always be called on this.locale, and so we do
  // not have an on statement around the while loop below (to avoid
  // the repeated on's from calling testAndSet()).
  inline proc lockLocRAD() {
    while locRADLock.testAndSet() do chpl_task_yield();
  }

  inline proc unlockLocRAD() {
    locRADLock.clear();
  }
}

proc LocCyclicArr.this(i) ref {
  return myElems(i);
}

iter LocCyclicArr.these() ref {
  for elem in myElems {
    yield elem;
  }
}

// NOTE: I'd rather have this be a subclass of LocRADCache, but I
// couldn't find a way to use rank (param) and idxType (type) from the
// parent class in declarations in the subclass does not work.
class LocCyclicRADCache /* : LocRADCache */ {
  param rank: int;
  type idxType;
  var startIdx: rank*idxType;
  var targetLocDomDimLength: rank*idxType;

  proc LocCyclicRADCache(param rank: int, type idxType, startIdx, targetLocDom) {
    for param i in 1..rank do
      // NOTE: Not bothering to check to see if length can fit into idxType
      targetLocDomDimLength(i) = targetLocDom.dim(i).length:idxType;
  }
}

proc CyclicArr.dsiSupportsBulkTransferInterface() param return true;

proc CyclicArr.doiCanBulkTransferStride(viewDom) param {
  if debugCyclicDistBulkTransfer then
    writeln("In CyclicArr.doiCanBulkTransferStride");

  return useBulkTransferDist;
}

proc CyclicArr.oneDData {
  if defRectSimpleDData {
    return true;
  } else {
    // TODO: do this when we create the array?  if not, then consider:
    // TODO: use locRad oneDData, if available
    // TODO: with more coding complexity we could get a much quicker
    //       answer in the 'false' case, but how to avoid penalizing
    //       the 'true' case at scale?
    var allBlocksOneDData: bool;
    on this {
      var myAllBlocksOneDData: atomic bool;
      myAllBlocksOneDData.write(true);
      forall la in locArr {
        if !la.myElems._value.oneDData then
          myAllBlocksOneDData.write(false);
      }
      allBlocksOneDData = myAllBlocksOneDData.read();
    }
    return allBlocksOneDData;
  }
}

proc CyclicArr.doiUseBulkTransferStride(B) {
  if debugCyclicDistBulkTransfer then
    writeln("In CyclicArr.doiUseBulkTransferStride()");

  //
  // Absent multi-ddata, for the array as a whole, say bulk transfer
  // is possible.
  //
  // If multi-ddata is possible then we can only do strided bulk
  // transfer when all the blocks have but a single ddata chunk.
  //
  if this.rank != B.rank then return false;
  return defRectSimpleDData
         || (oneDData && B._value.oneDData);
}

//For assignments of the form: "Cyclic = any" 
//where "any" means any array that implements the bulk transfer interface
proc CyclicArr.doiBulkTransferFrom(Barg, viewDom)
{
  if debugCyclicDistBulkTransfer then
    writeln("In CyclicArr.doiBulkTransferFrom()");
  
  if this.rank == Barg.rank {
    const Dest = this;
    const Src = chpl__getActualArray(Barg);
    const srcView = chpl__getViewDom(Barg);
    type el = Dest.idxType;
    coforall i in Dest.dom.dist.targetLocDom do // for all locales
      on Dest.dom.dist.targetLocs(i)
      { 
        var regionDest = Dest.dom.locDoms(i).myBlock[viewDom];
        const regionSrc = Src.dom.locDoms(i).myBlock[srcView];
        if regionDest.numIndices>0
        {
          const ini=bulkCommConvertCoordinate(regionDest.first, viewDom, srcView);
          const end=bulkCommConvertCoordinate(regionDest.last, viewDom, srcView);
          const sb=chpl__tuplify(regionSrc.stride);
        
          var r1,r2: rank * range(idxType = el,stridable = true);
          r2=regionDest.dims();
          //In the case that the number of elements in dimension t for r1 and r2
          //were different, we need to calculate the correct stride in r1
          for param t in 1..rank
          {
            r1[t] = (ini[t]:el..end[t]:el by sb[t]:el);
            if r1[t].length != r2[t].length then
              r1[t] = (ini[t]:el..end[t]:el by (end[t] - ini[t]):el/(r2[t].length-1));
          }
         
          if debugCyclicDistBulkTransfer then
            writeln("B[",(...r1),"] ToDR A[",regionDest, "] ");

          Barg._value.doiBulkTransferToDR(Dest.locArr[i].myElems[regionDest], Barg.domain[(...r1)]);
        }
      }
  }
}

//For assignments of the form: DR = Cyclic 
//(default rectangular array = cyclic distributed array)
proc CyclicArr.doiBulkTransferToDR(Barg, viewDom)
{
  if debugCyclicDistBulkTransfer then
    writeln("In CyclicArr.doiBulkTransferToDR()");
  
  if this.rank == Barg.rank {
    const Src = this;
    const Dest = chpl__getActualArray(Barg);
    const destView = chpl__getViewDom(Barg);
    type el = Src.idxType;
    coforall j in Src.dom.dist.targetLocDom do // for all locales
      on Src.dom.dist.targetLocs(j)
      {
        const inters=Src.dom.locDoms(j).myBlock[viewDom];
        if(inters.numIndices>0)
        {
          const ini=bulkCommConvertCoordinate(inters.first, viewDom, destView);
          const end=bulkCommConvertCoordinate(inters.last, viewDom, destView);
          const sa = chpl__tuplify(destView.stride); //return a tuple
          
          //r2 is the domain to refer the elements of A in locale j
          //r1 is the domain to refer the corresponding elements of B
          var r1,r2: rank * range(idxType = el,stridable = true);
          r2=inters.dims();
          //In the case that the number of elements in dimension t for r1 and r2
          //were different, we need to calculate the correct stride in r1
          for param t in 1..rank
          {
            r1[t] = (ini[t]:el..end[t]:el by sa[t]:el);
            if r1[t].length != r2[t].length then
              r1[t] = (ini[t]:el..end[t]:el by (end[t] - ini[t]):el/(r2[t].length-1));
          }
              
          if debugCyclicDistBulkTransfer then 
            writeln(" A[",(...r1),"] = B[",(...r2), "]");

          Barg[(...r1)] = Src.locArr[j].myElems[(...r2)];
        }
      }
  }
}

//For assignments of the form: Cyclic = DR 
//(cyclic distributed array = default rectangular)
proc CyclicArr.doiBulkTransferFromDR(Barg, viewDom)
{
  if debugCyclicDistBulkTransfer then
    writeln("In CyclicArr.doiBulkTransferFromDR()");
  
  if this.rank == Barg.rank {
    const Dest = this;
    const Src = chpl__getActualArray(Barg);
    const srcView = chpl__getViewDom(Barg);
    type el = Dest.idxType;
    coforall j in Dest.dom.dist.targetLocDom do // for all locales
      on Dest.dom.dist.targetLocs(j)
      {
        const inters=Dest.dom.locDoms(j).myBlock[viewDom];
        if(inters.numIndices>0)
        {
          const ini=bulkCommConvertCoordinate(inters.first, viewDom, srcView);
          const end=bulkCommConvertCoordinate(inters.last, viewDom, srcView);
          const sb = chpl__tuplify(srcView.stride); //return a tuple
          
          var r1,r2: rank * range(idxType = el,stridable = true);
          r2=inters.dims();
          //In the case that the number of elements in dimension t for r1 and r2
          //were different, we need to calculate the correct stride in r1
          for param t in 1..rank
          {
            r1[t] = (ini[t]:el..end[t]:el by sb[t]:el);
            if r1[t].length != r2[t].length then
              r1[t] = (ini[t]:el..end[t]:el by (end[t] - ini[t]):el/(r2[t].length-1));
          }
          
          if debugCyclicDistBulkTransfer then
              writeln("A[",(...r2),"] = B[",(...r1), "] ");

          Dest.locArr[j].myElems[(...r2)] = Barg[(...r1)];
        }
      }
  }
}

proc CyclicArr.dsiTargetLocales() {
  return dom.dist.targetLocs;
}
proc CyclicDom.dsiTargetLocales() {
  return dist.targetLocs;
}
proc Cyclic.dsiTargetLocales() {
  return targetLocs;
}

// Cyclic subdomains are represented as a single domain

proc CyclicArr.dsiHasSingleLocalSubdomain() param return true;
proc CyclicDom.dsiHasSingleLocalSubdomain() param return true;

proc CyclicArr.dsiLocalSubdomain() {
  return myLocArr.locDom.myBlock;
}
proc CyclicDom.dsiLocalSubdomain() {
  // TODO -- could be replaced by a privatized myLocDom in CyclicDom
  // as it is with CyclicArr
  var myLocDom:LocCyclicDom(rank, idxType, stridable) = nil;
  for (loc, locDom) in zip(dist.targetLocs, locDoms) {
    if loc == here then
      myLocDom = locDom;
  }
  return myLocDom.myBlock;
}<|MERGE_RESOLUTION|>--- conflicted
+++ resolved
@@ -723,105 +723,6 @@
   var locArr: [dom.dist.targetLocDom] LocCyclicArr(eltType, rank, idxType, stridable);
   var myLocArr: LocCyclicArr(eltType=eltType, rank=rank, idxType=idxType, stridable=stridable);
   const SENTINEL = max(rank*idxType);
-}
-
-<<<<<<< HEAD
-proc CyclicArr.dsiReindex(d: CyclicDom) {
-  var alias = new CyclicArr(eltType=eltType, rank=rank, idxType=d.idxType,
-                            stridable=d.stridable, dom=d);
-  const sameDom = d==dom;
-  var thisid = this.locale.id;
-  coforall i in dom.dist.targetLocDom {
-    on dom.dist.targetLocs(i) {
-      const locDom = d.getLocDom(i);
-      const locAlias: [locDom.myBlock] => locArr[i].myElems;
-      alias.locArr[i] = new LocCyclicArr(eltType=eltType, idxType=idxType,
-                                         locDom=locDom, stridable=d.stridable,
-                                         rank=rank, myElems=>locAlias);
-      if thisid == here.id then
-        alias.myLocArr = alias.locArr[i];
-      if doRADOpt {
-        if sameDom {
-          // If we the reindex domain is the same as that of this array,
-          //  the RAD cache will be the same you can just copy the values
-          //  directly into the alias's RAD cache
-          if locArr[i].locRAD {
-            alias.locArr[i].locRAD = new LocRADCache(eltType, rank, idxType,
-                                                     d.stridable,
-                                                     dom.dist.targetLocDom);
-            alias.locArr[i].locCyclicRAD = new LocCyclicRADCache(rank, idxType,
-                                                                 dom.dist.startIdx,
-                                                                 dom.dist.targetLocDom);
-            alias.locArr[i].locRAD.RAD = locArr[i].locRAD.RAD;
-          }
-        }
-      }
-    }
-  }
-  if doRADOpt then
-    if !sameDom then alias.setupRADOpt();
-=======
-proc CyclicArr.dsiSlice(d: CyclicDom) {
-  var alias = new CyclicArr(eltType=eltType, rank=rank, idxType=idxType,
-                            stridable=d.stridable, dom=d);
-  var thisid = this.locale.id;
-  for i in dom.dist.targetLocDom {
-    on dom.dist.targetLocs(i) {
-      alias.locArr[i] =
-        new LocCyclicArr(eltType=eltType, rank=rank, idxType=idxType,
-                         stridable=d.stridable, locDom=d.locDoms[i],
-                         myElems=>locArr[i].myElems[d.locDoms[i].myBlock]);
-      if thisid == here.id then
-        alias.myLocArr = alias.locArr[i];
-    }
-  }
-  if doRADOpt then alias.setupRADOpt();
-  return alias;
-}
-
-proc CyclicArr.dsiRankChange(d, param newRank: int, param stridable: bool, args) {
-  var alias = new CyclicArr(eltType=eltType, rank=newRank, idxType=idxType, stridable=stridable, dom = d);
-  var thisid = this.locale.id;
-  coforall ind in d.dist.targetLocDom {
-    on d.dist.targetLocs(ind) {
-      const locDom = d.getLocDom(ind);
-      var collapsedDims: rank*idxType;
-      var locSlice: _cyclic_matchArgsShape(range(idxType=idxType, stridable=true), idxType, args);
-      var locArrInd: rank*int;
-      var j = 1;
-      for param i in 1..args.size {
-        if isCollapsedDimension(args(i)) {
-          locSlice(i) = args(i);
-          collapsedDims(i) = args(i);
-        } else {
-          locSlice(i) = locDom.myBlock.dim(j)(args(i));
-          j += 1;
-        }
-      }
-      locArrInd = dom.dist.targetLocsIdx(collapsedDims);
-      j = 1;
-      // Now that the locArrInd values are known for the collapsed dimensions
-      // Pull the rest of the dimensions values from ind
-      for param i in 1..args.size {
-        if !isCollapsedDimension(args(i)) {
-          if newRank > 1 then
-            locArrInd(i) = ind(j);
-          else
-            locArrInd(i) = ind;
-          j += 1;
-        }
-      }
-      alias.locArr[ind] =
-        new LocCyclicArr(eltType=eltType, rank=newRank, idxType=d.idxType,
-                         stridable=d.stridable, locDom=locDom,
-                         myElems=>locArr[(...locArrInd)].myElems[(...locSlice)]);
-      if here.id == thisid then
-        alias.myLocArr = alias.locArr[ind];
-    }
-  }
-  if doRADOpt then alias.setupRADOpt();
->>>>>>> ec2aee54
-  return alias;
 }
 
 proc CyclicArr.dsiLocalSlice(ranges) {
