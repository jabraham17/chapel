--- conflicted
+++ resolved
@@ -729,13 +729,8 @@
         newbuf = allocate(uint(8), newsize, clear=true);
         if newbuf == nil then
           return 0;
-<<<<<<< HEAD
         memcpy(newbuf, buf.mem, oldsize);
-        c_free(buf.mem);
-=======
-        c_memcpy(newbuf, buf.mem, oldsize);
         deallocate(buf.mem);
->>>>>>> d0c89a71
         buf.mem = newbuf;
       }
 
@@ -1156,13 +1151,8 @@
       // curl_easy_setopt(curl, CURLOPT_POSTFIELDS, "name=daniel&project=curl");
 
       // Save the url requested
-<<<<<<< HEAD
-      var url_c = c_calloc(uint(8), url.size+1);
+      var url_c = allocate(uint(8), url.size:c_size_t+1, clear=true);
       memcpy(url_c:c_void_ptr, url.localize().c_str():c_void_ptr, url.size.safeCast(c_size_t));
-=======
-      var url_c = allocate(uint(8), url.size:c_size_t+1, clear=true);
-      c_memcpy(url_c:c_void_ptr, url.localize().c_str():c_void_ptr, url.size);
->>>>>>> d0c89a71
 
       fl.url_c = url_c:c_string;
 
