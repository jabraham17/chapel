/*
 * Copyright 2021-2022 Hewlett Packard Enterprise Development LP
 * Other additional copyright holders may be indicated within.
 *
 * The entirety of this work is licensed under the Apache License,
 * Version 2.0 (the "License"); you may not use this file except
 * in compliance with the License.
 *
 * You may obtain a copy of the License at
 *
 *     http://www.apache.org/licenses/LICENSE-2.0
 *
 * Unless required by applicable law or agreed to in writing, software
 * distributed under the License is distributed on an "AS IS" BASIS,
 * WITHOUT WARRANTIES OR CONDITIONS OF ANY KIND, either express or implied.
 * See the License for the specific language governing permissions and
 * limitations under the License.
 */

/*
  Supports inter-process communication through IP sockets.

  The Socket module focuses on connecting, accepting sockets and providing interface for
  communication between them. Also provided are some constant values representing
  common idioms in socket programming, such as standard Addresses, Families and Flags.

  To those familiar with the Unix socket API, the method names will feel familiar,
  though their usage will be somewhat simpler than the raw Unix socket API.

  Records
  -----------------
  :type:`ipAddr`
  :type:`tcpConn`
  :type:`tcpListener`
  :type:`udpSocket`

  Enum
  -----------------
  :type:`IPFamily`

  Procedures
  -----------------
  :proc:`bind`
  :proc:`connect`
  :proc:`getPeerName`
  :proc:`getSockOpt`
  :proc:`getSockName`
  :proc:`listen`
  :proc:`setSockOpt`

  Records, Types and Function Definitions
  ---------------------------------------
*/
module Socket {

// TODO: replace with mason config
// Socket module uses -levent for creating a event loop
// and -levent_pthreads to allow for multi-threaded event loop
// access. Each function that has to wait for I/O adds its event
// onto the event loop which then waits for the event to occur
// as soon as the event occurs, a callback function is called
// which writes back to a sync variable passed on to it by the
// caller. The caller then reads the sync variable to determine
// event type and processes things further.
require "event2/event.h";
require "event2/thread.h";
require "-levent";
require "-levent_pthreads";

<<<<<<< HEAD
public use Sys;
public use OS;
=======
public use SysError;
>>>>>>> 02ba4561
public use CTypes;
use Time;
use OS, OS.POSIX;
use IO;
import SysBasic.{syserr, ENOERR, fd_t, qio_err_t};

/*
  Available values for different Internet
  Protocol Families to be used when creating Sockets.
*/
enum IPFamily {
  /* IPv4 */
  IPv4 = 2,
  /* IPv6 */
  IPv6 = 10,
  /* IP Unspecified */
  IPUnspec = 0
}

/* Type of Standard IPv4 Address */
type ipv4Addr = sys_in_addr_t;
/* Standard IPv4 Addresses of type :type:`ipv4Addr` */
const IPv4Localhost:ipv4Addr = INADDR_LOOPBACK;
const IPv4Any:ipv4Addr = INADDR_ANY;
const IPv4Broadcast:ipv4Addr = INADDR_BROADCAST;

/* Type of Standard IPv6 Address */
type ipv6Addr = sys_in6_addr_t;
/* Standard IPv6 Addresses of type :type:`ipv6Addr` */
const IPv6Localhost:ipv6Addr = in6addr_loopback;
const IPv6Any:ipv6Addr = in6addr_any;

pragma "no doc"
proc sys_sockaddr_t.init(in other: sys_sockaddr_t) {
  this.init();
  try! {
    var host = other.numericHost();
    var port = other.port();
    var family = other.family;
    this.set(host.c_str(), port, family:c_int);
  }
}

/*
  Abstract supertype for network addresses. Contains data
  about :type:`IPFamily`, `host` and `port`. It supports both
  IPv4 and IPv6 addresses. ipAddr can be compared using
  `==` and `!=` operators.
*/
record ipAddr {
  pragma "no doc"
  var _addressStorage:sys_sockaddr_t;

  pragma "no doc"
  proc init(in address: sys_sockaddr_t) {
    this._addressStorage = new sys_sockaddr_t(address);
  }

  pragma "no doc"
  proc init() {
    try! this._addressStorage = new sys_sockaddr_t(ipAddr.create()._addressStorage);
  }

  /*
    Returns the family type of address.
    :return: family type of address
    :rtype: :type:`IPFamily`
  */
  proc const ref family {
    return try! _addressStorage.family:IPFamily;
  }

  /*
    Returns the host address.
    :return: host address
    :rtype: `string`
  */
  proc const ref host {
    return try! _addressStorage.numericHost();
  }

  /*
    Returns the `port` stored in record.
    :return: Returns numeric port.
    :rtype: `uint(16)`
  */
  proc const ref port {
    return try! _addressStorage.port();
  }

  operator =(in other: ipAddr) {
    this._addressStorage = new sys_sockaddr_t(other._addressStorage);
  }
}


/*
  Returns a new record of type :type:`ipAddr` provided `host`, `port`
  and `family`. this function is equivalent to the following code:

  :arg host: address string in dot-dash or colon notation depending on family.
  :type host: `string`
  :arg port: network address's port.
  :type port: `uint(16)`
  :arg family: value of IP Family
  :type family: :type:`IPFamily`
  :return: address instance.
  :rtype: `ipAddr`
  :throws SystemError: Upon incompatible `host`, `port` or `family`
*/
proc type ipAddr.create(host: string = "127.0.0.1", port: uint(16) = 8000,
          family: IPFamily = IPFamily.IPv4): ipAddr throws {
  // We will use type methods for now but expect to add initializers (and possibly deprecate these ones) once [#8692](https://github.com/chapel-lang/chapel/issues/8692) is resolved
  var addressStorage = new sys_sockaddr_t();
  addressStorage.set(host.c_str(), port, family:c_int);
  return new ipAddr(addressStorage);
}

/*
  Returns a new record of type `ipAddr` provided `host` and `port`.
  The family type is assumed based on `host` which is a standard address.
  this function is equivalent to the following code:

  :arg host: standard ipv4 address.
  :type host: `ipv4Addr`
  :arg port: network address's port.
  :type port: `uint(16)`
  :return: address instance.
  :rtype: `ipAddr`
  :throws SystemError: Upon incompatible `host`, `port` or `family`
*/
proc type ipAddr.ipv4(host: ipv4Addr, port: uint(16) = 8000): ipAddr throws {
  var addressStorage = new sys_sockaddr_t();
  addressStorage.set(host, port);
  return new ipAddr(addressStorage);
}

/*
  Returns a new record of type `ipAddr` provided `host` and `port`.
  The family type is assumed based on `host` which is a standard address.
  this function is equivalent to the following code:

  :arg host: standard ipv6 address.
  :type host: `ipv6Addr`
  :arg port: network address's port.
  :type port: `uint(16)`
  :return: address instance.
  :rtype: `ipAddr`
  :throws SystemError: Upon incompatible `host`, `port` or `family`
*/
proc type ipAddr.ipv6(host: ipv6Addr, port: uint(16) = 8000): ipAddr throws {
  var addressStorage = new sys_sockaddr_t();
  addressStorage.set(host, port);
  return new ipAddr(addressStorage);
}

pragma "no doc"
inline operator !=(const ref lhs: ipAddr, const ref rhs: ipAddr) {
  return try! lhs.family != rhs.family || lhs.host != rhs.host || lhs.port != rhs.port;
}

pragma "no doc"
inline operator ==(const ref lhs: ipAddr, const ref rhs: ipAddr) {
  return !(lhs != rhs);
}

pragma "no doc"
proc ipAddr.writeThis(f) throws {
  f.write("(","family:",this.family,",host:",this.host,",port:",this.port,")");
}

/*
  Get a :type:`~POSIX.struct_timeval` set for indefinite timeout.

  This is the default value used in various procedures in this module

  - `tv_sec` is assigned a value of ``-1``
  - `tv_usec` is assigned a value of ``0``
*/
const indefiniteTimeout : struct_timeval;
indefiniteTimeout = new struct_timeval(tv_sec=(-1):c_long:time_t, tv_usec=0:c_long:suseconds_t);

pragma "no doc"
private extern proc qio_get_fd(fl:qio_file_ptr_t, ref fd:c_int):syserr;

/* The type returned from :proc:`connect` */
type tcpConn = file;

/*
  Returns the file descriptor associated with socket
  :return: file descriptor
  :rtype: `int(32)`
*/
proc tcpConn.socketFd throws {
  var tempfd:c_int;
  var err:syserr = ENOERR;
  on this.home {
    var localtempfd = tempfd;
    err = qio_get_fd(this._file_internal, localtempfd);
    if err then try ioerror(err, "in tcpConn.socketFd");
    tempfd = localtempfd;
  }
  return tempfd;
}

/*
  Returns the address of remote socket connection
  :return: Returns remote address
  :rtype: `ipAddr`
*/
proc tcpConn.addr throws {
  var address:ipAddr;
  on this.home {
    address = getPeerName(this.socketFd);
  }
  return address;
}

/*
  Enables or disables Nagle's algorithm on a given TCP Connection.

  :arg enable: whether to enable or disable Nagle's algorithm
  :type enable: `bool`

  :throws SystemError: if not able to set `TCP_NODELAY` flag properly
*/
proc ref tcpConn.setNagle(enable:bool) throws {
  var socketFd = this.socketFd;
  nagle(socketFd, enable);
}

/*
  Enables or disables Delayed Ack optimization on a given TCP Connection.

  :arg enable: whether to enable or disable Nagle's algorithm
  :type enable: `bool`

  :throws SystemError: if not able to set `TCP_QUICKACK` flag properly
*/
proc tcpConn.setDelayAck(enable:bool) throws {
  var socketFd = this.socketFd;
  delayAck(socketFd, enable);
}

pragma "no doc"
inline operator !=(const ref lhs: tcpConn,const ref rhs: tcpConn) {
  return lhs.socketFd != rhs.socketFd;
}

pragma "no doc"
inline operator ==(const ref lhs: tcpConn,const ref rhs: tcpConn) {
  return lhs.socketFd == rhs.socketFd;
}

pragma "no doc"
proc tcpConn.writeThis(f) throws {
  f.write("(","addr:",this.addr,",fd:",this.socketFd,")");
}

pragma "no doc"
private extern proc sizeof(e): c_size_t;

pragma "no doc"
extern "struct event_base" record event_base {};
pragma "no doc"
extern "struct event" record event {};
pragma "no doc"
extern type pthread_t;
pragma "no doc"
extern type pthread_attr_t;

private extern const EV_TIMEOUT:c_short;
private extern const EV_READ:c_short;
private extern const EV_WRITE:c_short;
private extern const EV_SIGNAL:c_short;
private extern const EV_PERSIST:c_short;
private extern const EV_ET:c_short;
private extern const EV_FINALIZE:c_short;
private extern const EV_CLOSED:c_short;
private extern const EVLOOP_NO_EXIT_ON_EMPTY:c_int;

private extern proc event_base_new():c_ptr(event_base);
private extern proc event_base_dispatch(base: c_ptr(event_base)):c_int;
private extern proc event_base_loop(base: c_ptr(event_base), flags: c_int):c_int;
private extern proc event_base_free(base: c_ptr(event_base));
private extern proc event_base_got_break(base: c_ptr(event_base)):c_int;
private extern proc event_base_loopbreak(base: c_ptr(event_base)):c_int;
private extern proc event_new(base: c_ptr(event_base), fd: c_int, events: c_short,
                              callback: c_fn_ptr, callback_arg: c_void_ptr): c_ptr(event);
private extern proc event_add(ev: c_ptr(event), timeout: c_ptr(struct_timeval)):c_int;
private extern proc event_del(ev: c_ptr(event)):c_int;
private extern proc event_free(ev: c_ptr(event)):c_int;
private extern proc event_remove_timer(ev: c_ptr(event)):c_int;
private extern proc evutil_make_socket_nonblocking(fd: c_int):c_int;
private extern proc libevent_global_shutdown();
private extern proc evthread_use_pthreads();
private extern proc pthread_create(thread: c_ptr(pthread_t), const attr: c_ptr(pthread_attr_t),
                                   start_routine: c_fn_ptr, arg: c_void_ptr): c_int;
private extern proc pthread_join(thread: pthread_t, retval: c_ptr(c_void_ptr)): c_int;

private extern const SOCK_STREAM:c_int;
private extern const SOCK_DGRAM:c_int;
private extern const SOCK_SEQPACKET:c_int;
private extern const SOCK_RAW:c_int;
private extern const SOCK_RDM:c_int;
private extern const SOCK_NONBLOCK:c_int;
private extern const SOCK_CLOEXEC:c_int;

private extern const SOL_SOCKET:c_int;
private extern const IPPROTO_IP:c_int;
private extern const IPPROTO_IPV6:c_int;
private extern const IPPROTO_TCP:c_int;
private extern const IPPROTO_UDP:c_int;

private extern const TCP_CORK:c_int;
private extern const TCP_DEFER_ACCEPT:c_int;
private extern const TCP_INFO:c_int;
private extern const TCP_KEEPCNT:c_int;
private extern const TCP_KEEPIDLE:c_int;
private extern const TCP_KEEPINTVL:c_int;
private extern const TCP_LINGER2:c_int;
private extern const TCP_MAXSEG:c_int;
private extern const TCP_NODELAY:c_int;
private extern const TCP_QUICKACK:c_int;
private extern const TCP_SYNCNT:c_int;
private extern const TCP_WINDOW_CLAMP:c_int;

private extern const NI_MAXHOST:c_int;
private extern const NI_MAXSERV:c_int;

private extern const F_GETFL:c_int;
private extern const F_SETFL:c_int;
private extern const F_GETFD:c_int;
private extern const F_SETFD:c_int;

extern type sys_in_addr_t;
extern type sys_in6_addr_t;

// standard ipv4 addresses
extern const INADDR_ANY:sys_in_addr_t;
extern const INADDR_BROADCAST:sys_in_addr_t;
extern const INADDR_LOOPBACK:sys_in_addr_t;

// standard ipv6 addresses
extern const in6addr_any:sys_in6_addr_t;
extern const in6addr_loopback:sys_in6_addr_t;

// external functions for 'sys_sockaddr_t' implementation
private extern proc sys_init_sys_sockaddr_t(ref addr:sys_sockaddr_t);
private extern proc sys_getsockaddr_family(const ref addr: sys_sockaddr_t):c_int;
private extern proc sys_set_sys_sockaddr_t(ref addr: sys_sockaddr_t, host: c_string, port: c_uint, family: c_int):c_int;
private extern proc sys_set_sys_sockaddr_in_t(ref addr: sys_sockaddr_t, host:sys_in_addr_t, port:c_uint);
private extern proc sys_set_sys_sockaddr_in6_t(ref addr: sys_sockaddr_t, host:sys_in6_addr_t, port:c_uint);
private extern proc sys_host_sys_sockaddr_t(const ref addr: sys_sockaddr_t, host: c_ptr(c_char), hostlen: socklen_t, ref length: c_int) : c_int;
private extern proc sys_port_sys_sockaddr_t(const ref addr: sys_sockaddr_t, ref port: c_uint) : c_int;
private extern proc sys_strerror(error:qio_err_t, ref string_out:c_string):qio_err_t;
private extern proc sys_readlink(path:c_string, ref string_out:c_string):qio_err_t;

extern const AF_INET: c_int;
extern const AF_INET6: c_int;

// types for 'sys_sockaddr_t' implementation
pragma "no doc"
extern type sys_sockaddr_storage_t;
pragma "no doc"
extern type socklen_t = int(32);

pragma "no doc"
extern record sys_sockaddr_t {
  var addr:sys_sockaddr_storage_t;
  var len:socklen_t;

  proc init() {
    this.complete();
    sys_init_sys_sockaddr_t(this);
  }

  /*
  Initialize sys_sockaddr_t with provided `family`, `host` and
  `port`. `host` should be provided in standard notation as per
  family. Note : `host` isn't resolved using DNS Lookup.

  :arg host: hostname address in ipv4 or ipv6 string notation
  :type host: `string`

  :arg port: port number
  :type port: `c_uint`

  :arg family: domain of socket
  :type family: `c_int`

  :throws IllegalArgumentError: Upon failure to provide a compatible
                                `host` and `family`.
  */
  pragma "no doc"
  proc set(host: c_string, port: c_uint, family: c_int) throws {
    var err_out = sys_set_sys_sockaddr_t(this, host, port, family);
    if err_out != 1 {
      throw new IllegalArgumentError("Incompatible Address and Family");
    }
  }

  /*
  Initialize sys_sockaddr_t with provided `host` and
  `port`. `host` should be one of the standard ipv4
  addresses. family for socket address is assumed to be
  `AF_INET` based on `host` address being ipv4.

  :arg host: standard hostname address ipv6
  :type host: `sys_in_addr_t`

  :arg port: port number
  :type port: `c_uint`
  */
  pragma "no doc"
  proc set(host: sys_in_addr_t, port: c_uint) {
    sys_set_sys_sockaddr_in_t(this, host, port);
  }

  /*
  Initialize sys_sockaddr_t with provided `host` and
  `port`. `host` should be one of the standard ipv6
  addresses. family for socket address is assumed to be
  `AF_INET6` based on `host` address being ipv6.

  :arg host: standard hostname address ipv6
  :type host: `sys_in6_addr_t`

  :arg port: port number
  :type port: `c_uint`
  */
  pragma "no doc"
  proc set(host: sys_in6_addr_t, port: c_uint) {
    sys_set_sys_sockaddr_in6_t(this, host, port);
  }

  /*
  Returns the `host` address stored in record.

  :return: Returns numeric host string.
  :rtype: `string`

  :throws Error: If record was uninitialized and has no information
                  about `host` or `port`.
  */
  pragma "no doc"
  proc const ref numericHost() throws {

    var buffer = c_calloc(c_char, NI_MAXHOST);
    var length:c_int;

    var err_out = sys_host_sys_sockaddr_t(this, buffer, NI_MAXHOST, length);
    if err_out != 0 {
      throw SystemError.fromSyserr(err_out);
    }

    return createStringWithOwnedBuffer(buffer, length, NI_MAXHOST);
  }

  /*
  Returns the `port` stored in record.

  :return: Returns numeric port.
  :rtype: `c_uint`

  :throws Error: If record was uninitialized and has no information
                  about `host` or `port`.
  */
  pragma "no doc"
  proc const ref port() throws {
    var port:c_uint;

    var err_out = sys_port_sys_sockaddr_t(this, port);
    if err_out != 0 {
      throw SystemError.fromSyserr(err_out);
    }

    return port;
  }
}

/*
  Returns socket family.

  :returns: a socket family
  :rtype: `c_int`
*/
pragma "no doc"
proc const ref sys_sockaddr_t.family:c_int { return sys_getsockaddr_family(this); }

pragma "no doc"
extern "struct addrinfo" record sys_addrinfo_t {
  var ai_flags: c_int;
  var ai_family: c_int;
  var ai_socktype: c_int;
  var ai_protocol: c_int;
  var ai_addrlen: socklen_t;
  var ai_next: c_ptr(sys_addrinfo_t);
}

pragma "no doc"
type sys_addrinfo_ptr_t = c_ptr(sys_addrinfo_t);

pragma "no doc" proc sys_addrinfo_ptr_t.flags:c_int { return sys_getaddrinfo_flags(this); }
pragma "no doc" proc sys_addrinfo_ptr_t.family:c_int { return sys_getaddrinfo_family(this); }
pragma "no doc" proc sys_addrinfo_ptr_t.socktype:c_int { return sys_getaddrinfo_socktype(this); }
pragma "no doc" proc sys_addrinfo_ptr_t.addr:sys_sockaddr_t { return sys_getaddrinfo_addr(this); }
// Not supported yet
// proc sys_addrinfo_ptr_t.canonname:c_string { return sys_getaddrinfo_canonname(this); }
pragma "no doc" proc sys_addrinfo_ptr_t.next:sys_addrinfo_ptr_t { return sys_getaddrinfo_next(this); }


private extern proc sys_fcntl(fd:fd_t, cmd:c_int, ref ret_out:c_int):qio_err_t;
private extern proc sys_fcntl_long(fd:fd_t, cmd:c_int, arg:c_long, ref ret_out:c_int):qio_err_t;
private extern proc sys_accept(sockfd:fd_t, ref add_out:sys_sockaddr_t, ref fd_out:fd_t):qio_err_t;
private extern proc sys_bind(sockfd:fd_t, const ref addr:sys_sockaddr_t):qio_err_t;
private extern proc sys_connect(sockfd:fd_t, const ref addr:sys_sockaddr_t):qio_err_t;
private extern proc getaddrinfo(node:c_string, service:c_string, ref hints:sys_addrinfo_t, ref res_out:sys_addrinfo_ptr_t):qio_err_t;
private extern proc sys_freeaddrinfo(res:sys_addrinfo_ptr_t);
private extern proc sys_getpeername(sockfd:fd_t, ref addr:sys_sockaddr_t):qio_err_t;
private extern proc sys_getsockname(sockfd:fd_t, ref addr:sys_sockaddr_t):qio_err_t;
private extern proc sys_getsockopt(sockfd:fd_t, level:c_int, optname:c_int, optval:c_void_ptr, ref optlen:socklen_t):qio_err_t;
private extern proc sys_setsockopt(sockfd:fd_t, level:c_int, optname:c_int, optval:c_void_ptr, optlen:socklen_t):qio_err_t;
private extern proc sys_listen(sockfd:fd_t, backlog:c_int):qio_err_t;
private extern proc sys_socket(_domain:c_int, _type:c_int, protocol:c_int, ref sockfd_out:fd_t):qio_err_t;
private extern proc sys_close(fd:fd_t):qio_err_t;
private extern proc sys_getaddrinfo_addr(res:sys_addrinfo_ptr_t):sys_sockaddr_t;
private extern proc sys_getaddrinfo_next(res:sys_addrinfo_ptr_t):sys_addrinfo_ptr_t;
private extern proc sys_getaddrinfo_flags(res:sys_addrinfo_ptr_t):c_int;
private extern proc sys_getaddrinfo_family(res:sys_addrinfo_ptr_t):c_int;
private extern proc sys_getaddrinfo_socktype(res:sys_addrinfo_ptr_t):c_int;

pragma "no doc"
var event_loop_base:c_ptr(event_base);

/*
  A record holding reference to a tcp socket
  bound and listening for connections.
*/
record tcpListener {
  /*
    File Descriptor Associated with instance
  */
  var socketFd: int(32) = -1;

  pragma "no doc"
  proc init() {
    try! this.socketFd = socket();
    try! bind(this.socketFd, ipAddr.ipv4(port = 0), true);
  }

  pragma "no doc"
  proc init(socketFd: c_int) {
    this.socketFd = socketFd;
    try! setBlocking(this.socketFd, false);
  }

  proc deinit() {
    if this.socketFd != -1 {
      sys_close(this.socketFd);
    }
  }
}

/*
  Waits for a new connection based on `timeout` and
  returns a new :type:`tcpConn` if successful. Default
  time to wait for a new connection is indefinite.

  .. code-block:: Chapel

    const server = listen(ipAddr.create());
    const client = server.accept()

  :arg timeout: time to wait for new connection.
  :type timeout: :type:`~POSIX.struct_timeval`
  :return: accepted connection
  :rtype: `tcpConn`
  :throws Error: Upon timeout completion without
                  any new connection
*/
proc tcpListener.accept(in timeout: struct_timeval = indefiniteTimeout):tcpConn throws {
  var client_addr:sys_sockaddr_t = new sys_sockaddr_t();
  var fdOut:fd_t;
  var err_out:qio_err_t = 0;
  // try accept
  err_out = sys_accept(socketFd, client_addr, fdOut);
  // if error is not about blocking, throw error
  if err_out != 0 && err_out != EAGAIN && err_out != EWOULDBLOCK {
    throw SystemError.fromSyserr(err_out, "accept() failed");
  }
  // successfully return file
  if err_out == 0 {
    return openfd(fdOut):tcpConn;
  }
  var localSync$: sync c_short;
  // create event pending state
  var internalEvent = event_new(event_loop_base, this.socketFd, EV_READ | EV_TIMEOUT, c_ptrTo(syncRWTCallback), c_ptrTo(localSync$):c_void_ptr);
  defer {
    // cleanup
    event_free(internalEvent);
  }

  while err_out != 0 {
    var t: Timer;
    t.start();
    // make event active
    err_out = event_add(internalEvent, if timeout.tv_sec:c_long == -1 then nil else c_ptrTo(timeout));
    if err_out != 0 {
      throw new Error("accept() failed");
    }
    // return value
    var retval = localSync$.readFE();
    // stop timer
    t.stop();
    // if error was timeout throw error
    if retval & EV_TIMEOUT != 0 {
      throw SystemError.fromSyserr(ETIMEDOUT, "accept() timed out");
    }
    var elapsedTime = t.elapsed(TimeUnits.microseconds):c_long;
    // try accept again
    err_out = sys_accept(socketFd, client_addr, fdOut);
    if err_out != 0 {
      // error was not about blocking wait so throw it
      if err_out != EAGAIN && err_out != EWOULDBLOCK {
        throw SystemError.fromSyserr(err_out, "accept() failed");
      }
      // no indefinitely blocking wait
      if timeout.tv_sec:c_long != -1 {
        var totalTimeout = timeout.tv_sec:c_long*1000000 + timeout.tv_usec:c_long;
        // timer didn't elapsed
        if totalTimeout > t.elapsed(TimeUnits.microseconds) {
          const remainingMicroSeconds = ((totalTimeout - elapsedTime)%1000000);
          const remainingSeconds = ((totalTimeout - elapsedTime)/1000000);
          timeout.tv_sec = remainingSeconds:time_t;
          timeout.tv_usec = remainingMicroSeconds:suseconds_t;
        }
        throw SystemError.fromSyserr(ETIMEDOUT, "accept() timed out");
      }
    }
  }
  return openfd(fdOut):tcpConn;
}

proc tcpListener.accept(timeout: real): tcpConn throws {
  return this.accept(timeout:struct_timeval);
}

/*
  Close the file descriptor
*/
proc ref tcpListener.close() throws {
  var err_out = sys_close(this.socketFd);
  if err_out != 0 {
    throw SystemError.fromSyserr(err_out, "Failed to close tcpListener");
  }
  this.socketFd = -1;
}

/*
  Returns the address on which socket is
  listening on and bound to.

  :return: bound address
  :rtype: `ipAddr`
*/
proc tcpListener.addr throws {
  return getSockName(this.socketFd);
}

/*
  Enables or disables Nagle's algorithm on a given TCP Listener.

  :arg enable: whether to enable or disable Nagle's algorithm
  :type enable: `bool`

  :throws SystemError: if not able to set `TCP_NODELAY` option properly
*/
proc ref tcpListener.setNagle(enable:bool) throws {
  var socketFd = this.socketFd;
  nagle(socketFd, enable);
}

/*
  Enables or disables Delayed Ack optimization on a given TCP Listener.

  :arg enable: whether to enable or disable Nagle's algorithm
  :type enable: `bool`

  :throws SystemError: if not able to set `TCP_QUICKACK` flag properly
*/
proc ref tcpListener.setDelayAck(enable:bool) throws {
  var socketFd = this.socketFd;
  delayAck(socketFd, enable);
}

pragma "no doc"
inline operator !=(const ref lhs: tcpListener,const ref rhs: tcpListener) {
  return lhs.socketFd != rhs.socketFd;
}

pragma "no doc"
inline operator ==(const ref lhs: tcpListener,const ref rhs: tcpListener) {
  return !(lhs.socketFd != rhs.socketFd);
}

pragma "no doc"
proc tcpListener.writeThis(f) throws {
  f.write("(","addr:",this.addr,",fd:",this.socketFd);
}

pragma "no doc"
extern const SOMAXCONN: int;
/*
  Default `backlog` value used in :proc:`listen`
  It is calculated as min(`SOMAXCONN`, 128) where `SOMAXCONN` is
  the maximum number of allowed pending connections in the system.
*/
const backlogDefault:uint(16) = (if SOMAXCONN <= 128 then SOMAXCONN else 128):uint(16);

/*
  Convenience procedure which creates a new :type:`tcpListener` bound
  to and listening on `address` for new connections. `backlog`
  determines how many connections can be pending (not having called
  accept) before the socket will begin to reject them. The default
  value of backlog is `backlogDefault`.

  .. code-block:: Chapel

    const address = ipAddr.create("127.0.0.1", 8000, IPFamily.IPv4);
    const server = listen(address);

  :arg address: address to connect to
  :type address: :type:`ipAddr`
  :arg reuseAddr: whether to reuse address if already in use
  :type reuseAddr: `bool`
  :arg backlog: maximum number of pending connections
  :type backlog: `uint(16)`
  :return: connected socket
  :rtype: `tcpListener`
  :throws SystemError: On failure to bind or listen on `address`
*/
proc listen(in address: ipAddr, reuseAddr: bool = true,
            backlog: uint(16) = backlogDefault): tcpListener throws {
  var family = address.family;
  var socketFd = socket(family, SOCK_STREAM);
  bind(socketFd, address, reuseAddr);
  var err_out = sys_listen(socketFd, backlog:c_int);
  if err_out != 0 {
    throw SystemError.fromSyserr(err_out, "Failed to listen on socket");
  }
  const listener = new tcpListener(socketFd);
  return listener;
}

/*
  Convenience procedure which creates a :type:`tcpConn` connected to
  `address`.`timeout` determines how much time to wait for
  connection to be established. The default value for `timeout` is
  indefinite.

  .. code-block:: Chapel

    import OS.POSIX.struct_timeval;

    const address = ipAddr.create("127.0.0.1", 8000, IPFamily.IPv4);
    const timeout = new struct_timeval(4,0);
    const connectedClient = connect(address, timeout);

  :arg address: address to connect to
  :type address: :type:`ipAddr`
  :arg timeout: time to wait for connection establishment.
  :type timeout: :type:`~POSIX.struct_timeval`
  :return: connected socket
  :rtype: `tcpConn`
  :throws SystemError: Upon failure to connect
*/
proc connect(const ref address: ipAddr, in timeout = indefiniteTimeout): tcpConn throws {
  var family = address.family;
  var socketFd = socket(family, SOCK_STREAM);
  setBlocking(socketFd, false);
  var err_out = sys_connect(socketFd, address._addressStorage);
  if err_out != 0 && err_out != EINPROGRESS {
    sys_close(socketFd);
    throw SystemError.fromSyserr(err_out,"connect() failed");
  }
  if err_out == 0 {
    setBlocking(socketFd, true);
    return openfd(socketFd):tcpConn;
  }
  var localSync$: sync int = 0;
  localSync$.readFE();
  var writerEvent = event_new(event_loop_base, socketFd, EV_WRITE | EV_TIMEOUT, c_ptrTo(syncRWTCallback), c_ptrTo(localSync$):c_void_ptr);
  defer {
    event_del(writerEvent);
    event_free(writerEvent);
  }
  err_out = event_add(writerEvent, if timeout.tv_sec:c_long == -1 then nil else c_ptrTo(timeout));
  if err_out != 0 {
    throw new Error("connect() failed");
  }
  var retval = localSync$.readFE();
  if retval & EV_TIMEOUT != 0 {
    throw SystemError.fromSyserr(ETIMEDOUT, "connect() timed out");
  }
  err_out = sys_connect(socketFd, address._addressStorage);
  if err_out != 0 {
    sys_close(socketFd);
    throw SystemError.fromSyserr(err_out,"connect() failed");
  }
  setBlocking(socketFd, true);
  return openfd(socketFd):tcpConn;
}

proc connect(const ref address: ipAddr, in timeout:real): tcpConn throws {
  return connect(address, timeout:struct_timeval);
}

/*
  This overload of `connect` not only returns a :type:`tcpConn`
  but also does DNS resolution for the provided `host`.
  The `timeout` is tried for all resolved addresses and the first
  successful one is returned back.

  .. code-block:: Chapel

    import OS.POSIX.struct_timeval;

    const timeout = new struct_timeval(4,0);
    const connectedClient = connect("google.com", "http", IPFamily.IPv4, timeout);

  :arg host: host to connect to or resolve if not in standard ip notation
  :type host: `string`
  :arg service: service to connect to on resolved `host`
  :type service: `string`
  :arg family: type of socket family to connect to
  :type family: :type:`IPFamily`
  :arg timeout: time to wait for each possible connection.
  :type timeout: :type:`~POSIX.struct_timeval`
  :return: connected socket
  :rtype: `tcpConn`
  :throws SystemError: Upon failure to resolve address or connect
                        to any of the resolved address in given `timeout`.
*/
proc connect(in host: string, in service: string, family: IPFamily = IPFamily.IPUnspec,
             in timeout = indefiniteTimeout): tcpConn throws {
  var result:sys_addrinfo_ptr_t;
  var hints = new sys_addrinfo_t();
  hints.ai_family = family:c_int;
  hints.ai_socktype = SOCK_STREAM;
  var err = getaddrinfo(host.c_str(), service.c_str(), hints, result);
  if err != 0 {
    throw new Error("Can't resolve address");
  }
  var tempPointer = result;
  var conn:tcpConn;
  while tempPointer != nil {
    var address = new ipAddr(tempPointer.addr);
    try {
      conn = connect(address, timeout);
      break;
    }
    catch {
      tempPointer = tempPointer.next;
      continue;
    }
  }
  sys_freeaddrinfo(result);
  if tempPointer == nil {
    throw new Error("Can't resolve address");
  }
  return conn;
}

proc connect(in host: string, in service: string, family: IPFamily = IPFamily.IPUnspec,
             timeout:real): tcpConn throws {
  return connect(host, service, family, timeout:struct_timeval);
}

/*
  This overload of `connect` not only returns a :type:`tcpConn`
  but also does DNS resolution for the provided `host`.
  The `timeout` is tired for all resolved addresses and the first
  successful one is returned back.

  .. code-block:: Chapel

    import OS.POSIX.struct_timeval;

    const timeout = new struct_timeval(4,0);
    const connectedClient = connect("google.com", 80, IPFamily.IPv4, timeout);

  :arg host: address of host to connect or resolve if not in ip notation
  :type host: `string`
  :arg port: port to connect to on `host`
  :type port: `uint(16)`
  :arg family: type of socket family to connect to
  :type family: :type:`IPFamily`
  :arg timeout: time to wait for each possible connection.
  :type timeout: :type:`~POSIX.struct_timeval`
  :return: connected socket
  :rtype: `tcpConn`
  :throws SystemError: Upon failure to resolve address or connect
                    to any of the resolved address in given `timeout`.
*/
proc connect(in host: string, in port: uint(16), family: IPFamily = IPFamily.IPUnspec,
             timeout = indefiniteTimeout): tcpConn throws {
  return connect(host, port:string, family, timeout);
}

proc connect(in host: string, in port: uint(16), family: IPFamily = IPFamily.IPUnspec,
             timeout:real): tcpConn throws {
  return connect(host, port, family, timeout:struct_timeval);
}

/*
  A record holding reference to a udp socket
  bound to any available port.
*/
record udpSocket {
  /*
    File Descriptor Associated with instance
  */
  var socketFd: int(32);
  /* Create a UDP socket of provided Family. */
  proc init(family: IPFamily = IPFamily.IPv4) {
    this.socketFd = -1;
    try! this.socketFd = socket(family, SOCK_DGRAM);
    try! setBlocking(this.socketFd, false);
  }

  proc deinit() {
    if this.socketFd != -1 {
      sys_close(this.socketFd);
    }
  }
}

/* Get :type:`ipAddr` associated with udp socket */
proc udpSocket.addr throws {
  return getSockName(this.socketFd);
}

proc udpSocket.close throws {
  var err_out = sys_close(this.socketFd);
  if err_out != 0 {
    throw SystemError.fromSyserr(err_out, "Failed to close udpSocket");
  }
}

pragma "no doc"
private extern proc sys_recvfrom(sockfd:fd_t, buff:c_void_ptr, len:c_size_t, flags:c_int, ref src_addr_out:sys_sockaddr_t, ref num_recvd_out:c_ssize_t):qio_err_t;

/*
  Reads upto `bufferLen` bytes from the socket, and
  return a tuple of (data, address), where address will be a
  :type:`ipAddr` pointing to address of the socket from where data was received.

  .. code-block:: Chapel

    import OS.POSIX.struct_timeval;

    const timeout = new struct_timeval(4,0);
    const socket = new udpSocket();
    const (data, sender) = socket.recvFrom(40, timeout);

  :arg bufferLen: number of bytes to read
  :type bufferLen: `int`
  :arg timeout: time to wait for data to arrive.
  :type timeout: :type:`~POSIX.struct_timeval`
  :return: tuple of (data, address)
  :rtype: (:type:`~Bytes.bytes`, :type:`ipAddr`)
  :throws SystemError: Upon failure to receive any data
                    within given `timeout`.
*/
proc udpSocket.recvfrom(bufferLen: int, in timeout = indefiniteTimeout,
                        flags:c_int = 0):(bytes, ipAddr) throws {
  var err_out:qio_err_t = 0;
  var buffer = c_calloc(c_uchar, bufferLen);
  var length:c_ssize_t;
  var addressStorage = new sys_sockaddr_t();
  err_out = sys_recvfrom(this.socketFd, buffer, bufferLen:c_size_t, 0, addressStorage, length);
  if err_out == 0 {
    return (createBytesWithOwnedBuffer(buffer, length, bufferLen), new ipAddr(addressStorage));
  }
  if err_out != 0 && err_out != EAGAIN && err_out != EWOULDBLOCK {
    c_free(buffer);
    throw SystemError.fromSyserr(err_out,"recv failed");
  }
  var localSync$: sync c_short;
  var internalEvent = event_new(event_loop_base, this.socketFd, EV_READ | EV_TIMEOUT, c_ptrTo(syncRWTCallback), c_ptrTo(localSync$):c_void_ptr);
  defer {
    event_free(internalEvent);
  }

  while err_out != 0 {
    var t: Timer;
    t.start();
    err_out = event_add(internalEvent, if timeout.tv_sec:c_long == -1 then nil else c_ptrTo(timeout));
    if err_out != 0 {
      c_free(buffer);
      throw new Error("recv failed");
    }
    var retval = localSync$.readFE();
    t.stop();
    if retval & EV_TIMEOUT != 0 {
      c_free(buffer);
      throw SystemError.fromSyserr(ETIMEDOUT, "recv timed out");
    }
    var elapsedTime = t.elapsed(TimeUnits.microseconds):c_long;
    err_out = sys_recvfrom(this.socketFd, buffer, bufferLen:c_size_t, 0, addressStorage, length);
    if err_out != 0 {
      if err_out != EAGAIN && err_out != EWOULDBLOCK {
        c_free(buffer);
        throw SystemError.fromSyserr(err_out,"recv failed");
      }
      if timeout.tv_sec:c_long == -1 {
        var totalTimeout = timeout.tv_sec:c_long*1000000 + timeout.tv_usec:c_long;
        if totalTimeout >= t.elapsed(TimeUnits.microseconds) {
          const remainingMicroSeconds = ((totalTimeout - elapsedTime)%1000000);
          const remainingSeconds = ((totalTimeout - elapsedTime)/1000000);
          timeout.tv_sec = remainingSeconds:time_t;
          timeout.tv_usec = remainingMicroSeconds:suseconds_t;
        }
        c_free(buffer);
        throw SystemError.fromSyserr(ETIMEDOUT, "recv timed out");
      }
    }
  }
  return (createBytesWithOwnedBuffer(buffer, length, bufferLen), new ipAddr(addressStorage));
}

proc udpSocket.recvfrom(bufferLen: int, timeout: real, flags:c_int = 0):(bytes, ipAddr) throws {
  return this.recvfrom(bufferLen, timeout:struct_timeval, flags);
}

/*
  Reads incoming `bufferLen` number of bytes on socket, and
  return a tuple of read bytes, which can have size smaller than asked and if
  the size is more they will be truncated.

  .. code-block:: Chapel

    import OS.POSIX.struct_timeval;

    const timeout = new struct_timeval(4,0);
    const socket = new udpSocket();
    const data = socket.recv(40, timeout);

  :arg bufferLen: number of bytes to read
  :type bufferLen: `int`
  :arg timeout: time to wait for data to arrive.
  :type timeout: :type:`~POSIX.struct_timeval`
  :return: data
  :rtype: :type:`~Bytes.bytes`
  :throws SystemError: Upon failure to receive any data
                        within given `timeout`.
*/
proc udpSocket.recv(bufferLen: int, in timeout = indefiniteTimeout) throws {
  var (data, _) = this.recvfrom(bufferLen, timeout);
  return data;
}

proc udpSocket.recv(bufferLen: int, timeout: real) throws {
  return this.recv(bufferLen, timeout:struct_timeval);
}

pragma "no doc"
private extern proc sys_sendto(sockfd:fd_t, buff:c_void_ptr, len:c_long, flags:c_int, const ref address:sys_sockaddr_t,  ref num_sent_out:c_ssize_t):qio_err_t;

/*
  Send `data` over socket to the provided address and
  return number of bytes sent if successful.

  .. code-block:: Chapel

    import OS.POSIX.struct_timeval;

    const timeout = new struct_timeval(4,0);
    const socket = new udpSocket();
    const sentBytes = socket.send("hello world!":bytes, timeout);

  :arg data: data to send to address
  :type data: :type:`~Bytes.bytes`
  :arg address: socket address for sending data
  :type address: :type:`ipAddr`
  :arg timeout: time to wait for data to arrive.
  :type timeout: :type:`~POSIX.struct_timeval`
  :return: sentBytes
  :rtype: `c_ssize_t`
  :throws SystemError: Upon failure to send any data
                        within given `timeout`.
*/
proc udpSocket.send(data: bytes, in address: ipAddr,
                    in timeout = indefiniteTimeout):c_ssize_t throws {
  var err_out:qio_err_t = 0;
  var length:c_ssize_t;
  err_out = sys_sendto(this.socketFd, data.c_str():c_void_ptr, data.size:c_long, 0, address._addressStorage, length);
  if err_out == 0 {
    return length;
  }
  if err_out != 0 && err_out != EAGAIN && err_out != EWOULDBLOCK {
    throw SystemError.fromSyserr(err_out, "send failed");
  }
  var localSync$: sync c_short;
  var internalEvent = event_new(event_loop_base, this.socketFd, EV_WRITE | EV_TIMEOUT, c_ptrTo(syncRWTCallback), c_ptrTo(localSync$):c_void_ptr);
  defer {
    event_free(internalEvent);
  }
  while err_out != 0 {
    var t: Timer;
    t.start();
    err_out = event_add(internalEvent, if timeout.tv_sec:c_long == -1 then nil else c_ptrTo(timeout));
    if err_out != 0 {
      throw SystemError.fromSyserr(err_out, "send failed");
    }
    var retval = localSync$.readFE();
    t.stop();
    if retval & EV_TIMEOUT != 0 {
      throw SystemError.fromSyserr(ETIMEDOUT, "send timed out");
    }
    var elapsedTime = t.elapsed(TimeUnits.microseconds):c_long;
    err_out = sys_sendto(this.socketFd, data.c_str():c_void_ptr, data.size:c_long, 0, address._addressStorage, length);
    if err_out != 0 {
      if err_out != EAGAIN && err_out != EWOULDBLOCK {
        throw SystemError.fromSyserr(err_out, "send failed");
      }
      if timeout.tv_sec:c_long == -1 {
        var totalTimeout = timeout.tv_sec:c_long*1000000 + timeout.tv_usec:c_long;
        if totalTimeout >= t.elapsed(TimeUnits.microseconds) {
          const remainingMicroSeconds = ((totalTimeout - elapsedTime)%1000000);
          const remainingSeconds = ((totalTimeout - elapsedTime)/1000000);
          timeout.tv_sec = remainingSeconds:time_t;
          timeout.tv_usec = remainingMicroSeconds:suseconds_t;
        }
        throw SystemError.fromSyserr(ETIMEDOUT, "send timed out");
      }
    }
  }
  return length;
}

proc udpSocket.send(data: bytes, in address: ipAddr, timeout: real) throws {
  return this.send(data, address, timeout:struct_timeval);
}

pragma "no doc"
inline operator !=(const ref lhs: udpSocket,const ref rhs: udpSocket) {
  return lhs.socketFd != rhs.socketFd;
}

pragma "no doc"
inline operator ==(const ref lhs: udpSocket,const ref rhs: udpSocket) {
  return lhs.socketFd == rhs.socketFd;
}

pragma "no doc"
proc udpSocket.writeThis(f) throws {
  f.write("(","addr:",this.addr,",fd:",this.socketFd);
}


extern const SO_ACCEPTCONN:c_int;
extern const SO_BROADCAST:c_int;
extern const SO_DEBUG:c_int;
extern const SO_ERROR:c_int;
extern const SO_KEEPALIVE:c_int;
extern const SO_LINGER:c_int;
extern const SO_OOBINLINE:c_int;
extern const SO_RCVBUF:c_int;
extern const SO_RCVTIMEO:c_int;
extern const SO_REUSEADDR:c_int;
extern const SO_SNDBUF:c_int;
extern const SO_SNDTIMEO:c_int;
extern const SO_SECINFO:c_int;

pragma "no doc"
proc setSockOpt(socketFd: fd_t, level: c_int, optname: c_int, ref value: c_int) throws {
  var optlen = sizeof(value):socklen_t;
  var ptroptval = c_ptrTo(value);
  var err_out = sys_setsockopt(socketFd, level, optname, ptroptval:c_void_ptr, optlen);
  if err_out != 0 {
    throw SystemError.fromSyserr(err_out, "Failed to set socket option");
  }
}

/*
  Set the value of the given socket option (see `setsockopt(2) </https://pubs.opengroup.org/onlinepubs/9699919799/functions/setsockopt.html#>`_)
  on provided :type:`tcpConn`. The needed symbolic constants (SO_* etc.)
  are defined above.

  .. code-block:: Chapel

    setSockOpt(socket, IPPROTO_TCP, TCP_QUICKACK, 1:c_int);

  :arg socket: socket to set option on
  :type socket: `tcpConn` or `udpSocket` or `tcpListener`
  :arg level: protocol level
  :type level: `int(32)`
  :arg optname: option to set.
  :type optname: `int(32)`
  :arg value: value to set on option
  :type value: `int(32)`
  :throws SystemError: Upon incompatible arguments
                        and socket.
*/
proc setSockOpt(ref socket: ?t, level: c_int, optname: c_int, value: c_int)
                throws where t == udpSocket || t == tcpConn || t == tcpListener {
  var socketFd = socket.socketFd;
  setSockOpt(socketFd, level, optname, value);
}

pragma "no doc"
proc setSockOpt(socketFd:fd_t, level: c_int, optname: c_int, ref value: bytes) throws {
  var optlen = value.size:socklen_t;
  var ptroptval = value.c_str();
  var err_out = sys_setsockopt(socketFd, level, optname, ptroptval, optlen);
  if err_out != 0 {
    throw SystemError.fromSyserr(err_out, "Failed to set socket option");
  }
}

/*
  Overload for :proc:`setSockOpt` that allows setting a :type:`~Bytes.bytes` value
  on socket option. This is useful for `setsockopt` calls that work with a C struct,
  including `SO_LINGER`, `SO_RCVTIMEO`, and `SO_SNDTIMEO`. It is up to the caller to
  ensure that the `value` which is a :type:`~Bytes.bytes` parameter contains
  the proper bits.

  :arg socket: socket to set option on
  :type socket: `tcpConn` or `tcpListener` or `udpSocket`
  :arg level: protocol level
  :type level: `int(32)`
  :arg optname: option to set.
  :type optname: `int(32)`
  :arg value: value to set on option
  :type value: :type:`~Bytes.bytes`
  :throws SystemError: Upon incompatible arguments
                        and socket.
*/
proc setSockOpt(ref socket: ?t, level: c_int, optname: c_int, value: bytes)
                throws where t == udpSocket || t == tcpConn || t == tcpListener {
  var socketFd = socket.socketFd;
  setSockOpt(socketFd, level, optname, value);
}

pragma "no doc"
proc setSockOpt(socketFd:fd_t, level: c_int, optname: c_int, value:nothing, optlen:socklen_t) throws {
  var err_out = sys_setsockopt(socketFd, level, optname, nil, optlen);
  if err_out != 0 {
    throw SystemError.fromSyserr(err_out, "Failed to set socket option");
  }
}

/*
  Overload for :proc:`setSockOpt` which is equivalent to calling setsockopt() C
  function with `optval=NULL` and `optlen=optlen`.

  :arg socket: socket to set option on
  :type socket: `tcpConn` or `tcpListener` or `udpSocket`
  :arg level: protocol level
  :type level: `int(32)`
  :arg optname: option to set.
  :type optname: `int(32)`
  :arg value: None
  :type value: `nothing`
  :arg optlen: size of option
  :type optlen: `int(32)`
  :throws SystemError: Upon incompatible arguments
                        and socket.
*/
proc setSockOpt(ref socket: ?t, level: c_int, optname: c_int, value: nothing, optlen: socklen_t)
                throws where t == udpSocket || t == tcpConn || t == tcpListener {
  var socketFd = socket.socketFd;
  setSockOpt(socketFd, level, optname, value, optlen);
}

pragma "no doc"
proc getSockOpt(socketFd:fd_t, level: c_int, optname: c_int) throws {
  var optval:c_int;
  var ptroptval = c_ptrTo(optval);
  var optlen = sizeof(optval):socklen_t;
  var err_out = sys_getsockopt(socketFd, level, optname, ptroptval:c_void_ptr, optlen);
  if err_out != 0 {
    throw SystemError.fromSyserr(err_out, "Failed to get socket option");
  }
  return optval;
}

/*
  Returns the value of the given socket option (see `getsockopt </https://pubs.opengroup.org/onlinepubs/9699919799/functions/getsockopt.html>`_)
  on provided :type:`tcpConn`. The needed symbolic constants (SO_* etc.)
  are defined above.

  :arg socket: socket to set option on
  :type socket: `tcpConn` or `udpSocket` or `tcpListener`
  :arg level: protocol level
  :type level: `int(32)`
  :arg optname: option to set.
  :type optname: `int(32)`
  :return: value of socket option
  :rtype: `int(32)`
  :throws SystemError: Upon incompatible arguments
                        and socket.
*/
proc getSockOpt(ref socket: ?t, level: c_int, optname: c_int): int(32)
                throws where t == udpSocket || t == tcpConn || t == tcpListener {
  var socketFd = socket.socketFd;
  return getSockOpt(socketFd, level, optname) ;
}

pragma "no doc"
proc getSockOpt(socketFd:fd_t, level: c_int, optname: c_int, buflen: uint(16)) throws {
  if buflen < 0 || buflen > 1024 {
    throw new Error("getSockOpt buflen out of range");
  }
  else {
    var len:socklen_t = buflen;
    var buffer = c_calloc(c_uchar, buflen);
    var err_out = sys_getsockopt(socketFd, level, optname, buffer:c_void_ptr, len);
    if err_out != 0 {
      c_free(buffer);
      throw SystemError.fromSyserr(err_out, "Failed to get socket option");
    }
    return createBytesWithOwnedBuffer(buffer, len, buflen);
  }
}

/*
  Returns the value of the given socket option which is expected to be of type
  :type:`~Bytes.bytes` on provided :type:`tcpConn`. The needed symbolic constants (SO_* etc.)
  are defined in :mod:`Sys` module.

  :arg socket: socket to set option on
  :type socket: `tcpConn` or `udpSocket` or `tcpListener`
  :arg level: protocol level
  :type level: `int(32)`
  :arg optname: option to set.
  :type optname: `int(32)`
  :return: value of socket option
  :rtype: :type:`~Bytes.bytes`
  :throws SystemError: Upon incompatible arguments
                        and socket.
*/
proc getSockOpt(ref socket: ?t, level: c_int, optname: c_int, buflen: uint(16)):
                bytes throws where t == udpSocket || t == tcpConn || t == tcpListener  {
  var socketFd = socket.socketFd;
  return getSockOpt(socketFd, level, optname, buflen) ;
}

pragma "no doc"
proc getPeerName(socketFD: fd_t) throws {
  var addressStorage = new sys_sockaddr_t();
  var err = sys_getpeername(socketFD, addressStorage);
  if err != 0 {
    throw SystemError.fromSyserr(err, "Failed to get remote address");
  }
  return new ipAddr(addressStorage);
}

/*
  Returns the remote address to which socket is connected. This is
  useful to find out the address and port number of a
  remote IPv4/v6 socket, for instance.

  :arg socket: socket to set option on
  :type socket: `tcpConn`

  :return: remote address
  :rtype: `ipAddr`
  :throws SystemError: If socket is not connected
*/
proc getPeerName(ref socket: tcpConn): ipAddr throws {
  var socketFd = socket.socketFd;
  return getPeerName(socketFd);
}

pragma "no doc"
proc getSockName(socketFD: fd_t) throws {
  var addressStorage = new sys_sockaddr_t();
  var err = sys_getsockname(socketFD, addressStorage);
  if err != 0 {
    throw SystemError.fromSyserr(err, "Failed to get local address");
  }
  return new ipAddr(addressStorage);
}

/*
  Returns the socket's own address. This is useful to find out the port
  number of a IPv4/v6 socket, for instance.

  :arg socket: socket to set option on
  :type socket: `tcpConn` or `udpSocket` or `tcpListener`

  :return: remote address
  :rtype: `ipAddr`
  :throws SystemError: If socket is closed
*/
proc getSockName(ref socket: ?t): ipAddr throws
                 where t == udpSocket || t == tcpConn || t == tcpListener  {
  var socketFd = socket.socketFd;
  return getSockName(socketFd);
}

pragma "no doc"
proc socket(family:IPFamily = IPFamily.IPv4, sockType:c_int = SOCK_STREAM, protocol = 0) throws {
  var socketFd: c_int;
  var err = sys_socket(family:c_int, sockType, protocol:c_int, socketFd);
  if err != 0 {
    throw SystemError.fromSyserr(err, "Failed to create socket");
  }
  return socketFd;
}

pragma "no doc"
proc setBlocking(socketFd: fd_t, blocking: bool) throws {
  var flags:c_int;
  var err = sys_fcntl(socketFd, F_GETFL, flags);
  if err != 0 {
    throw SystemError.fromSyserr(err, "Failed to get socket flags");
  }
  if blocking {
    flags &= ~OS.POSIX.O_NONBLOCK;
  }
  else {
    flags |= OS.POSIX.O_NONBLOCK;
  }
  err = sys_fcntl_long(socketFd, F_SETFL, flags, flags);
  if err != 0 {
    throw SystemError.fromSyserr(err, "Failed to make socket non blocking");
  }
}

pragma "no doc"
proc bind(socketFd:fd_t, ref address: ipAddr, reuseAddr = true) throws {
  var enable = (if reuseAddr then 1 else 0):c_int;
  setSockOpt(socketFd, SOL_SOCKET, SO_REUSEADDR, enable);
  var err = sys_bind(socketFd, address._addressStorage);
  if err != 0 {
    throw SystemError.fromSyserr(err, "Failed to bind Socket");
  }
}


/*
  Bind the socket to address. The socket must not already
  be bound to any address prior to calling this procedure.

  .. code-block:: Chapel

    var socket =  new udpSocket();
    var address = ipAddr.create("127.0.0.1", 8111);
    bind(socket, address);

  :arg socket: socket to set option on
  :type socket: `tcpConn` or `udpSocket` or `tcpListener`
  :arg address: address to bind to
  :type address: `ipAddr`
  :arg reuseAddr: whether to reuse address if already in use
  :type address: `boolean`

  :throws SystemError: If socket is closed or already bound
*/
proc bind(ref socket: ?t, ref address: ipAddr, reuseAddr = true)
         throws where t == udpSocket || t == tcpConn || t == tcpListener {
  var socketFd = socket.socketFd;
  bind(socketFd, address, reuseAddr);
}

pragma "no doc"
proc nagle(socketFd:fd_t, enable:bool) throws {
  var c_enable = (if enable then 0 else 1):c_int;
  setSockOpt(socketFd, IPPROTO_TCP, TCP_NODELAY, c_enable);
}

pragma "no doc"
proc nagle(socketFd:fd_t):bool throws {
  return if getSockOpt(socketFd, IPPROTO_TCP, TCP_NODELAY) == 0 then true else false;
}

pragma "no doc"
proc delayAck(socketFd:fd_t, enable:bool) throws {
  var c_enable = (if enable then 0 else 1):c_int;
  setSockOpt(socketFd, IPPROTO_TCP, TCP_QUICKACK, c_enable);
}

pragma "no doc"
proc delayAck(socketFd:fd_t):bool throws {
  return if getSockOpt(socketFd, IPPROTO_TCP, TCP_QUICKACK) == 0 then true else false;
}

evthread_use_pthreads();
event_loop_base = event_base_new();
pragma "no doc"
var event_loop_thread:pthread_t;

pragma "no doc"
proc dispatchLoop():c_void_ptr throws {
  if event_loop_base == nil {
    throw new Error("event loop wasn't initialized");
  }
  if event_base_got_break(event_loop_base) == 1 {
    return nil;
  }
  var x = event_base_loop(event_loop_base, EVLOOP_NO_EXIT_ON_EMPTY);
  if x != 0 {
    throw new Error("event loop wasn't initialized");
  }
  return nil;
}

pthread_create(c_ptrTo(event_loop_thread), nil:c_ptr(pthread_attr_t), c_ptrTo(dispatchLoop), nil);

pragma "no doc"
proc syncRWTCallback(fd: c_int, event: c_short, arg: c_void_ptr) {
  var syncVariablePtr = arg: c_ptr(sync int);
  syncVariablePtr.deref().writeEF(event);
}

pragma "no doc"
proc deinit() {
  event_base_loopbreak(event_loop_base);
  pthread_join(event_loop_thread, nil:c_ptr(c_void_ptr));
  event_base_free(event_loop_base);
  libevent_global_shutdown();
}
}<|MERGE_RESOLUTION|>--- conflicted
+++ resolved
@@ -67,12 +67,7 @@
 require "-levent";
 require "-levent_pthreads";
 
-<<<<<<< HEAD
-public use Sys;
 public use OS;
-=======
-public use SysError;
->>>>>>> 02ba4561
 public use CTypes;
 use Time;
 use OS, OS.POSIX;
