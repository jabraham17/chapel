--- conflicted
+++ resolved
@@ -57,11 +57,8 @@
 
 MODULES_TO_DOCUMENT = \
 	standard/Random.chpl \
-<<<<<<< HEAD
+	standard/Buffers.chpl \
 	$(SYS_CTYPES_MODULE_DOC)
-=======
-	standard/Buffers.chpl
->>>>>>> 9d8f77a3
 
 documentation: $(SYS_CTYPES_MODULE_DOC)
 	$(CHPLDOC) $(MODULES_TO_DOCUMENT)
