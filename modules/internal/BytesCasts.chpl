/*
 * Copyright 2004-2020 Hewlett Packard Enterprise Development LP
 * Other additional copyright holders may be indicated within.
 *
 * The entirety of this work is licensed under the Apache License,
 * Version 2.0 (the "License"); you may not use this file except
 * in compliance with the License.
 *
 * You may obtain a copy of the License at
 *
 *     http://www.apache.org/licenses/LICENSE-2.0
 *
 * Unless required by applicable law or agreed to in writing, software
 * distributed under the License is distributed on an "AS IS" BASIS,
 * WITHOUT WARRANTIES OR CONDITIONS OF ANY KIND, either express or implied.
 * See the License for the specific language governing permissions and
 * limitations under the License.
 */

module BytesCasts {
  private use ChapelStandard;
  private use BytesStringCommon;
  private use SysCTypes;


  //
  // Bool
  //
  inline proc _cast(type t:bytes, x: bool) {
    if (x) {
      return b"true";
    } else {
      return b"false";
    }
  }

  proc _cast(type t:chpl_anybool, x: bytes) throws {
    var b = x.strip();
    if b.isEmpty() {
      // TODO engin: do we really need this check?
      throw new owned IllegalArgumentError("bad cast from empty bytes to bool");
    } else if (b == b"true") {
      return true;
    } else if (b == b"false") {
      return false;
    } else {
      throw new owned IllegalArgumentError("bad cast from bytes '" +
                                           x.decode(decodePolicy.ignore) +
                                           "' to bool");
    }
    return false;
  }

  //
  // int
  //
  proc _cast(type t:bytes, x: integral) {
    //TODO: switch to using qio's writef somehow
    pragma "fn synchronization free"
    extern proc integral_to_c_string(x:int(64), size:uint(32), isSigned: bool,
                                     ref err: bool) : c_string;
    pragma "fn synchronization free"
    extern proc strlen(const str: c_string) : size_t;

    var isErr: bool;
    var csc = integral_to_c_string(x:int(64), numBytes(x.type),
                                   isIntType(x.type), isErr);

    // this should only happen if the runtime is broken
    if isErr {
      try! {
        throw new owned
          IllegalArgumentError("Unexpected case in integral_to_c_string");
      }
    }

    var ret: bytes;
    ret.buff = csc:c_ptr(uint(8));
    ret.len = strlen(csc).safeCast(int);
    ret._size = ret.len+1;

    return ret;
  }

  inline proc _cast(type t:integral, x: bytes) throws {
    //TODO: switch to using qio's readf somehow
    pragma "fn synchronization free"
    pragma "insert line file info"
    extern proc c_string_to_int8_t  (x:c_string, ref err: bool) : int(8);
    pragma "fn synchronization free"
    pragma "insert line file info"
    extern proc c_string_to_int16_t (x:c_string, ref err: bool) : int(16);
    pragma "fn synchronization free"
    pragma "insert line file info"
    extern proc c_string_to_int32_t (x:c_string, ref err: bool) : int(32);
    pragma "fn synchronization free"
    pragma "insert line file info"
    extern proc c_string_to_int64_t (x:c_string, ref err: bool) : int(64);
    pragma "fn synchronization free"
    pragma "insert line file info"
    extern proc c_string_to_uint8_t (x:c_string, ref err: bool) : uint(8);
    pragma "fn synchronization free"
    pragma "insert line file info"
    extern proc c_string_to_uint16_t(x:c_string, ref err: bool) : uint(16);
    pragma "fn synchronization free"
    pragma "insert line file info"
    extern proc c_string_to_uint32_t(x:c_string, ref err: bool) : uint(32);
    pragma "fn synchronization free"
    pragma "insert line file info"
    extern proc c_string_to_uint64_t(x:c_string, ref err: bool) : uint(64);

    var retVal: t;
    var isErr: bool;
    // localize the bytes and remove leading and trailing whitespace
    var localX = x.localize();
    const hasUnderscores = localX.find(b"_") != -1;

    if hasUnderscores {
      localX = localX.strip();
      // make sure the bytes only has one word
      var numElements: int;
      for localX.split() {
        numElements += 1;
        if numElements > 1 then break;
      }
      if numElements > 1 then
        throw new owned IllegalArgumentError("bad cast from bytes '" + 
                                             x.decode(decodePolicy.ignore) +
                                             "' to " + t:string);

      // remove underscores everywhere but the first position
      if localX.length >= 2 then
<<<<<<< HEAD
        localX = localX[0] + localX[1..].replace(b"_", b"");
=======
        localX = localX.item(1) + localX[2..].replace(b"_", b"");
>>>>>>> a98cfe54
    }

    if localX.isEmpty() then
      throw new owned IllegalArgumentError("bad cast from empty bytes to " +
                                           t:string);

    if isIntType(t) {
      select numBits(t) {
        when 8  do retVal = c_string_to_int8_t(localX.c_str(), isErr);
        when 16 do retVal = c_string_to_int16_t(localX.c_str(), isErr);
        when 32 do retVal = c_string_to_int32_t(localX.c_str(), isErr);
        when 64 do retVal = c_string_to_int64_t(localX.c_str(), isErr);
        otherwise compilerError("Unsupported bit width ", numBits(t),
                                " in cast from bytes to " + t:string);
      }
    } else {
      select numBits(t) {
        when 8  do retVal = c_string_to_uint8_t(localX.c_str(), isErr);
        when 16 do retVal = c_string_to_uint16_t(localX.c_str(), isErr);
        when 32 do retVal = c_string_to_uint32_t(localX.c_str(), isErr);
        when 64 do retVal = c_string_to_uint64_t(localX.c_str(), isErr);
        otherwise compilerError("Unsupported bit width ", numBits(t),
                                " in cast from bytes to " + t:string);
      }
    }

    if isErr then
      throw new owned IllegalArgumentError("bad cast from bytes '" +
                                           x.decode(decodePolicy.ignore) +
                                           "' to " + t:string);

    return retVal;
  }

  //
  // real & imag
  //
  inline proc _real_cast_helper(x: real(64), param isImag: bool) : bytes {
    pragma "fn synchronization free"
    extern proc real_to_c_string(x:real(64), isImag: bool) : c_string;
    pragma "fn synchronization free"
    extern proc strlen(const str: c_string) : size_t;

    var csc = real_to_c_string(x:real(64), isImag);

    var ret: bytes;
    ret.buff = csc:c_ptr(uint(8));
    ret.len = strlen(csc).safeCast(int);
    ret._size = ret.len+1;

    return ret;
  }

  proc _cast(type t:bytes, x:chpl_anyreal) {
    //TODO: switch to using qio's writef somehow
    return _real_cast_helper(x:real(64), false);
  }

  proc _cast(type t:bytes, x:chpl_anyimag) {
    //TODO: switch to using qio's writef somehow
    // The Chapel version of the imag --> real cast smashes it flat rather than
    // just stripping off the "i".  See the cast in ChapelBase.
    var r = __primitive("cast", real(64), x);
    return _real_cast_helper(r, true);
  }

  inline proc _cleanupBytesForRealCast(type t, ref s: bytes) throws {
    var len = s.length;

    if s.isEmpty() then
      throw new owned IllegalArgumentError("bad cast from empty bytes to " +
                                           t: string);

    if len >= 2 && s[1..].find(b"_") != -1 {
      // Don't remove a leading underscore in the string number,
      // but remove the rest.
<<<<<<< HEAD
      if len > 2 && s[1] == b"_" {
        s = s[0] + s[1..].replace(b"_", b"");
=======
      if len > 2 && s.item(1) == b"_" {
        s = s.item(1) + s[2..].replace(b"_", b"");
>>>>>>> a98cfe54
      } else {
        s = s.replace(b"_", b"");
      }
    }
  }

  inline proc _cast(type t:chpl_anyreal, x: bytes) throws {
    pragma "fn synchronization free"
    pragma "insert line file info"
    extern proc c_string_to_real32(x: c_string, ref err: bool) : real(32);
    pragma "fn synchronization free"
    pragma "insert line file info"
    extern proc c_string_to_real64(x: c_string, ref err: bool) : real(64);

    var retVal: t;
    var isErr: bool;
    var localX = x.localize();

    _cleanupBytesForRealCast(t, localX);

    select numBits(t) {
      when 32 do retVal = c_string_to_real32(localX.c_str(), isErr);
      when 64 do retVal = c_string_to_real64(localX.c_str(), isErr);
      otherwise compilerError("Unsupported bit width ", numBits(t),
                              " in cast to bytes");
    }

    if isErr then
      throw new owned IllegalArgumentError("bad cast from bytes '" +
                                           x.decode(decodePolicy.ignore) +
                                           "' to real(" + numBits(t):string + ")");

    return retVal;
  }

  inline proc _cast(type t:chpl_anyimag, x: bytes) throws {
    pragma "fn synchronization free"
    pragma "insert line file info"
    extern proc c_string_to_imag32(x: c_string, ref err: bool) : imag(32);
    pragma "fn synchronization free"
    pragma "insert line file info"
    extern proc c_string_to_imag64(x: c_string, ref err: bool) : imag(64);

    var retVal: t;
    var isErr: bool;
    var localX = x.localize();

    _cleanupBytesForRealCast(t, localX);

    select numBits(t) {
      when 32 do retVal = c_string_to_imag32(localX.c_str(), isErr);
      when 64 do retVal = c_string_to_imag64(localX.c_str(), isErr);
      otherwise compilerError("Unsupported bit width ", numBits(t),
                              " in cast to bytes");
    }

    if isErr then
      throw new owned IllegalArgumentError("bad cast from bytes '" +
                                           x.decode(decodePolicy.ignore) +
                                           "' to imag(" + numBits(t):string + ")");

    return retVal;
  }

  //
  // complex
  //
  proc _cast(type t:bytes, x: chpl_anycomplex) {
    if isnan(x.re) || isnan(x.im) then
      return b"nan";
    var re = (x.re):bytes;
    var im: bytes;
    var op: bytes;
    if x.im < 0 {
      im = (-x.im):bytes;
      op = " - ";
    } else if x.im == -0.0 && -0.0 != 0.0 { // Special accommodation for Seymour.
      im = "0.0";
      op = " - ";
    } else {
      im = (x.im):bytes;
      op = " + ";
    }
    const ts0 = re + op;
    const ts1 = ts0 + im;
    const ret = ts1 + b"i";
    return ret;
  }


  inline proc _cast(type t:chpl_anycomplex, x: bytes) throws {
    pragma "fn synchronization free"
    pragma "insert line file info"
    extern proc c_string_to_complex64(x:c_string, ref err: bool) : complex(64);
    pragma "fn synchronization free"
    pragma "insert line file info"
    extern proc c_string_to_complex128(x:c_string, ref err: bool) : complex(128);

    var retVal: t;
    var isErr: bool;
    const localX = x.localize();

    if localX.isEmpty() then
      throw new owned 
        IllegalArgumentError("bad cast from empty bytes to complex(" +
                             numBits(t):string + ")");

    select numBits(t) {
      when 64 do retVal = c_string_to_complex64(localX.c_str(), isErr);
      when 128 do retVal = c_string_to_complex128(localX.c_str(), isErr);
      otherwise compilerError("Unsupported bit width ", numBits(t),
                              " in cast to bytes");
    }

    if isErr then
      throw new owned IllegalArgumentError("bad cast from bytes '" +
                                           x.decode(decodePolicy.ignore) +
                                           "' to complex(" + numBits(t):string + ")");

    return retVal;
  }
} // end of module BytesCasts<|MERGE_RESOLUTION|>--- conflicted
+++ resolved
@@ -130,11 +130,7 @@
 
       // remove underscores everywhere but the first position
       if localX.length >= 2 then
-<<<<<<< HEAD
-        localX = localX[0] + localX[1..].replace(b"_", b"");
-=======
-        localX = localX.item(1) + localX[2..].replace(b"_", b"");
->>>>>>> a98cfe54
+        localX = localX.item(0) + localX[1..].replace(b"_", b"");
     }
 
     if localX.isEmpty() then
@@ -211,13 +207,8 @@
     if len >= 2 && s[1..].find(b"_") != -1 {
       // Don't remove a leading underscore in the string number,
       // but remove the rest.
-<<<<<<< HEAD
-      if len > 2 && s[1] == b"_" {
-        s = s[0] + s[1..].replace(b"_", b"");
-=======
       if len > 2 && s.item(1) == b"_" {
-        s = s.item(1) + s[2..].replace(b"_", b"");
->>>>>>> a98cfe54
+        s = s.item(0) + s[1..].replace(b"_", b"");
       } else {
         s = s.replace(b"_", b"");
       }
