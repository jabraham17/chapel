--- conflicted
+++ resolved
@@ -130,13 +130,8 @@
                                              "' to " + t:string);
 
       // remove underscores everywhere but the first position
-<<<<<<< HEAD
-      if localX.length >= 2 then
+      if localX.size >= 2 then
         localX = localX.item(0) + localX[1..].replace(b"_", b"");
-=======
-      if localX.size >= 2 then
-        localX = localX.item(1) + localX[2..].replace(b"_", b"");
->>>>>>> 67f2aea2
     }
 
     if localX.isEmpty() then
