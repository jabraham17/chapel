/*
 * Copyright 2004-2015 Cray Inc.
 * Other additional copyright holders may be indicated within.
 *
 * The entirety of this work is licensed under the Apache License,
 * Version 2.0 (the "License"); you may not use this file except
 * in compliance with the License.
 *
 * You may obtain a copy of the License at
 *
 *     http://www.apache.org/licenses/LICENSE-2.0
 *
 * Unless required by applicable law or agreed to in writing, software
 * distributed under the License is distributed on an "AS IS" BASIS,
 * WITHOUT WARRANTIES OR CONDITIONS OF ANY KIND, either express or implied.
 * See the License for the specific language governing permissions and
 * limitations under the License.
 */

// ChapelArray.chpl
//
/* Operations on Domains and Arrays.

   =================================================
   Distribution, Domain and Array Equality operators
   =================================================

   Equality operators are defined to test if two distributions
   are equivalent or not:

   .. code-block:: chapel

     dist1 == dist2
     dist1 != dist2

   Or to test if two domains are equivalent or not:

   .. code-block:: chapel

     dom1 == dom2
     dom1 != dom2

   Arrays are promoted, so the result of the equality operators is
   an array of booleans.  To get a single result use the ``equals``
   method instead.

   .. code-block:: chapel

     arr1 == arr2 // compare each element resulting in an array of booleans
     arr1 != arr2 // compare each element resulting in an array of booleans
     arr1.equals(arr2) // compare entire arrays resulting in a single boolean

   ========================================
   Miscellaneous Domain and Array Operators
   ========================================

   The domain count operator ``#``
   -------------------------------

   The ``#`` operator can be applied to dense rectangular domains
   with a tuple argument whose size matches the rank of the domain
   (or optionally an integer in the case of a 1D domain). The operator
   is equivalent to applying the ``#`` operator to the component
   ranges of the domain and then using them to slice the domain.

   The array count operator ``#``
   ------------------------------
   The ``#`` operator can be applied to dense rectangular arrays
   with a tuple argument whose size matches the rank of the array
   (or optionally an integer in the case of a 1D array). The operator
   is equivalent to applying the ``#`` operator to the array's domain
   and using the result to slice the array.

   The array swap operator ``<=>``
   -------------------------------
   The ``<=>`` operator can be used to swap the contents of two arrays
   with the same shape.

   The array alias operator ``=>``
   -------------------------------

   The ``=>`` operator can be used in a variable declaration to create
   a new alias of an array. The new variable will refer to the same
   array elements as the aliased array.  In the following example,
   the variable ``Inner`` refers to the inner 9 elements of ``A``.

   .. code-block:: chapel

     var A: [0..10] int;
     var Inner => A[1..9];

   ================================================
   Set Operations on Associative Domains and Arrays
   ================================================

   Associative domains and arrays support a number of operators for
   set manipulations.  The supported set operators are:

     =====  ====================
     \+ \|    Union
     &      Intersection
     \-      Difference
     ^      Symmetric Difference
     =====  ====================

   Consider the following code where ``A`` and ``B`` are associative arrays:

   .. code-block:: chapel

     var C = A op B;

   The result ``C`` is a new associative array backed by a new associative
   domain. The domains of ``A`` and ``B`` are not modified by ``op``.

   There are also op= variants that store the result into the first operand.

   Consider the following code where ``A`` and ``B`` are associative arrays:

   .. code-block:: chapel

     A op= B;

   ``A`` must not share its domain with another array, otherwise the program
   will halt with an error message.

   For the ``+=`` and ``|=`` operators, the value from ``B`` will overwrite
   the existing value in ``A`` when indices overlap.

   ===========================================
   Functions and Methods on Arrays and Domains
   ===========================================

 */
module ChapelArray {

  use ChapelBase; // For opaque type.
  use ChapelTuple;
  use ChapelLocale;

  // Explicitly use a processor atomic, as most calls to this function are
  // likely be on locale 0
  pragma "no doc"
  var numPrivateObjects: atomic_int64;

  pragma "no doc"
  config param debugBulkTransfer = false;
  pragma "no doc"
  config param useBulkTransfer = true;
  pragma "no doc"
  config param useBulkTransferStride = false;

  pragma "privatized class"
  proc _isPrivatized(value) param
    return !_local && ((_privatization && value.dsiSupportsPrivatization()) || value.dsiRequiresPrivatization());

  proc _newPrivatizedClass(value) {

    var n = numPrivateObjects.fetchAdd(1);

    var hereID = here.id;
    const privatizeData = value.dsiGetPrivatizeData();
    on Locales[0] do
      _newPrivatizedClassHelp(value, value, n, hereID, privatizeData);

    proc _newPrivatizedClassHelp(parentValue, originalValue, n, hereID, privatizeData) {
      var newValue = originalValue;
      if hereID != here.id {
        newValue = parentValue.dsiPrivatize(privatizeData);
        __primitive("chpl_newPrivatizedClass", newValue, n);
        newValue.pid = n;
      } else {
        __primitive("chpl_newPrivatizedClass", newValue, n);
        newValue.pid = n;
      }
      cobegin {
        if chpl_localeTree.left then
          on chpl_localeTree.left do
            _newPrivatizedClassHelp(newValue, originalValue, n, hereID, privatizeData);
        if chpl_localeTree.right then
          on chpl_localeTree.right do
            _newPrivatizedClassHelp(newValue, originalValue, n, hereID, privatizeData);
      }
    }

    return n;
  }

  proc _reprivatize(value) {
    var pid = value.pid;
    var hereID = here.id;
    const reprivatizeData = value.dsiGetReprivatizeData();
    on Locales[0] do
      _reprivatizeHelp(value, value, pid, hereID, reprivatizeData);

    proc _reprivatizeHelp(parentValue, originalValue, pid, hereID, reprivatizeData) {
      var newValue = originalValue;
      if hereID != here.id {
        newValue = chpl_getPrivatizedCopy(newValue.type, pid);
        newValue.dsiReprivatize(parentValue, reprivatizeData);
      }
      cobegin {
        if chpl_localeTree.left then
          on chpl_localeTree.left do
            _reprivatizeHelp(newValue, originalValue, pid, hereID, reprivatizeData);
        if chpl_localeTree.right then
          on chpl_localeTree.right do
            _reprivatizeHelp(newValue, originalValue, pid, hereID, reprivatizeData);
      }
    }
  }

  //
  // Take a rank and value and check that the value is a rank-tuple or not a
  // tuple. If the value is not a tuple and expand is true, copy the value into
  // a rank-tuple. If the value is a scalar and rank is 1, copy it into a 1-tuple.
  //
  proc _makeIndexTuple(param rank, t: _tuple, param expand: bool=false) where rank == t.size {
    return t;
  }

  proc _makeIndexTuple(param rank, t: _tuple, param expand: bool=false) where rank != t.size {
    compilerError("index rank must match domain rank");
  }

  proc _makeIndexTuple(param rank, val:integral, param expand: bool=false) {
    if expand || rank == 1 {
      var t: rank*val.type;
      for param i in 1..rank do
        t(i) = val;
      return t;
    } else {
      compilerWarning(typeToString(val.type));
      compilerError("index rank must match domain rank");
      return val;
    }
  }

  proc _newArray(value) {
    if _isPrivatized(value) then
      return new _array(_newPrivatizedClass(value), value);
    else
      return new _array(value, value);
  }

  proc _newDomain(value) {
    if _isPrivatized(value) then
      return new _domain(_newPrivatizedClass(value), value);
    else
      return new _domain(value, value);
  }

  proc _getDomain(value) {
    if _isPrivatized(value) then
      return new _domain(value.pid, value);
    else
      return new _domain(value, value);
  }

  proc _newDistribution(value) {
    if _isPrivatized(value) then
      return new _distribution(_newPrivatizedClass(value), value);
    else
      return new _distribution(value, value);
  }

  proc _getDistribution(value) {
    if _isPrivatized(value) then
      return new _distribution(value.pid, value);
    else
      return new _distribution(value, value);
  }


  //
  // Support for domain types
  //
  pragma "runtime type init fn"
  proc chpl__buildDomainRuntimeType(d: _distribution, param rank: int,
                                   type idxType = int,
                                   param stridable: bool = false)
    return _newDomain(d.newRectangularDom(rank, idxType, stridable));

  pragma "runtime type init fn"
  proc chpl__buildDomainRuntimeType(d: _distribution, type idxType,
                                    param parSafe: bool = true)
    return _newDomain(d.newAssociativeDom(idxType, parSafe));

  pragma "runtime type init fn"
  proc chpl__buildDomainRuntimeType(d: _distribution, type idxType,
                                    param parSafe: bool = true)
   where idxType == _OpaqueIndex
    return _newDomain(d.newOpaqueDom(idxType, parSafe));

  // This function has no 'runtime type init fn' pragma since the idxType of
  // opaque domains is _OpaqueIndex, not opaque.  This function is
  // essentially a wrapper around the function that actually builds up
  // the runtime type.
  proc chpl__buildDomainRuntimeType(d: _distribution, type idxType) type
   where idxType == opaque
    return chpl__buildDomainRuntimeType(d, _OpaqueIndex);

  pragma "runtime type init fn"
  proc chpl__buildSparseDomainRuntimeType(d: _distribution, dom: domain)
    return _newDomain(d.newSparseDom(dom.rank, dom._value.idxType, dom));

  proc chpl__convertValueToRuntimeType(dom: domain) type
   where dom._value:BaseRectangularDom
    return chpl__buildDomainRuntimeType(dom.dist, dom._value.rank,
                              dom._value.idxType, dom._value.stridable);

  proc chpl__convertValueToRuntimeType(dom: domain) type
   where dom._value:BaseAssociativeDom
    return chpl__buildDomainRuntimeType(dom.dist, dom._value.idxType, dom._value.parSafe);

  proc chpl__convertValueToRuntimeType(dom: domain) type
   where dom._value:BaseOpaqueDom
    return chpl__buildDomainRuntimeType(dom.dist, dom._value.idxType);

  proc chpl__convertValueToRuntimeType(dom: domain) type
   where dom._value:BaseSparseDom
    return chpl__buildSparseDomainRuntimeType(dom.dist, dom._value.parentDom);

  proc chpl__convertValueToRuntimeType(dom: domain) type {
    compilerError("the global domain class of each domain map implementation must be a subclass of BaseRectangularDom, BaseAssociativeDom, BaseOpaqueDom, or BaseSparseDom", 0);
    return 0; // dummy
  }

  //
  // Support for array types
  //
  pragma "runtime type init fn"
  proc chpl__buildArrayRuntimeType(dom: domain, type eltType)
    return dom.buildArray(eltType);

  proc _getLiteralType(type t) type {
    if t != c_string then return t;
    else return string;
  }
  /*
   * Support for array literal expressions.
   *
   * Array literals are detected during parsing and converted
   * to a call expr.  Array values pass through the various
   * compilation phases as regular parameters.
   *
   * NOTE:  It would be nice to define a second, less specific, function
   *        to handle the case of multiple types, however this is not
   *        possible atm due to using var args with a query type. */
  pragma "no doc"
  config param CHPL_WARN_DOMAIN_LITERAL = "unset";
  proc chpl__buildArrayExpr( elems:?t ...?k ) {

    if CHPL_WARN_DOMAIN_LITERAL == "true" && isRange(elems(1)) {
      compilerWarning("Encountered an array literal with range element(s).",
                      " Did you mean a domain literal here?",
                      " If so, use {...} instead of [...].");
    }

    // elements of string literals are assumed to be of type string
    type elemType = _getLiteralType(elems(1).type);
    var A : [1..k] elemType;  //This is unfortunate, can't use t here...

    for param i in 1..k {
      type currType = _getLiteralType(elems(i).type);

      if currType != elemType {
        compilerError( "Array literal element " + i +
                       " expected to be of type " + typeToString(elemType) +
                       " but is of type " + typeToString(currType) );
      }

      A(i) = elems(i);
    }

    return A;
  }

  proc chpl__buildAssociativeArrayExpr( elems ...?k ) {
    type keyType = _getLiteralType(elems(1).type);
    type valType = _getLiteralType(elems(2).type);
    var D : domain(keyType);

    //Size the domain appropriately for the number of keys
    //This prevents expensive resizing as keys are added.
    D.requestCapacity(k/2);
    var A : [D] valType;

    for param i in 1..k by 2 {
      var elemKey = elems(i);
      var elemVal = elems(i+1);
      type elemKeyType = _getLiteralType(elemKey.type);
      type elemValType = _getLiteralType(elemVal.type);

      if elemKeyType != keyType {
         compilerError("Associative array key element " + (i+2)/2 +
                       " expected to be of type " + typeToString(keyType) +
                       " but is of type " + typeToString(elemKeyType));
      }

      if elemValType != valType {
        compilerError("Associative array value element " + (i+1)/2
                      + " expected to be of type " + typeToString(valType)
                      + " but is of type " + typeToString(elemValType));
      }

      D += elemKey;
      A[elemKey] = elemVal;
    }

    return A;
  }


  proc chpl__convertValueToRuntimeType(arr: []) type
    return chpl__buildArrayRuntimeType(arr.domain, arr.eltType);

  proc chpl__getDomainFromArrayType(type arrayType) {
    var A: arrayType;
    pragma "no copy" var D = A.domain;
    pragma "dont disable remote value forwarding"
    proc help() {
      D._value.incRefCount();
    }
    if !noRefCount then
      help();
    return D;
  }


  //
  // These routines increment and decrement the reference count
  // for a domain that is part of an array's element type.
  // Prior to introducing these routines and calls, we would
  // increment/decrement the reference count based on the
  // number of indices in the outer domain instead; this could
  // cause the domain to be deallocated prematurely in the
  // case the the outer domain was empty.  For example:
  //
  //   var D = {1..0};   // start empty; we'll resize later
  //   var A: [D] [1..2] real;
  //
  // The anonymous domain {1..2} must be kept alive as a result
  // of being part of A's type even though D is initially empty.
  // Thus, {1..2} should remain alive as long as A is.  By
  // incrementing and decrementing its reference counts based
  // on A's lifetime rather than the number of elements in domain
  // D, we ensure that is kept alive.  See
  // test/users/bugzilla/bug794133/ for more details and examples.
  //
  proc chpl_incRefCountsForDomainsInArrayEltTypes(type eltType) {
    compilerAssert(!noRefCount);
    if (isArrayType(eltType)) {
      var ev: eltType;
      ev.domain._value.incRefCount();
      //
      // In addition to incrementing the domain's reference, count, we also
      // have to increment the distribution's.  The primary motivation for
      // this at present is:
      //
      //   test/arrays/deitz/part4/test_array_of_associative_arrays.chpl
      //
      // and we suspect that once the reference counting code is cleaned up,
      // this can be too.  See this comment's commit message for more
      // details.
      //
      ev.domain.dist._value.incRefCount();
      chpl_incRefCountsForDomainsInArrayEltTypes(ev.eltType);
    }
  }

  proc chpl_decRefCountsForDomainsInArrayEltTypes(type eltType) {
    compilerAssert(!noRefCount);
    if (isArrayType(eltType)) {
      var ev: eltType;
      const refcount = ev.domain._value.destroyDom();
      if !noRefCount then
        if refcount == 0 then
          delete ev.domain._value;
      chpl_decRefCountsForDomainsInArrayEltTypes(ev.eltType);
    }
  }

  //
  // Support for subdomain types
  //
  // Note the domain of a subdomain is not yet part of the runtime type
  //
  proc chpl__buildSubDomainType(dom: domain) type
    return chpl__convertValueToRuntimeType(dom);

  //
  // Support for domain expressions, e.g., {1..3, 1..3}
  //

  proc chpl__buildDomainExpr(ranges: range(?) ...?rank) {
    for param i in 2..rank do
      if ranges(1).idxType != ranges(i).idxType then
        compilerError("idxType varies among domain's dimensions");
    for param i in 1..rank do
      if ! isBoundedRange(ranges(i)) then
        compilerError("one of domain's dimensions is not a bounded range");
    var d: domain(rank, ranges(1).idxType, chpl__anyStridable(ranges));
    d.setIndices(ranges);
    return d;
  }

  proc chpl__buildDomainExpr(keys: ?t ...?count) {
    // keyType of string literals is assumed to be type string
    type keyType = _getLiteralType(keys(1).type);
    for param i in 2..count do
      if keyType != _getLiteralType(keys(i).type) {
        compilerError("Associative domain element " + i +
                      " expected to be of type " + typeToString(keyType) +
                      " but is of type " +
                      typeToString(_getLiteralType(keys(i).type)));
      }

    //Initialize the domain with a size appropriate for the number of keys.
    //This prevents resizing as keys are added.
    var D : domain(keyType);
    D.requestCapacity(count);

    for param i in 1..count do
      D += keys(i);

    return D;
  }

  //
  // Support for domain expressions within array types, e.g. [1..n], [D]
  //
  proc chpl__ensureDomainExpr(x: domain) {
    return x;
  }

  proc chpl__ensureDomainExpr(x...) {
    return chpl__buildDomainExpr((...x));
  }

  //
  // Support for distributed domain expression e.g. {1..3, 1..3} dmapped Dist()
  //
  proc chpl__distributed(d: _distribution, dom: domain) {
    if isRectangularDom(dom) {
      var distDom: domain(dom.rank, dom._value.idxType, dom._value.stridable) dmapped d = dom;
      return distDom;
    } else {
      var distDom: domain(dom._value.idxType) dmapped d = dom;
      return distDom;
    }
  }

  proc chpl__distributed(d: _distribution, ranges: range(?) ...?rank) {
    return chpl__distributed(d, chpl__buildDomainExpr((...ranges)));
  }

  proc chpl__isRectangularDomType(type domainType) param {
    var dom: domainType;
    return isRectangularDom(dom);
  }

  proc chpl__isSparseDomType(type domainType) param {
    var dom: domainType;
    return isSparseDom(dom);
  }

  proc chpl__distributed(d: _distribution, type domainType) type {
    if !isDomainType(domainType) then
      compilerError("cannot apply 'dmapped' to the non-domain type ",
                    typeToString(domainType));
    if chpl__isRectangularDomType(domainType) {
      var dom: domainType;
      return chpl__buildDomainRuntimeType(d, dom._value.rank, dom._value.idxType,
                                          dom._value.stridable);
    } else if chpl__isSparseDomType(domainType) {
      //
      // this "no auto destroy" pragma is necessary as of 1/20 because
      // otherwise the parentDom gets destroyed in the sparse case; see
      // sparse/bradc/CSR/sparse.chpl as an example
      //
      pragma "no auto destroy" var dom: domainType;
      return chpl__buildSparseDomainRuntimeType(d, dom._value.parentDom);
    } else {
      var dom: domainType;
      return chpl__buildDomainRuntimeType(d, dom._value.idxType, dom._value.parSafe);
    }
  }

  //
  // Support for index types
  //
  proc chpl__buildIndexType(param rank: int, type idxType) type where rank == 1 {
    var x: idxType;
    return x.type;
  }

  proc chpl__buildIndexType(param rank: int, type idxType) type where rank > 1 {
    var x: rank*idxType;
    return x.type;
  }

  proc chpl__buildIndexType(param rank: int) type
    return chpl__buildIndexType(rank, int);

  proc chpl__buildIndexType(d: domain) type
    return chpl__buildIndexType(d.rank, d._value.idxType);

  proc chpl__buildIndexType(type idxType) type where idxType == opaque
    return _OpaqueIndex;

  /* Return true if the argument ``d`` is a rectangular domain.
     Otherwise return false.  */
  proc isRectangularDom(d: domain) param {
    proc isRectangularDomClass(dc: BaseRectangularDom) param return true;
    proc isRectangularDomClass(dc) param return false;
    return isRectangularDomClass(d._value);
  }

  /* Return true if the argument ``a`` is an array with a rectangular
     domain.  Otherwise return false. */
  proc isRectangularArr(a: []) param return isRectangularDom(a.domain);

  /* Return true if ``d`` is an irregular domain; e.g. is not rectangular.
     Otherwise return false. */
  proc isIrregularDom(d: domain) param {
    return isSparseDom(d) || isAssociativeDom(d) || isOpaqueDom(d);
  }

  /* Return true if ``a`` is an array with an irregular domain; e.g. not
     rectangular. Otherwise return false. */
  proc isIrregularArr(a: []) param return isIrregularDom(a.domain);

  /* Return true if ``d`` is an associative domain. Otherwise return false. */
  proc isAssociativeDom(d: domain) param {
    proc isAssociativeDomClass(dc: BaseAssociativeDom) param return true;
    proc isAssociativeDomClass(dc) param return false;
    return isAssociativeDomClass(d._value);
  }

  /* Return true if ``a`` is an array with an associative domain. Otherwise
     return false. */
  proc isAssociativeArr(a: []) param return isAssociativeDom(a.domain);

  /* Return true if ``d`` is an associative domain defined over an enumerated
     type. Otherwise return false. */
  proc isEnumDom(d: domain) param {
    return isAssociativeDom(d) && isEnumType(d._value.idxType);
  }

  /* Return true if ``a`` is an array with an enumerated domain. Otherwise
     return false. */
  proc isEnumArr(a: []) param return isEnumDom(a.domain);

  /* Return true if ``d`` is an opaque domain. Otherwise return false. */
  proc isOpaqueDom(d: domain) param {
    proc isOpaqueDomClass(dc: BaseOpaqueDom) param return true;
    proc isOpaqueDomClass(dc) param return false;
    return isOpaqueDomClass(d._value);
  }

  /* Return true if ``d`` is a sparse domain. Otherwise return false. */
  proc isSparseDom(d: domain) param {
    proc isSparseDomClass(dc: BaseSparseDom) param return true;
    proc isSparseDomClass(dc) param return false;
    return isSparseDomClass(d._value);
  }

  /* Return true if ``a`` is an array with a sparse domain. Otherwise
     return false. */
  proc isSparseArr(a: []) param return isSparseDom(a.domain);

  //
  // Support for distributions
  //
  pragma "no doc"
  pragma "syntactic distribution"
  record dmap { }

  proc chpl__buildDistType(type t) type where t: BaseDist {
    var x: t;
    var y = _newDistribution(x);
    return y.type;
  }

  proc chpl__buildDistType(type t) {
    compilerError("illegal domain map type specifier - must be a subclass of BaseDist");
  }

  proc chpl__buildDistValue(x) where x: BaseDist {
    return _newDistribution(x);
  }

  proc chpl__buildDistValue(x) {
    compilerError("illegal domain map value specifier - must be a subclass of BaseDist");
  }

  //
  // Distribution wrapper record
  //
  pragma "distribution"
  pragma "ignore noinit"
  pragma "no doc"
  record _distribution {
    var _value;
    var _valueType;

    // Never, ever create a distribution directly.
    // Always call _newDistribution() to obtain  one.
    proc _distribution(_value, _valueType) { }

    inline proc _value {
      if _isPrivatized(_valueType) {
        return chpl_getPrivatizedCopy(_valueType.type, _value);
      } else {
        return _value;
      }
    }

    // Destruction of a distribution causes its ref count to be decremented by 1.
    // If the count reaches zero, then the contained implementation (_value) is
    // destroyed.
    proc ~_distribution() {
     if !noRefCount {
      if !_isPrivatized(_valueType) {
        on _value {
          var cnt = _value.destroyDist();
          if cnt == 0 {
            _value.dsiDestroyDistClass();
            delete _value;
          }
        }
      }
     }
    }

    proc clone() {
      return _newDistribution(_value.dsiClone());
    }

    proc newRectangularDom(param rank: int, type idxType, param stridable: bool) {
      var x = _value.dsiNewRectangularDom(rank, idxType, stridable);
      if x.linksDistribution() {
        _value.add_dom(x);
        if !noRefCount then
          _value.incRefCount();
      }
      return x;
    }

    proc newAssociativeDom(type idxType, param parSafe: bool=true) {
      var x = _value.dsiNewAssociativeDom(idxType, parSafe);
      if x.linksDistribution() {
        _value.add_dom(x);
        if !noRefCount then
          _value.incRefCount();
      }
      return x;
    }

    proc newAssociativeDom(type idxType, param parSafe: bool=true)
    where isEnumType(idxType) {
      var x = _value.dsiNewAssociativeDom(idxType, parSafe);
      if x.linksDistribution() {
        _value.add_dom(x);
        if !noRefCount then
          _value.incRefCount();
      }
      const enumTuple = chpl_enum_enumerate(idxType);
      for param i in 1..enumTuple.size do
        x.dsiAdd(enumTuple(i));
      return x;
    }

    proc newOpaqueDom(type idxType, param parSafe: bool=true) {
      var x = _value.dsiNewOpaqueDom(idxType, parSafe);
      if x.linksDistribution() {
        _value.add_dom(x);
        if !noRefCount then
          _value.incRefCount();
      }
      return x;
    }

    proc newSparseDom(param rank: int, type idxType, dom: domain) {
      var x = _value.dsiNewSparseDom(rank, idxType, dom);
      if x.linksDistribution() {
        _value.add_dom(x);
        if !noRefCount then
          _value.incRefCount();
      }
      return x;
    }

    proc idxToLocale(ind) return _value.dsiIndexToLocale(ind);

    proc readWriteThis(f) {
      f <~> _value;
    }

    proc displayRepresentation() { _value.dsiDisplayRepresentation(); }
  }  // record _distribution

  inline proc ==(d1: _distribution(?), d2: _distribution(?)) {
    if (d1._value == d2._value) then
      return true;
    return d1._value.dsiEqualDMaps(d2._value);
  }

  inline proc !=(d1: _distribution(?), d2: _distribution(?)) {
    if (d1._value == d2._value) then
      return false;
    return !d1._value.dsiEqualDMaps(d2._value);
  }

  // The following method is called by the compiler to determine the default
  // value of a given type.
  /* Need new <alias>() for this to function
  proc _defaultOf(type t) where t:_distribution {
    var ret: t = noinit;
    type valType = __primitive("query type field", t, "_valueType");
    var typeInstance = new <valType>();
    ret = chpl__buildDistValue(typeInstance);
    return ret;
  }
  */ /* */

  //
  // Domain wrapper record.
  //
  pragma "domain"
  pragma "has runtime type"
  pragma "ignore noinit"
  record _domain {
    var _value;     // stores domain class, may be privatized
    var _valueType; // stores type of privatized domains
    var _promotionType: index(rank, _value.idxType);

    inline proc _value {
      if _isPrivatized(_valueType) {
        return chpl_getPrivatizedCopy(_valueType.type, _value);
      } else {
        return _value;
      }
    }

    pragma "no doc"
    proc ~_domain () {
     if !noRefCount {
      if !_isPrivatized(_valueType) {
        on _value {
          var cnt = _value.destroyDom();
          if cnt == 0 then
            delete _value;
        }
      }
     }
    }

    /* Return the domain map that implements this domain */
    proc dist return _getDistribution(_value.dist);

    /* Return the number of dimensions in this domain */
    proc rank param {
      if isRectangularDom(this) || isSparseDom(this) then
        return _value.rank;
      else
        return 1;
    }

    /* Return the type of the indices of this domain */
    proc idxType type {
      if isOpaqueDom(this) then
        compilerError("opaque domains do not currently support .idxType");
      return _value.idxType;
    }

    /* Return true if this is a stridable domain */
    proc stridable param where isRectangularDom(this) {
      return _value.stridable;
    }

    pragma "no doc"
    proc stridable param where isSparseDom(this) {
      compilerError("sparse domains do not currently support .stridable");
    }

    pragma "no doc"
    proc stridable param where isOpaqueDom(this) {
      compilerError("opaque domains do not support .stridable");
    }

    pragma "no doc"
    proc stridable param where isEnumDom(this) {
      compilerError("enumerated domains do not support .stridable");
    }

    pragma "no doc"
    proc stridable param where isAssociativeDom(this) {
      compilerError("associative domains do not support .stridable");
    }

    pragma "no doc"
    inline proc these() {
      return _value.these();
    }

    // see comments for the same method in _array
    //
    pragma "no doc"
    proc this(d: domain) {
      if d.rank == rank then
        return this((...d.getIndices()));
      else
        compilerError("slicing a domain with a domain of a different rank");
    }

    pragma "no doc"
    proc this(ranges: range(?) ...rank) {
      param stridable = _value.stridable || chpl__anyStridable(ranges);
      var r: rank*range(_value.idxType,
                        BoundedRangeType.bounded,
                        stridable);

      for param i in 1..rank {
        r(i) = _value.dsiDim(i)(ranges(i));
      }
      var d = _value.dsiBuildRectangularDom(rank, _value.idxType, stridable, r);
      if !noRefCount then
        if d.linksDistribution() then
          d.dist.incRefCount();
      return _newDomain(d);
    }

    pragma "no doc"
    proc this(args ...rank) where _validRankChangeArgs(args, _value.idxType) {
      var ranges = _getRankChangeRanges(args);
      param newRank = ranges.size, stridable = chpl__anyStridable(ranges);
      var newRanges: newRank*range(idxType=_value.idxType, stridable=stridable);
      var newDistVal = _value.dist.dsiCreateRankChangeDist(newRank, args);
      var newDist = _getNewDist(newDistVal);
      var j = 1;
      var makeEmpty = false;

      for param i in 1..rank {
        if !isCollapsedDimension(args(i)) {
          newRanges(j) = dim(i)(args(i));
          j += 1;
        } else {
          if !dim(i).member(args(i)) then
            makeEmpty = true;
        }
      }
      if makeEmpty {
        for param i in 1..newRank {
          newRanges(i) = 1..0;
        }
      }
      var d = {(...newRanges)} dmapped newDist;
      return d;
    }

    // anything that is not covered by the above
    pragma "no doc"
    proc this(args ...?numArgs) {
      if numArgs == rank then
        compilerError("invalid argument types for domain slicing");
      else
        compilerError("a domain slice requires either a single domain argument or exactly one argument per domain dimension");
    }

    pragma "no doc"
    proc dims() return _value.dsiDims();

    pragma "no doc"
    proc dim(d : int) return _value.dsiDim(d);

    pragma "no doc"
    proc dim(param d : int) return _value.dsiDim(d);

    pragma "no doc"
    iter dimIter(param d, ind) {
      for i in _value.dimIter(d, ind) do yield i;
    }

    pragma "no doc"
    proc buildArray(type eltType) {
      var x = _value.dsiBuildArray(eltType);
      pragma "dont disable remote value forwarding"
      proc help() {
        _value.add_arr(x);
        if !noRefCount then
          _value.incRefCount();
      }
      help();
      return _newArray(x);
    }
    /* Remove all indices from this domain, leaving it empty */
    proc clear() {
      _value.dsiClear();
    }

    pragma "no doc"
    proc create() {
      if _value.idxType != _OpaqueIndex then
        compilerError("domain.create() only applies to opaque domains");
      return _value.dsiCreate();
    }

    /* Add index ``i`` to this domain */
    proc add(i) {
      _value.dsiAdd(i);
    }

    /* Remove index ``i`` from this domain */
    proc remove(i) {
      _value.dsiRemove(i);
    }

    pragma "no doc"
    proc requestCapacity(i) {

      if i < 0 {
        halt("domain.requestCapacity can only be invoked on sizes >= 0");
      }

      if !isAssociativeDom(this) then
        compilerError("domain.requestCapacity only applies to associative domains");

      _value.dsiRequestCapacity(i);
    }

    /* Return the number of indices in this domain */
    proc size return numIndices;
    /* Return the number of indices in this domain */
    proc numIndices return _value.dsiNumIndices;
    /* Return the lowest index in this domain */
    proc low return _value.dsiLow;
    /* Return the highest index in this domain */
    proc high return _value.dsiHigh;
    /* Return the stride of the indices in this domain */
    proc stride return _value.dsiStride;
    /* Return the alignment of the indices in this domain */
    proc alignment return _value.dsiAlignment;
    /* Return the first index in this domain */
    proc first return _value.dsiFirst;
    /* Return the last index in this domain */
    proc last return _value.dsiLast;
    /* Return the low index in this domain factoring in alignment */
    proc alignedLow return _value.dsiAlignedLow;
    /* Return the high index in this domain factoring in alignment */
    proc alignedHigh return _value.dsiAlignedHigh;

    pragma "no doc"
    proc member(i: rank*_value.idxType) {
      if isRectangularDom(this) || isSparseDom(this) then
        return _value.dsiMember(_makeIndexTuple(rank, i));
      else
        return _value.dsiMember(i(1));
    }
    /* Return true if ``i`` is a member of this domain. Otherwise
       return false. */
    proc member(i: _value.idxType ...rank) {
      return member(i);
    }

    pragma "no doc"
    pragma "reference to const when const this"
    proc newAlias() {
      var x = _value;
      return _newDomain(x);
    }

    /* Returns true if this domain is a subset of ``super``. Otherwise
       returns false. */
    proc isSubset(super : domain) {
      if !isAssociativeDom(this) {
        if isRectangularDom(this) then
          compilerError("isSubset not supported on rectangular domains");
        else if isOpaqueDom(this) then
          compilerError("isSubset not supported on opaque domains");
        else if isSparseDom(this) then
          compilerError("isSubset not supported on sparse domains");
        else
          compilerError("isSubset not supported on this domain type");
      }
      if super.type != this.type then
        compilerError("isSubset called with different associative domain types");

      return && reduce forall i in this do super.member(i);
    }

    /* Returns true if this domain is a superset of ``sub``. Otherwise
       returns false. */
    proc isSuper(sub : domain) {
      if !isAssociativeDom(this) {
        if isRectangularDom(this) then
          compilerError("isSuper not supported on rectangular domains");
        else if isOpaqueDom(this) then
          compilerError("isSuper not supported on opaque domains");
        else if isSparseDom(this) then
          compilerError("isSuper not supported on sparse domains");
        else
          compilerError("isSuper not supported on the domain type ", this.type);
      }
      if sub.type != this.type then
        compilerError("isSuper called with different associative domain types");

      return && reduce forall i in sub do this.member(i);
    }

    // 1/5/10: do we want to support order() and position()?
    pragma "no doc"
    proc indexOrder(i) return _value.dsiIndexOrder(_makeIndexTuple(rank, i));

    pragma "no doc"
    proc position(i) {
      var ind = _makeIndexTuple(rank, i), pos: rank*_value.idxType;
      for d in 1..rank do
        pos(d) = _value.dsiDim(d).indexOrder(ind(d));
      return pos;
    }

    pragma "no doc"
    proc expand(off: rank*_value.idxType) where !isRectangularDom(this) {
      if isAssociativeDom(this) then
        compilerError("expand not supported on associative domains");
      else if isOpaqueDom(this) then
        compilerError("expand not supported on opaque domains");
      else if isSparseDom(this) then
        compilerError("expand not supported on sparse domains");
      else
        compilerError("expand not supported on this domain type");
    }

    pragma "no doc"
    proc expand(off: _value.idxType ...rank) return expand(off);

    /* Returns a new domain that is the current domain expanded by
       ``off(d)`` in dimension ``d`` if ``off(d)`` is positive or
       contracted by ``off(d)`` in dimension ``d`` if ``off(d)``
       is negative. */
    proc expand(off: rank*_value.idxType) {
      var ranges = dims();
      for i in 1..rank do {
        ranges(i) = ranges(i).expand(off(i));
        if (ranges(i).low > ranges(i).high) {
          halt("***Error: Degenerate dimension created in dimension ", i, "***");
        }
      }

      var d = _value.dsiBuildRectangularDom(rank, _value.idxType,
                                           _value.stridable, ranges);
      if !noRefCount then
        if (d.linksDistribution()) then
          d.dist.incRefCount();
      return _newDomain(d);
    }

    /* Returns a new domain that is the current domain expanded by
       ``off`` in all dimensions if ``off`` is positive or contracted
       by ``off`` in all dimensions if ``off`` is negative. */
    proc expand(off: _value.idxType) where rank > 1 {
      var ranges = dims();
      for i in 1..rank do
        ranges(i) = dim(i).expand(off);
      var d = _value.dsiBuildRectangularDom(rank, _value.idxType,
                                           _value.stridable, ranges);
      if !noRefCount then
        if (d.linksDistribution()) then
          d.dist.incRefCount();
      return _newDomain(d);
    }

    pragma "no doc"
    proc exterior(off: rank*_value.idxType) where !isRectangularDom(this) {
      if isAssociativeDom(this) then
        compilerError("exterior not supported on associative domains");
      else if isOpaqueDom(this) then
        compilerError("exterior not supported on opaque domains");
      else if isSparseDom(this) then
        compilerError("exterior not supported on sparse domains");
      else
        compilerError("exterior not supported on this domain type");
    }

    pragma "no doc"
    proc exterior(off: _value.idxType ...rank) return exterior(off);

    /* Returns a new domain that is the exterior portion of the
       current domain with ``off(d)`` indices for each dimension ``d``.
       If ``off(d)`` is negative, compute the exterior from the low
       bound of the dimension; if positive, compute the exterior
       from the high bound. */
    proc exterior(off: rank*_value.idxType) {
      var ranges = dims();
      for i in 1..rank do
        ranges(i) = dim(i).exterior(off(i));
      var d = _value.dsiBuildRectangularDom(rank, _value.idxType,
                                           _value.stridable, ranges);
      if !noRefCount then
        if (d.linksDistribution()) then
          d.dist.incRefCount();
      return _newDomain(d);
    }

    /* Returns a new domain that is the exterior portion of the
       current domain with ``off`` indices for each dimension.
       If ``off`` is negative, compute the exterior from the low
       bound of the dimension; if positive, compute the exterior
       from the high bound. */
    proc exterior(off:_value.idxType) where rank != 1 {
      var offTup: rank*_value.idxType;
      for i in 1..rank do
        offTup(i) = off;
      return exterior(offTup);
    }

    pragma "no doc"
    proc interior(off: rank*_value.idxType) where !isRectangularDom(this) {
      if isAssociativeDom(this) then
        compilerError("interior not supported on associative domains");
      else if isOpaqueDom(this) then
        compilerError("interior not supported on opaque domains");
      else if isSparseDom(this) then
        compilerError("interior not supported on sparse domains");
      else
        compilerError("interior not supported on this domain type");
    }

    pragma "no doc"
    proc interior(off: _value.idxType ...rank) return interior(off);

    /* Returns a new domain that is the interior portion of the
       current domain with ``off(d)`` indices for each dimension
       ``d``. If ``off(d)`` is negative, compute the interior from
       the low bound of the dimension; if positive, compute the
       interior from the high bound. */
    proc interior(off: rank*_value.idxType) {
      var ranges = dims();
      for i in 1..rank do {
        if ((off(i) > 0) && (dim(i).high+1-off(i) < dim(i).low) ||
            (off(i) < 0) && (dim(i).low-1-off(i) > dim(i).high)) {
          halt("***Error: Argument to 'interior' function out of range in dimension ", i, "***");
        }
        ranges(i) = _value.dsiDim(i).interior(off(i));
      }
      var d = _value.dsiBuildRectangularDom(rank, _value.idxType,
                                           _value.stridable, ranges);
      if !noRefCount then
        if (d.linksDistribution()) then
          d.dist.incRefCount();
      return _newDomain(d);
    }

    /* Returns a new domain that is the interior portion of the
       current domain with ``off`` indices for each dimension.
       If ``off`` is negative, compute the interior from the low
       bound of the dimension; if positive, compute the interior
       from the high bound. */
    proc interior(off: _value.idxType) where rank != 1 {
      var offTup: rank*_value.idxType;
      for i in 1..rank do
        offTup(i) = off;
      return interior(offTup);
    }

    //
    // NOTE: We eventually want to support translate on other domain types
    //
    pragma "no doc"
    proc translate(off) where !isRectangularDom(this) {
      if isAssociativeDom(this) then
        compilerError("translate not supported on associative domains");
      else if isOpaqueDom(this) then
        compilerError("translate not supported on opaque domains");
      else if isSparseDom(this) then
        compilerError("translate not supported on sparse domains");
      else
        compilerError("translate not supported on this domain type");
    }

    //
    // Notice that the type of the offset does not have to match the
    // index type.  This is handled in the range.translate().
    //
    pragma "no doc"
    proc translate(off: ?t ...rank) return translate(off);

    /* Returns a new domain that is the current domain translated by
       ``off(d)`` in each dimension ``d``. */
    proc translate(off) where isTuple(off) {
      if off.size != rank then
        compilerError("the domain and offset arguments of translate() must be of the same rank");
      var ranges = dims();
      for i in 1..rank do
        ranges(i) = _value.dsiDim(i).translate(off(i));
      var d = _value.dsiBuildRectangularDom(rank, _value.idxType,
                                           _value.stridable, ranges);
      if !noRefCount then
        if (d.linksDistribution()) then
          d.dist.incRefCount();
      return _newDomain(d);
     }

    /* Returns a new domain that is the current domain translated by
       ``off`` in each dimension. */
     proc translate(off) where rank != 1 && !isTuple(off) {
       var offTup: rank*off.type;
       for i in 1..rank do
         offTup(i) = off;
       return translate(offTup);
     }

    //
    // intended for internal use only:
    //
    proc chpl__unTranslate(off: _value.idxType ...rank) return chpl__unTranslate(off);
    proc chpl__unTranslate(off: rank*_value.idxType) {
      var ranges = dims();
      for i in 1..rank do
        ranges(i) = dim(i).chpl__unTranslate(off(i));
      var d = _value.dsiBuildRectangularDom(rank, _value.idxType,
                                           _value.stridable, ranges);
      if !noRefCount then
        if (d.linksDistribution()) then
          d.dist.incRefCount();
      return _newDomain(d);
    }

    pragma "no doc"
    proc setIndices(x) {
      _value.dsiSetIndices(x);
      if _isPrivatized(_valueType) {
        _reprivatize(_value);
      }
    }

    pragma "no doc"
    proc getIndices()
      return _value.dsiGetIndices();
<<<<<<< HEAD
  
    proc writeThis(f) {
      _value.dsiSerialWrite(f);
    }
    proc readThis(f) {
=======

    pragma "no doc"
    proc writeThis(f: Writer) {
      _value.dsiSerialWrite(f);
    }

    pragma "no doc"
    proc readThis(f: Reader) {
>>>>>>> 1eaec848
      _value.dsiSerialRead(f);
    }

    pragma "no doc"
    proc localSlice(r: range(?)... rank) where _value.type: DefaultRectangularDom {
      if (_value.locale != here) then
        halt("Attempting to take a local slice of a domain on locale ",
             _value.locale.id, " from locale ", here.id);
      return this((...r));
    }

    pragma "no doc"
    proc localSlice(r: range(?)... rank) {
      return _value.dsiLocalSlice(chpl__anyStridable(r), r);
    }

    pragma "no doc"
    proc localSlice(d: domain) {
      return localSlice((...d.getIndices()));
    }

    // associative array interface
    /* Yield the domain indices in sorted order */
    iter sorted() {
      for i in _value.dsiSorted() {
        yield i;
      }
    }

    pragma "no doc"
    proc displayRepresentation() { _value.dsiDisplayRepresentation(); }
  }  // record _domain

  proc chpl_countDomHelp(dom, counts) {
    var ranges = dom.dims();
    for param i in 1..dom.rank do
      ranges(i) = ranges(i) # counts(i);
    return dom[(...ranges)];
  }

  proc #(dom: domain, counts: integral) where isRectangularDom(dom) && dom.rank == 1 {
    return chpl_countDomHelp(dom, (counts,));
  }

  proc #(dom: domain, counts) where isRectangularDom(dom) && isTuple(counts) {
    if (counts.size != dom.rank) then
      compilerError("the domain and tuple arguments of # must have the same rank");
    return chpl_countDomHelp(dom, counts);
  }

  proc #(arr: [], counts: integral) where isRectangularArr(arr) && arr.rank == 1 {
    return arr[arr.domain#counts];
  }

  proc #(arr: [], counts) where isRectangularArr(arr) && isTuple(counts) {
    if (counts.size != arr.rank) then
      compilerError("the domain and array arguments of # must have the same rank");
    return arr[arr.domain#counts];
  }


  proc _getNewDist(value) {
    return new dmap(value);
  }

  proc +(d: domain, i: index(d)) {
    if isRectangularDom(d) then
      compilerError("Cannot add indices to a rectangular domain");
    else
      compilerError("Cannot add indices to this domain type");
  }

  proc +(i, d: domain) where i: index(d) {
    if isRectangularDom(d) then
      compilerError("Cannot add indices to a rectangular domain");
    else
      compilerError("Cannot add indices to this domain type");
  }

  proc +(d: domain, i: index(d)) where isIrregularDom(d) {
    d.add(i);
    return d;
  }

  proc +(i, d: domain) where i:index(d) && isIrregularDom(d) {
    d.add(i);
    return d;
  }

  proc +(d1: domain, d2: domain) where
                                   (d1.type == d2.type) &&
                                   (isIrregularDom(d1) && isIrregularDom(d2)) {
    var d3: d1.type;
    // These should eventually become forall loops
    for e in d1 do d3.add(e);
    for e in d2 do d3.add(e);
    return d3;
  }

  proc +(d1: domain, d2: domain) {
    if (isRectangularDom(d1) || isRectangularDom(d2)) then
      compilerError("Cannot add indices to a rectangular domain");
    else
      compilerError("Cannot add indices to this domain type");
  }

  proc -(d: domain, i: index(d)) {
    if isRectangularDom(d) then
      compilerError("Cannot remove indices from a rectangular domain");
    else
      compilerError("Cannot remove indices from this domain type");
  }

  proc -(d: domain, i: index(d)) where isIrregularDom(d) {
    d.remove(i);
    return d;
  }

  proc -(d1: domain, d2: domain) where
                                   (d1.type == d2.type) &&
                                   (isSparseDom(d1) || isOpaqueDom(d1)) {
    var d3: d1.type;
    // These should eventually become forall loops
    for e in d1 do d3.add(e);
    for e in d2 do d3.remove(e);
    return d3;
  }

  proc -(d1: domain, d2: domain) {
    if (isRectangularDom(d1) || isRectangularDom(d2)) then
      compilerError("Cannot remove indices from a rectangular domain");
    else
      compilerError("Cannot remove indices from this domain type");
  }

  inline proc ==(d1: domain, d2: domain) where isRectangularDom(d1) &&
                                                        isRectangularDom(d2) {
    if d1._value.rank != d2._value.rank then return false;
    if d1._value == d2._value then return true;
    for param i in 1..d1._value.rank do
      if (d1.dim(i) != d2.dim(i)) then return false;
    return true;
  }

  inline proc !=(d1: domain, d2: domain) where isRectangularDom(d1) &&
                                                        isRectangularDom(d2) {
    if d1._value.rank != d2._value.rank then return true;
    if d1._value == d2._value then return false;
    for param i in 1..d1._value.rank do
      if (d1.dim(i) != d2.dim(i)) then return true;
    return false;
  }

  inline proc ==(d1: domain, d2: domain) where (isAssociativeDom(d1) &&
                                                         isAssociativeDom(d2)) {
    if d1._value == d2._value then return true;
    if d1.numIndices != d2.numIndices then return false;
    for idx in d1 do
      if !d2.member(idx) then return false;
    return true;
  }

  inline proc !=(d1: domain, d2: domain) where (isAssociativeDom(d1) &&
                                                         isAssociativeDom(d2)) {
    if d1._value == d2._value then return false;
    if d1.numIndices != d2.numIndices then return true;
    for idx in d1 do
      if !d2.member(idx) then return true;
    return false;
  }

  inline proc ==(d1: domain, d2: domain) where (isSparseDom(d1) &&
                                                         isSparseDom(d2)) {
    if d1._value == d2._value then return true;
    if d1.numIndices != d2.numIndices then return false;
    if d1._value.parentDom != d2._value.parentDom then return false;
    for idx in d1 do
      if !d2.member(idx) then return false;
    return true;
  }

  inline proc !=(d1: domain, d2: domain) where (isSparseDom(d1) &&
                                                         isSparseDom(d2)) {
    if d1._value == d2._value then return false;
    if d1.numIndices != d2.numIndices then return true;
    if d1._value.parentDom != d2._value.parentDom then return true;
    for idx in d1 do
      if !d2.member(idx) then return true;
    return false;
  }

  // any combinations not handled by the above

  inline proc ==(d1: domain, d2: domain) param {
    return false;
  }

  inline proc !=(d1: domain, d2: domain) param {
    return true;
  }


  // Array wrapper record
  pragma "array"
  pragma "has runtime type"
  pragma "ignore noinit"
  record _array {
    var _value;     // stores array class, may be privatized
    var _valueType; // stores type of privatized arrays
    var _promotionType: _value.eltType;

    pragma "no doc"
    proc initialize() {
     if !noRefCount then
      chpl_incRefCountsForDomainsInArrayEltTypes(_value.eltType);
    }

    inline proc _value {
      if _isPrivatized(_valueType) {
        return chpl_getPrivatizedCopy(_valueType.type, _value);
      } else {
        return _value;
      }
    }

    //
    // Note that the destructor may be called multiple times for
    // a given array, corresponding to cases in which it's
    // autodestroyed multiple times; only the case that brings
    // the reference count to zero is the one that should
    // actually free the array.
    //
    proc ~_array() {
     if !noRefCount {
      if !_isPrivatized(_valueType) {
        on _value {
          var cnt = _value.destroyArr();
          if cnt == 0 then {
            chpl_decRefCountsForDomainsInArrayEltTypes(_value.eltType);
            delete _value;
          }
        }
      }
     }
    }

    /* The type of elements contained in the array */
    proc eltType type return _value.eltType;
    /* The type of indices used in the array's domain */
    proc idxType type return _value.idxType;
    proc _dom return _getDomain(_value.dom);
    /* The number of dimensions in the array */
    proc rank param return this.domain.rank;

    // When 'this' is 'const', so is the returned l-value.
    pragma "no doc"
    pragma "reference to const when const this"
    inline proc this(i: rank*_value.dom.idxType) ref {
      if isRectangularArr(this) || isSparseArr(this) then
        return _value.dsiAccess(i);
      else
        return _value.dsiAccess(i(1));
    }

    pragma "no doc"
    pragma "reference to const when const this"
    inline proc this(i: _value.dom.idxType ...rank) ref
      return this(i);

    pragma "no doc"
    pragma "reference to const when const this"
    inline proc localAccess(i: rank*_value.dom.idxType) ref {
      if isRectangularArr(this) || isSparseArr(this) then
        return _value.dsiLocalAccess(i);
      else
        return _value.dsiLocalAccess(i(1));
    }

    pragma "no doc"
    pragma "reference to const when const this"
    inline proc localAccess(i: _value.dom.idxType ...rank) ref
      return localAccess(i);

    //
    // requires dense domain implementation that returns a tuple of
    // ranges via the getIndices() method; domain indexing is difficult
    // in the domain case because it has to be implemented on a
    // domain-by-domain basis; this is not terribly difficult in the
    // dense case because we can represent a domain by a tuple of
    // ranges, but in the sparse case, is there a general representation?
    //
    pragma "no doc"
    pragma "reference to const when const this"
    proc this(d: domain) {
      if d.rank == rank then
        return this((...d.getIndices()));
      else
        compilerError("slicing an array with a domain of a different rank");
    }

    pragma "no doc"
    proc checkSlice(ranges: range(?) ...rank) {
      for param i in 1.._value.dom.rank do
        if !_value.dom.dsiDim(i).boundsCheck(ranges(i)) then
          halt("array slice out of bounds in dimension ", i, ": ", ranges(i));
    }

    pragma "no doc"
    pragma "reference to const when const this"
    proc this(ranges: range(?) ...rank) {
      if boundsChecking then
        checkSlice((... ranges));
      var d = _dom((...ranges));
      var a = _value.dsiSlice(d._value);
      a._arrAlias = _value;
      pragma "dont disable remote value forwarding"
      proc help() {
        d._value.incRefCount();
        a._arrAlias.incRefCount();
      }
      if !noRefCount then
        help();
      return _newArray(a);
    }

    pragma "no doc"
    pragma "reference to const when const this"
    proc this(args ...rank) where _validRankChangeArgs(args, _value.dom.idxType) {
      if boundsChecking then
        checkRankChange(args);
      var ranges = _getRankChangeRanges(args);
      param rank = ranges.size, stridable = chpl__anyStridable(ranges);
      var d = _dom((...args));
      if !noRefCount then
        d._value.incRefCount();
      var a = _value.dsiRankChange(d._value, rank, stridable, args);
      a._arrAlias = _value;
      if !noRefCount then
        a._arrAlias.incRefCount();
      return _newArray(a);
    }

    pragma "no doc"
    proc checkRankChange(args) {
      for param i in 1..args.size do
        if !_value.dom.dsiDim(i).boundsCheck(args(i)) then
          halt("array slice out of bounds in dimension ", i, ": ", args(i));
    }

    // Special cases of local slices for DefaultRectangularArrs because
    // we can't take an alias of the ddata class within that class
    pragma "no doc"
    pragma "reference to const when const this"
    proc localSlice(r: range(?)... rank) where _value.type: DefaultRectangularArr {
      if boundsChecking then
        checkSlice((...r));
      var dom = _dom((...r));
      return chpl__localSliceDefaultArithArrHelp(dom);
    }

    pragma "no doc"
    pragma "reference to const when const this"
    proc localSlice(d: domain) where _value.type: DefaultRectangularArr {
      if boundsChecking then
        checkSlice((...d.getIndices()));

      return chpl__localSliceDefaultArithArrHelp(d);
    }

    proc chpl__localSliceDefaultArithArrHelp(d: domain) {
      if (_value.locale != here) then
        halt("Attempting to take a local slice of an array on locale ",
             _value.locale.id, " from locale ", here.id);
      var A => this(d);
      return A;
    }
    pragma "no doc"
    pragma "reference to const when const this"
    proc localSlice(r: range(?)... rank) {
      if boundsChecking then
        checkSlice((...r));
      return _value.dsiLocalSlice(r);
    }

    pragma "no doc"
    pragma "reference to const when const this"
    proc localSlice(d: domain) {
      return localSlice((...d.getIndices()));
    }

    pragma "no doc"
    inline proc these() ref {
      return _value.these();
    }

    // 1/5/10: do we need this since it always returns domain.numIndices?
    /* Return the number of elements in the array */
    proc numElements return _value.dom.dsiNumIndices;
    /* Return the number of elements in the array */
    proc size return numElements;

    pragma "no doc"
    pragma "reference to const when const this"
    proc newAlias() {
      var x = _value;
      return _newArray(x);
    }

    //
    // This routine determines whether an actual array argument
    // ('this')'s domain is appropriate for a formal array argument
    // that specifies a domain ('formalDom').  It does this using a
    // mix of static checks (do the ranks match, are the domain map
    // types the same if the formal isn't the default dist?) and
    // runtime checks (are the domains' index sets the same; are
    // the domain maps/distributions equivalent?)
    //
    // The 'runtimeChecks' argument indicates whether or not runtime
    // checks should be performed and is set based on the value of
    // the --no-formal-domain-checks flag.
    //
    inline proc chpl_checkArrArgDoms(formalDom: domain, param runtimeChecks: bool) {
      //
      // It's a compile-time error if the ranks don't match
      //
      if (formalDom.rank != this.domain.rank) then
        compilerError("Rank mismatch passing array argument: expected " +
                      formalDom.rank + " but got " + this.domain.rank, errorDepth=2);

      //
      // If the formal domain specifies a domain map other than the
      // default one, then we're putting a constraint on the domain
      // map of the actual that's being passed in.  If it's the
      // default, we take that as an indication that the routine is
      // generic w.r.t. domain map for now (though we may wish to
      // change this in the future when we have better syntax for
      // indicating a generic domain map)..
      //
      if (formalDom.dist._value.type != DefaultDist) {
        //
        // First, at compile-time, check that the domain's types are
        // the same:
        //
        if (formalDom.type != this.domain.type) then
          compilerError("Domain type mismatch in passing array argument", errorDepth=2);

        //
        // Then, at run-time, check that the domain map's values are
        // the same (do this only if the runtime checks argument is true).
        //
        if (runtimeChecks && formalDom.dist != this.domain.dist) then
          halt("Domain map mismatch passing array argument:\n",
               "  Formal domain map is: ", formalDom.dist, "\n",
               "  Actual domain map is: ", this.domain.dist);
      }

      //
      // If we pass those checks, verify at runtime that the index
      // sets of the formal and actual match (do this only if the
      // runtime checks argument is true).
      //
      if (runtimeChecks && formalDom != this.domain) then
        halt("Domain mismatch passing array argument:\n",
             "  Formal domain is: ", formalDom, "\n",
             "  Actual domain is: ", this.domain);
    }

    pragma "no doc"
    proc reindex(d: domain)
      where isRectangularDom(this.domain) && isRectangularDom(d)
    {
      if rank != d.rank then
        compilerError("rank mismatch: cannot reindex() from " + rank +
                      " dimension(s) to " + d.rank);

      // Optimization: Just return an alias of this array when
      // reindexing to the same domain. We skip same-ness test
      // if the domain descriptors' types are disjoint.
      if isSubtype(_value.dom.type, d._value.type) ||
         isSubtype(d._value.type, _value.dom.type)
      then
        if _value.dom:object == d._value:object then
          return newAlias();

      for param i in 1..rank do
        if d.dim(i).length != _value.dom.dsiDim(i).length then
          halt("extent in dimension ", i, " does not match actual");

      var newDist = new dmap(_value.dom.dist.dsiCreateReindexDist(d.dims(),
                                                                  _value.dom.dsiDims()));
      var newDom = {(...d.dims())} dmapped newDist;
      var x = _value.dsiReindex(newDom._value);
      x._arrAlias = _value;
      pragma "dont disable remote value forwarding"
      proc help() {
        newDom._value.incRefCount();
        x._arrAlias.incRefCount();
      }
      if !noRefCount then
        help();
      return _newArray(x);
    }

    // reindex for all non-rectangular domain types.
    // See above for the rectangular version.
    pragma "no doc"
    proc reindex(d:domain) {
      if this.domain != d then
        halt("Reindexing of non-rectangular arrays is undefined.");
      // Does this need to call newAlias()?
      return newAlias();
    }
<<<<<<< HEAD
  
    proc writeThis(f) {
      _value.dsiSerialWrite(f);
    }
    proc readThis(f) {
=======

    pragma "no doc"
    proc writeThis(f: Writer) {
      _value.dsiSerialWrite(f);
    }

    pragma "no doc"
    proc readThis(f: Reader) {
>>>>>>> 1eaec848
      _value.dsiSerialRead(f);
    }

    // sparse array interface
    /* Return the Implicitly Represented Value for sparse arrays */
    proc IRV ref {
      return _value.IRV;
    }

    /* Yield the array elements in sorted order. */
    iter sorted() {
      for i in _value.dsiSorted() {
        yield i;
      }
    }

    pragma "no doc"
    proc displayRepresentation() { _value.dsiDisplayRepresentation(); }

    // the locale grid
    proc targetLocales() {
      return _value.dsiTargetLocales();
    }

    /* Return true if the local subdomain can be represented as a single
       domain. Otherwise return false. */
    proc hasSingleLocalSubdomain() param {
      return _value.dsiHasSingleLocalSubdomain();
    }

    /* Return the subdomain that is local to the current locale */
    proc localSubdomain() {
      if !_value.dsiHasSingleLocalSubdomain() then
        compilerError("Array's local domain is not a single domain");
      return _value.dsiLocalSubdomain();
    }

    /* Yield the subdomains that are local to the current locale */
    iter localSubdomains() {
      if _value.dsiHasSingleLocalSubdomain() then
        yield _value.dsiLocalSubdomain();
      else
        for d in _value.dsiLocalSubdomains() do yield d;
    }

    proc chpl__isDense1DArray() param {
      return isRectangularArr(this) &&
             this.rank == 1 &&
             !this._value.stridable;
    }

    inline proc chpl__assertSingleArrayDomain(fnName: string) {
      if this.domain._value._arrs.length != 1 then
        halt("cannot call " + fnName +
             " on an array defined over a domain with multiple arrays");
    }

    /* The following methods are intended to provide a list or vector style
       interface to 1D unstridable rectangular arrays.  They are only intended
       for use on arrays that have a 1:1 correspondence with their domains.
       All methods here that modify the array's domain assert that this 1:1
       property holds.

       These are currently not parallel safe, and cannot safely be called by
       multiple tasks simultaneously on the same array.

       The current implementation reallocates the array every time the domain
       is modified.  This could be improved with a size doubling/halving
       strategy.
     */

    /* Return true if the array has no elements */
    proc isEmpty(): bool {
      return this.numElements == 0;
    }

    /* Return the first value in the array */
    // The return type used here is currently not pretty in the generated
    // documentation. Don't document it for now.
    pragma "no doc"
    proc head(): this._value.eltType {
      return this[this.domain.low];
    }

    /* Return the last value in the array */
    // The return type used here is currently not pretty in the generated
    // documentation. Don't document it for now.
    pragma "no doc"
    proc tail(): this._value.eltType {
      return this[this.domain.high];
    }

    /* Add element ``val`` to the back of the array, extending the array's
       domain by one. If the domain was ``{1..5}`` it will become ``{1..6}``.
     */
    proc push_back(val: this.eltType) where chpl__isDense1DArray() {
      chpl__assertSingleArrayDomain("push_back");
      const lo = this.domain.low,
            hi = this.domain.high+1;
      const newDom = {lo..hi};
      on this._value {
        this._value.dsiReallocate(newDom);
        this.domain.setIndices(newDom.getIndices());
        this._value.dsiPostReallocate();
      }
      this[hi] = val;
    }

    /* Remove the last element from the array, reducing the size of the
       domain by one. If the domain was ``{1..5}`` it will become ``{1..4}``
     */
    proc pop_back() where chpl__isDense1DArray() {
      chpl__assertSingleArrayDomain("pop_back");
      const lo = this.domain.low,
            hi = this.domain.high-1;
      const newDom = {lo..hi};
      on this._value {
        this._value.dsiReallocate(newDom);
        this.domain.setIndices(newDom.getIndices());
        this._value.dsiPostReallocate();
      }
    }

    /* Add element ``val`` to the front of the array, extending the array's
       domain by one. If the domain was ``{1..5}`` it will become ``{0..5}``.
     */
    proc push_front(val: this.eltType) where chpl__isDense1DArray() {
      chpl__assertSingleArrayDomain("push_front");
      const lo = this.domain.low-1,
            hi = this.domain.high;
      const newDom = {lo..hi};
      on this._value {
        this._value.dsiReallocate(newDom);
        this.domain.setIndices(newDom.getIndices());
        this._value.dsiPostReallocate();
      }
      this[lo] = val;
    }

    /* Remove the first element of the array reducing the size of the
       domain by one.  If the domain was ``{1..5}`` it will become ``{2..5}``.
     */
    proc pop_front() where chpl__isDense1DArray() {
      chpl__assertSingleArrayDomain("pop_front");
      const lo = this.domain.low+1,
            hi = this.domain.high;
      const newDom = {lo..hi};
      on this._value {
        this._value.dsiReallocate(newDom);
        this.domain.setIndices(newDom.getIndices());
        this._value.dsiPostReallocate();
      }
    }

    /* Insert element ``val`` into the array at index ``pos``. Shift the array
       elements above ``pos`` up one index. If the domain was ``{1..5}`` it will
       become ``{1..6}``.
     */
    proc insert(pos: this.idxType, val: this.eltType) where chpl__isDense1DArray() {
      chpl__assertSingleArrayDomain("insert");
      const lo = this.domain.low,
            hi = this.domain.high+1;
      const newDom = {lo..hi};
      on this._value {
        this._value.dsiReallocate(newDom);
        this.domain.setIndices(newDom.getIndices());
        this._value.dsiPostReallocate();
      }
      for i in pos..hi-1 by -1 do this[i+1] = this[i];
      this[pos] = val;
    }

    /* Remove the element at index ``pos`` from the array and shift the array
       elements above ``pos`` down one index. If the domain was ``{1..5}``
       it will become ``{1..4}``.
     */
    proc remove(pos: this.idxType) where chpl__isDense1DArray() {
      chpl__assertSingleArrayDomain("remove");
      const lo = this.domain.low,
            hi = this.domain.high-1;
      const newDom = {lo..hi};
      for i in pos..hi {
        this[i] = this[i+1];
      }
      on this._value {
        this._value.dsiReallocate(newDom);
        this.domain.setIndices(newDom.getIndices());
        this._value.dsiPostReallocate();
      }
    }

    /* Remove ``count`` elements from the array starting at index ``pos`` and
       shift elements above ``pos+count`` down by ``count`` indices.
     */
    proc remove(pos: this.idxType, count: this.idxType) where chpl__isDense1DArray() {
      chpl__assertSingleArrayDomain("remove count");
      const lo = this.domain.low,
            hi = this.domain.high-count;
      if pos > hi then
        halt("index ", pos+count, " is outside the supported range");
      const newDom = {lo..hi};
      for i in pos..hi {
        this[i] = this[i+count];
      }
      on this._value {
        this._value.dsiReallocate(newDom);
        this.domain.setIndices(newDom.getIndices());
        this._value.dsiPostReallocate();
      }
    }

    /* Remove the elements at the indices in the ``pos`` range and shift the
       array elements down by ``pos.size`` elements. If the domain was
       ``{1..5}`` and this is called with ``2..3`` as an argument, the new
       domain would be ``{1..3}`` and the array would contain the elements
       formerly at positions 1, 4, and 5.
     */
    proc remove(pos: range(this.idxType, stridable=false)) where chpl__isDense1DArray() {
      chpl__assertSingleArrayDomain("remove range");
      remove(pos.low, pos.size);
    }

    /* Reverse the order of the values in the array. */
    proc reverse() where chpl__isDense1DArray() {
      const lo = this.domain.low,
            mid = this.domain.size / 2,
            hi = this.domain.high;
      for i in 0..#mid {
        this[lo + i] <=> this[hi - i];
      }
    }

    /* Remove all elements from the array leaving the domain empty. If the
       domain was ``{5..10}`` it will become ``{5..4}``.
     */
    proc clear() where chpl__isDense1DArray() {
      chpl__assertSingleArrayDomain("clear");
      const lo = this.domain.low,
            hi = this.domain.low-1;
      assert(hi < lo, "overflow occurred subtracting 1 from low bound in clear");
      const newDom = {lo..hi};
      on this._value {
        this._value.dsiReallocate(newDom);
        this.domain.setIndices(newDom.getIndices());
        this._value.dsiPostReallocate();
      }
    }

    /* Return a tuple containing ``true`` and the index of the first
       instance of ``val`` in the array, or if ``val`` is not found, a
       tuple containing ``false`` and an unspecified value is returned.
     */
    proc find(val: this.eltType): (bool, this.idxType) {
      for i in this.domain {
        if this[i] == val then return (true, i);
      }
      return (false, 0);
    }

    /* Return the number of times ``val`` occurs in the array. */
    proc count(val: this.eltType): int {
      var total: int = 0;
      for i in this do if i == val then total += 1;
      return total;
    }
  }  // record _array

  //
  // A helper function to check array equality (== on arrays promotes
  // to an array of booleans)
  //
  /* Return true if all this array is the same size and shape
     as argument ``that`` and all elements of this array are
     equal to the corresponding element in ``that``. Otherwise
     return false. */
  proc _array.equals(that: _array) {
    //
    // quick path for identical arrays
    //
    if this._value == that._value then
      return true;
    //
    // quick path for rank mismatches
    //
    if this.rank != that.rank then
      return false;
    //
    // check that size/shape are the same to permit legal zippering
    //
    for d in 1..this.rank do
      if this.domain.dim(d).size != that.domain.dim(d).size then
        return false;
    //
    // if all the above tests match, see if zippered equality is
    // true everywhere
    //
    return && reduce (this == that);
  }




  //
  // isXxxType, isXxxValue
  //

  /* Return true if ``t`` is a domain map type. Otherwise return false. */
  proc isDmapType(type t) param {
    proc isDmapHelp(type t: _distribution) param  return true;
    proc isDmapHelp(type t)                param  return false;
    return isDmapHelp(t);
  }

  pragma "no doc"
  proc isDmapValue(e: _distribution) param  return true;
  /* Return true if ``e`` is a domain map. Otherwise return false. */
  proc isDmapValue(e)                param  return false;

  /* Return true if ``t`` is a domain type. Otherwise return false. */
  proc isDomainType(type t) param {
    proc isDomainHelp(type t: _domain) param  return true;
    proc isDomainHelp(type t)          param  return false;
    return isDomainHelp(t);
  }

  pragma "no doc"
  proc isDomainValue(e: domain) param  return true;
  /* Return true if ``e`` is a domain. Otherwise return false. */
  proc isDomainValue(e)         param  return false;

  /* Return true if ``t`` is an array type. Otherwise return false. */
  proc isArrayType(type t) param {
    proc isArrayHelp(type t: _array) param  return true;
    proc isArrayHelp(type t)         param  return false;
    return isArrayHelp(t);
  }

  pragma "no doc"
  proc isArrayValue(e: []) param  return true;
  /* Return true if ``e`` is an array. Otherwise return false. */
  proc isArrayValue(e)     param  return false;

//
//     The following functions define set operations on associative arrays.
//

  // promotion for associative array addition doesn't really make sense. instead,
  // we really just want a union
  proc +(a :_array, b: _array) where (a._value.type == b._value.type) && isAssociativeArr(a) {
    return a | b;
  }

  proc +=(ref a :_array, b: _array) where (a._value.type == b._value.type) && isAssociativeArr(a) {
    a.chpl__assertSingleArrayDomain("+=");
    a |= b;
  }

  proc |(a :_array, b: _array) where (a._value.type == b._value.type) && isAssociativeArr(a) {
    var newDom : a.domain.type;
    var ret : [newDom] a.eltType;
    serial !newDom._value.parSafe {
      forall (k,v) in zip(a.domain, a) do ret[k] = v;
      ret |= b;
    }
    return ret;
  }

  proc |=(ref a :_array, b: _array) where (a._value.type == b._value.type) && isAssociativeArr(a) {
    a.chpl__assertSingleArrayDomain("|=");
    serial !a.domain._value.parSafe do forall (k,v) in zip(b.domain, b) do a[k] = v;
  }

  proc &(a :_array, b: _array) where (a._value.type == b._value.type) && isAssociativeArr(a) {
    var newDom : a.domain.type;
    var ret : [newDom] a.eltType;

    serial !newDom._value.parSafe do
      forall k in a.domain do
        if b.domain.member(k) then ret[k] = a[k];
    return ret;
  }

  proc &=(ref a :_array, b: _array) where (a._value.type == b._value.type) && isAssociativeArr(a) {
    a.chpl__assertSingleArrayDomain("&=");
    serial !a.domain._value.parSafe do
      forall k in a.domain do
        if !b.domain.member(k) then a.domain.remove(k);
  }

  proc -(a :_array, b: _array) where (a._value.type == b._value.type) && isAssociativeArr(a) {
    var newDom : a.domain.type;
    var ret : [newDom] a.eltType;

    serial !newDom._value.parSafe do
      forall k in a.domain do
        if !b.domain.member(k) then ret[k] = a[k];

    return ret;
  }

  proc -=(ref a :_array, b: _array) where (a._value.type == b._value.type) && isAssociativeArr(a) {
    a.chpl__assertSingleArrayDomain("-=");
    serial !a.domain._value.parSafe do
      forall k in a.domain do
        if b.domain.member(k) then a.domain.remove(k);
  }


  proc ^(a :_array, b: _array) where (a._value.type == b._value.type) && isAssociativeArr(a) {
    var newDom : a.domain.type;
    var ret : [newDom] a.eltType;

    serial !newDom._value.parSafe {
      forall k in a.domain do
        if !b.domain.member(k) then ret[k] = a[k];
      forall k in b.domain do
        if !a.domain.member(k) then ret[k] = b[k];
    }

    return ret;
  }

  proc ^=(ref a :_array, b: _array) where (a._value.type == b._value.type) && isAssociativeArr(a) {
    a.chpl__assertSingleArrayDomain("^=");
    serial !a.domain._value.parSafe do
      forall k in b.domain do
        if a.domain.member(k) then a.domain.remove(k);
        else a[k] = b[k];
  }

  proc -(a :domain, b :domain) where (a.type == b.type) && isAssociativeDom(a) {
    var newDom : a.type;
    serial !newDom._value.parSafe do
      forall e in a do
        if !b.member(e) then newDom.add(e);
    return newDom;
  }

  /*
     We remove elements in the RHS domain from those in the LHS domain only if
     they exist. If an element in the RHS is not present in the LHS, no error
     occurs.
  */
  proc -=(ref a :domain, b :domain) where (a.type == b.type) && isAssociativeDom(a) {
    for e in b do
      if a.member(e) then
        a.remove(e);
  }

  proc |(a :domain, b: domain) where (a.type == b.type) && isAssociativeDom(a) {
    return a + b;
  }

  proc |=(ref a :domain, b: domain) where (a.type == b.type) && isAssociativeDom(a) {
    for e in b do
      a.add(e);
  }

  proc +=(ref a :domain, b: domain) where (a.type == b.type) && isAssociativeDom(a) {
    a |= b;
  }

  /*
     We remove elements in the RHS domain from those in the LHS domain only if
     they exist. If an element in the RHS is not present in the LHS, no error
     occurs.
  */
  proc &(a :domain, b: domain) where (a.type == b.type) && isAssociativeDom(a) {
    var newDom : a.type;

    serial !newDom._value.parSafe do
      forall k in a with (ref newDom) do // no race - in 'serial'
        if b.member(k) then newDom += k;
    return newDom;
  }

  proc &=(ref a :domain, b: domain) where (a.type == b.type) && isAssociativeDom(a) {
    for e in a do
      if !b.member(e) then
        a.remove(e);
  }

  proc ^(a :domain, b: domain) where (a.type == b.type) && isAssociativeDom(a) {
    var newDom : a.type;

    serial !newDom._value.parSafe {
      forall k in a do
        if !b.member(k) then newDom.add(k);
      forall k in b do
        if !a.member(k) then newDom.add(k);
    }

    return newDom;
  }

  /*
     We remove elements in the RHS domain from those in the LHS domain only if
     they exist. If an element in the RHS is not present in the LHS, it is
     added to the LHS.
  */
  proc ^=(ref a :domain, b: domain) where (a.type == b.type) && isAssociativeDom(a) {
    for e in a do
      if b.member(e) then
        a.remove(e);
      else
        a.add(e);
  }
  //
  // Helper functions
  //

  pragma "no doc"
  proc isCollapsedDimension(r: range(?e,?b,?s,?a)) param return false;
  pragma "no doc"
  proc isCollapsedDimension(r) param return true;


  // computes || reduction over stridable of ranges
  proc chpl__anyStridable(ranges, param d: int = 1) param {
    for param i in 1..ranges.size do
      if ranges(i).stridable then
        return true;
    return false;
  }

  // given a tuple args, returns true if the tuple contains only
  // integers and ranges; that is, it is a valid argument list for rank
  // change
  proc _validRankChangeArgs(args, type idxType) param {
    proc _validRankChangeArg(type idxType, r: range(?)) param return true;
    proc _validRankChangeArg(type idxType, i: idxType) param return true;
    proc _validRankChangeArg(type idxType, x) param return false;

    proc help(param dim: int) param {
      if !_validRankChangeArg(idxType, args(dim)) then
        return false;
      else if dim < args.size then
        return help(dim+1);
      else
        return true;
    }

    return help(1);
  }

  proc _getRankChangeRanges(args) {
    proc _tupleize(x) {
      var y: 1*x.type;
      y(1) = x;
      return y;
    }
    proc collectRanges(param dim: int) {
      if dim > args.size then
        compilerError("domain slice requires a range in at least one dimension");
      if isRange(args(dim)) then
        return collectRanges(dim+1, _tupleize(args(dim)));
      else
        return collectRanges(dim+1);
    }
    proc collectRanges(param dim: int, x: _tuple) {
      if dim > args.size {
        return x;
      } else if dim < args.size {
        if isRange(args(dim)) then
          return collectRanges(dim+1, ((...x), args(dim)));
        else
          return collectRanges(dim+1, x);
      } else {
        if isRange(args(dim)) then
          return ((...x), args(dim));
        else
          return x;
      }
    }
    return collectRanges(1);
  }

  //
  // Assignment of domains and arrays
  //
  proc =(ref a: _distribution, b: _distribution) {
    if a._value == nil {
      __primitive("move", a, chpl__autoCopy(b.clone()));
    } else if a._value._doms.length == 0 {
      if a._value.type != b._value.type then
        compilerError("type mismatch in distribution assignment");
      // TODO: This is needed as part of the assign_to_ref implementation to
      // keep _distCnt from going below zero.  It's probably not the "correct"
      // solution, but it resolves the immediate problem in
      // test_distribution_syntax2.chpl (compiled with CHPL_COMM=none).
      if a._value == b._value {
        if !noRefCount then
          a._value.incRefCount();
      } else
        a._value.dsiAssign(b._value);
      if _isPrivatized(a._valueType) then
        _reprivatize(a._value);
    } else {
      halt("assignment to distributions with declared domains is not yet supported");
    }
  }

  proc =(ref a: domain, b: domain) {
    if !isIrregularDom(a) && !isIrregularDom(b) {
      for e in a._value._arrs do {
        on e do e.dsiReallocate(b);
      }
      a.setIndices(b.getIndices());
      for e in a._value._arrs do {
        on e do e.dsiPostReallocate();
      }
    } else {
      //
      // BLC: It's tempting to do a clear + add here, but because
      // we need to preserve array values that are in the intersection
      // between the old and new index sets, we use the following
      // instead.
      //
      // TODO: These should eventually become forall loops, hence the
      // warning
      //
      // NOTE: For the current implementation of associative domains,
      // the domain iteration is parallelized, but modification
      // of the underlying data structures (in particular, the _resize()
      // operation on the table) is not thread-safe.  Something more
      // intelligent will likely be needed before it is worth it to
      // parallelize whole-domain assignment for associative arrays.
      //
      compilerWarning("whole-domain assignment has been serialized (see note in $CHPL_HOME/STATUS)");
      for i in a._value.dsiIndsIterSafeForRemoving() {
        if !b.member(i) {
          a.remove(i);
        }
      }
      for i in b {
        if !a.member(i) {
          a.add(i);
        }
      }
    }
  }

  proc =(ref a: domain, b: _tuple) {
    a._value.clearForIteratableAssign();
    for ind in 1..b.size {
      a.add(b(ind));
    }
  }

  proc =(ref d: domain, r: range(?)) {
    d = {r};
  }

  //
  // Return true if t is a tuple of ranges that is legal to assign to
  // rectangular domain d
  //
  proc chpl__isLegalRectTupDomAssign(d, t) param {
    proc isRangeTuple(a) param {
      proc peelArgs(first, rest...) param {
        return if rest.size > 1 then
                 isRange(first) && peelArgs((...rest))
               else
                 isRange(first) && isRange(rest(1));
      }
      proc peelArgs(first) param return isRange(first);

      return if !isTuple(a) then false else peelArgs((...a));
    }

    proc strideSafe(d, rt, param dim: int=1) param {
      return if dim == d.rank then
               d.dim(dim).stridable || !rt(dim).stridable
             else
               (d.dim(dim).stridable || !rt(dim).stridable) && strideSafe(d, rt, dim+1);
    }
    return isRangeTuple(t) && d.rank == t.size && strideSafe(d, t);
  }

  proc =(ref d: domain, rt: _tuple) where chpl__isLegalRectTupDomAssign(d, rt) {
    d = {(...rt)};
  }

  proc =(ref a: domain, b) {  // b is iteratable
    a._value.clearForIteratableAssign();
    for ind in b {
      a.add(ind);
    }
  }

  proc chpl__serializeAssignment(a: [], b) param {
    if a.rank != 1 && isRange(b) then
      return true;

    // Sparse and Opaque arrays do not yet support parallel iteration.  We
    // could let them fall through, but then we get multiple warnings for a
    // single assignment statement which feels like overkill
    //
    if ((!isRectangularArr(a) && !isAssociativeArr(a) && !isSparseArr(a)) ||
        (isArray(b) &&
         !isRectangularArr(b) && !isAssociativeArr(b) && !isSparseArr(b))) then
      return true;
    return false;
  }

  // This must be a param function
  proc chpl__compatibleForBulkTransfer(a:[], b:[]) param {
    if a.eltType != b.eltType then return false;
    if !chpl__supportedDataTypeForBulkTransfer(a.eltType) then return false;
    if a._value.type != b._value.type then return false;
    if !a._value.dsiSupportsBulkTransfer() then return false;
    return true;
  }

  proc chpl__compatibleForBulkTransferStride(a:[], b:[]) param {
    if a.eltType != b.eltType then return false;
    if !chpl__supportedDataTypeForBulkTransfer(a.eltType) then return false;
    if !chpl__supportedDataTypeForBulkTransfer(b.eltType) then return false;
    if !a._value.dsiSupportsBulkTransferInterface() then return false;
    if !b._value.dsiSupportsBulkTransferInterface() then return false;
    return true;
  }

  // This must be a param function
  proc chpl__supportedDataTypeForBulkTransfer(type t) param {
    var x:t;
    return chpl__supportedDataTypeForBulkTransfer(x);
  }
  proc chpl__supportedDataTypeForBulkTransfer(x: string) param return false;
  proc chpl__supportedDataTypeForBulkTransfer(x: sync) param return false;
  proc chpl__supportedDataTypeForBulkTransfer(x: single) param return false;
  proc chpl__supportedDataTypeForBulkTransfer(x: domain) param return false;
  proc chpl__supportedDataTypeForBulkTransfer(x: []) param return false;
  proc chpl__supportedDataTypeForBulkTransfer(x: _distribution) param return true;
  proc chpl__supportedDataTypeForBulkTransfer(x: ?t) param where isComplexType(t) return true;
  proc chpl__supportedDataTypeForBulkTransfer(x: ?t) param where isRecordType(t) || isTupleType(t) {
    // TODO: The current implementations of isPODType and
    //       supportedDataTypeForBulkTransfer do not completely align. I'm
    //       leaving it as future work to enable bulk transfer for other types
    //       that are POD. In the long run it seems like we should be able to
    //       have only one method for supportedDataType that just calls
    //       isPODType.

    // We can bulk transfer any record or tuple that is 'Plain Old Data' ie. a
    // bag of bits
    return isPODType(t);
  }
  proc chpl__supportedDataTypeForBulkTransfer(x: ?t) param where isUnionType(t) return false;
  proc chpl__supportedDataTypeForBulkTransfer(x: object) param return false;
  proc chpl__supportedDataTypeForBulkTransfer(x) param return true;

  proc chpl__useBulkTransfer(a:[], b:[]) {
    //if debugDefaultDistBulkTransfer then writeln("chpl__useBulkTransfer");

    // constraints specific to a particular domain map array type
    if !a._value.doiCanBulkTransfer() then return false;
    if !b._value.doiCanBulkTransfer() then return false;

    return true;
  }

  //NOTE: This function also checks for equal lengths in all dimensions,
  //as the previous one (chpl__useBulkTransfer) so depending on the order they
  //are called, this can be factored out.
  proc chpl__useBulkTransferStride(a:[], b:[]) {
    //if debugDefaultDistBulkTransfer then writeln("chpl__useBulkTransferStride");

    // constraints specific to a particular domain map array type
    if !a._value.doiCanBulkTransferStride() then return false;
    if !b._value.doiCanBulkTransferStride() then return false;

    return true;
  }

  inline proc chpl__bulkTransferHelper(a, b) {
    if a._value.isDefaultRectangular() {
      if b._value.isDefaultRectangular() {
        // implemented in DefaultRectangular
        a._value.adjustBlkOffStrForNewDomain(a._value.dom, a._value);
        b._value.adjustBlkOffStrForNewDomain(b._value.dom, b._value);
        a._value.doiBulkTransferStride(b._value);
      }
      else
        // b's domain map must implement this
        b._value.doiBulkTransferToDR(a);
    } else {
      if b._value.isDefaultRectangular() then
        // a's domain map must implement this
        a._value.doiBulkTransferFromDR(b);
      else
        // a's domain map must implement this,
        // possibly using b._value.doiBulkTransferToDR()
        a._value.doiBulkTransferFrom(b);
    }
 }

  pragma "no doc"
  proc checkArrayShapesUponAssignment(a: [], b: []) {
    if isRectangularArr(a) && isRectangularArr(b) {
      const aDims = a._value.dom.dsiDims(),
            bDims = b._value.dom.dsiDims();
      compilerAssert(aDims.size == bDims.size);
      for param i in 1..aDims.size {
        if aDims(i).length != bDims(i).length then
          halt("assigning between arrays of different shapes in dimension ",
               i, ": ", aDims(i).length, " vs. ", bDims(i).length);
      }
    } else {
      // may not have dsiDims(), so can't check them as above
      // todo: compilerError if one is rectangular and the other isn't?
    }
  }

  inline proc =(ref a: [], b:[]) {
    if a.rank != b.rank then
      compilerError("rank mismatch in array assignment");

    if b._value == nil then
      // This happens e.g. for 'new' on a record with an array field whose
      // default initializer is a forall expr. E.g. arrayInClassRecord.chpl.
      return;

    if a._value == b._value {
      // Do nothing for A = A but we could generate a warning here
      // since it is probably unintended. We need this check here in order
      // to avoid memcpy(x,x) which happens inside doiBulkTransfer.
      return;
    }

    if a.size == 0 && b.size == 0 then
      // Do nothing for zero-length assignments
      return;

    if boundsChecking then
      checkArrayShapesUponAssignment(a, b);

    // try bulk transfer
    if !chpl__serializeAssignment(a, b) then
      // Do bulk transfer.
      chpl__bulkTransferArray(a, b);
    else
      // Do non-bulk transfer.
      chpl__transferArray(a, b);
  }

  inline proc chpl__bulkTransferArray(a: [], b) {
    if (useBulkTransfer &&
        chpl__compatibleForBulkTransfer(a, b) &&
        chpl__useBulkTransfer(a, b))
    {
      a._value.doiBulkTransfer(b);
    }
    else if (useBulkTransferStride &&
        chpl__compatibleForBulkTransferStride(a, b) &&
        chpl__useBulkTransferStride(a, b))
    {
      chpl__bulkTransferHelper(a, b);
    }
    else {
      if debugBulkTransfer then
        // just writeln() clashes with writeln.chpl
        stdout.writeln("proc =(a:[],b): bulk transfer did not happen");
      chpl__transferArray(a, b);
    }
  }

  inline proc chpl__transferArray(a: [], b) {
    if (a.eltType == b.type ||
        _isPrimitiveType(a.eltType) && _isPrimitiveType(b.type)) {
      forall aa in a do
        aa = b;
    } else if chpl__serializeAssignment(a, b) {
      compilerWarning("whole array assignment has been serialized (see note in $CHPL_HOME/STATUS)");
      for (aa,bb) in zip(a,b) do
        aa = bb;
    } else if chpl__tryToken { // try to parallelize using leader and follower iterators
      forall (aa,bb) in zip(a,b) do
        aa = bb;
    } else {
      compilerWarning("whole array assignment has been serialized (see note in $CHPL_HOME/STATUS)");
      for (aa,bb) in zip(a,b) do
        aa = bb;
    }
  }

  inline proc =(ref a: [], b:domain) {
    if a.rank != b.rank then
      compilerError("rank mismatch in array assignment");
    chpl__transferArray(a, b);
  }

  inline proc =(ref a: [], b) /* b is not an array nor a domain nor a tuple */ {
    chpl__transferArray(a, b);
  }

  inline proc =(ref a: [], b: _tuple) where isEnumArr(a) {
    if b.size != a.numElements then
      halt("tuple array initializer size mismatch");
    for (i,j) in zip(chpl_enumerate(index(a.domain)), 1..) {
      a(i) = b(j);
    }
  }

  proc =(ref a: [], b: _tuple) where isRectangularArr(a) {
    proc chpl__tupleInit(j, param rank: int, b: _tuple) {
      type idxType = a.domain.idxType,
           strType = chpl__signedType(idxType);

      const stride = a.domain.dim(a.rank-rank+1).stride,
            start = a.domain.dim(a.rank-rank+1).first;

      if rank == 1 {
        for param i in 1..b.size {
          j(a.rank-rank+1) = (start:strType + ((i-1)*stride)): idxType;
          a(j) = b(i);
        }
      } else {
        for param i in 1..b.size {
          j(a.rank-rank+1) = (start:strType + ((i-1)*stride)): idxType;
          chpl__tupleInit(j, rank-1, b(i));
        }
      }
    }
    var j: a.rank*a.domain.idxType;
    chpl__tupleInit(j, a.rank, b);
  }

  proc _desync(type t) where t: _syncvar || t: _singlevar {
    var x: t;
    return x.value;
  }

  proc _desync(type t) {
    var x: t;
    return x;
  }

  proc =(ref a: [], b: _desync(a.eltType)) {
    if isRectangularArr(a) {
      forall e in a do
        e = b;
    } else {
      compilerWarning("whole array assignment has been serialized (see note in $CHPL_HOME/STATUS)");
      for e in a do
        e = b;
    }
  }

  proc by(a: domain, b) {
    var r: a.rank*range(a._value.idxType,
                      BoundedRangeType.bounded,
                      true);
    var t = _makeIndexTuple(a.rank, b, expand=true);
    for param i in 1..a.rank do
      r(i) = a.dim(i) by t(i);
    var d = a._value.dsiBuildRectangularDom(a.rank, a._value.idxType, true, r);
    if !noRefCount then
      if (d.linksDistribution()) then
        d.dist.incRefCount();
    return _newDomain(d);
  }

  //
  // index for all opaque domains
  //
  pragma "no doc"
  class _OpaqueIndex { }

  //
  // Swap operator for arrays
  //
  inline proc <=>(x: [], y: []) {
    forall (a,b) in zip(x, y) do
      a <=> b;
  }

  /* Returns a copy of the array containing the same values but
     in the shape of the new domain. The number of indices in the
     domain must equal the number of elements in the array. The
     elements of the array are copied into the new array using the
     default iteration orders over both arrays.  */
  proc reshape(A: [], D: domain) {
    if !isRectangularDom(D) then
      compilerError("reshape(A,D) is meaningful only when D is a rectangular domain; got D: ", typeToString(D.type));
    if A.size != D.size then
      halt("reshape(A,D) is invoked when A has ", A.size,
           " elements, but D has ", D.size, " indices");
    var B: [D] A.eltType;
    for (i,a) in zip(D,A) do
      B(i) = a;
    return B;
  }

  pragma "no doc"
  iter linearize(Xs) {
    for x in Xs do yield x;
  }

  pragma "init copy fn"
  proc chpl__initCopy(a: _distribution) {
    pragma "no copy" var b = chpl__autoCopy(a.clone());
    return b;
  }

  pragma "init copy fn"
  proc chpl__initCopy(a: domain) {
    var b: a.type;
    if isRectangularDom(a) && isRectangularDom(b) {
      b.setIndices(a.getIndices());
    } else {
      // TODO: These should eventually become forall loops, hence the
      // warning
      //
      // NOTE: See above note regarding associative domains
      //
      compilerWarning("whole-domain assignment has been serialized (see note in $CHPL_HOME/STATUS)");
      for i in a do
        b.add(i);
    }
    return b;
  }

  pragma "init copy fn"
  proc chpl__initCopy(a: []) {
    var b : [a._dom] a.eltType;

    // Try bulk transfer.
    if !chpl__serializeAssignment(b, a) {
      chpl__bulkTransferArray(b, a);
      return b;
    }

    chpl__transferArray(b, a);
    return b;
  }

  //
  // Noakes 2015/11/05
  //
  // This function is invoked to implement for expressions and
  // forall expressions. An iterator is invoked that generates
  // the elements of the resulting array.
  //
  // Although it appears to be a copy constructor, it is in fact
  // an Array constructor.  It appears to me that this implementation
  // it due to an artifact in the interaction between normalize and
  // function resolution; the former inserts calls to initCopy() without
  // understanding the types involved.  This in turn leads to some
  // confusion for the compiler is resolved by the liberal use of
  // pragmas.
  //

  pragma "init copy fn"
  proc chpl__initCopy(ir: _iteratorRecord) {

    // The use of an explicit initCopy() is required
    // to support nested for/forall expressions.
    iter _ir_copy_recursive(ir) {
      for e in ir {
        pragma "no copy"
        var ee = chpl__initCopy(e);

        yield ee;
      }
    }

    pragma "no copy"
    var irc  = _ir_copy_recursive(ir);

    var i    = 1;
    var size = 4;

    pragma "insert auto destroy"
    var D    = {1..size};

    // note that _getIterator is called in order to copy the iterator
    // class since for arrays we need to iterate once to get the
    // element type (at least for now); this also means that if this
    // iterator has side effects, we will see them; a better way to
    // handle this may be to get the static type (not initialize the
    // array) and use a primitive to set the array's element; that may
    // also handle skyline arrays
    var A: [D] iteratorIndexType(irc);

    for e in irc {
      // The resulting array grows dynamically
      if i > size {
        size = 2 * size;
        D    = { 1 .. size };
      }

      A(i) = e;
      i    = i + 1;
    }

    D = { 1 .. i - 1 };

    return A;
  }

  /* ================================================
     Set Operations on Associative Domains and Arrays
     ================================================

     Associative domains and arrays support a number of operators for
     set manipulations.

   */
}<|MERGE_RESOLUTION|>--- conflicted
+++ resolved
@@ -1338,22 +1338,14 @@
     pragma "no doc"
     proc getIndices()
       return _value.dsiGetIndices();
-<<<<<<< HEAD
-  
+
+    pragma "no doc"
     proc writeThis(f) {
       _value.dsiSerialWrite(f);
     }
+
+    pragma "no doc"
     proc readThis(f) {
-=======
-
-    pragma "no doc"
-    proc writeThis(f: Writer) {
-      _value.dsiSerialWrite(f);
-    }
-
-    pragma "no doc"
-    proc readThis(f: Reader) {
->>>>>>> 1eaec848
       _value.dsiSerialRead(f);
     }
 
@@ -1866,22 +1858,14 @@
       // Does this need to call newAlias()?
       return newAlias();
     }
-<<<<<<< HEAD
-  
+
+    pragma "no doc"
     proc writeThis(f) {
       _value.dsiSerialWrite(f);
     }
+
+    pragma "no doc"
     proc readThis(f) {
-=======
-
-    pragma "no doc"
-    proc writeThis(f: Writer) {
-      _value.dsiSerialWrite(f);
-    }
-
-    pragma "no doc"
-    proc readThis(f: Reader) {
->>>>>>> 1eaec848
       _value.dsiSerialRead(f);
     }
 
