/*
 * Copyright 2004-2017 Cray Inc.
 * Other additional copyright holders may be indicated within.
 *
 * The entirety of this work is licensed under the Apache License,
 * Version 2.0 (the "License"); you may not use this file except
 * in compliance with the License.
 *
 * You may obtain a copy of the License at
 *
 *     http://www.apache.org/licenses/LICENSE-2.0
 *
 * Unless required by applicable law or agreed to in writing, software
 * distributed under the License is distributed on an "AS IS" BASIS,
 * WITHOUT WARRANTIES OR CONDITIONS OF ANY KIND, either express or implied.
 * See the License for the specific language governing permissions and
 * limitations under the License.
 */

// ChapelArray.chpl
//
/* Operations on Domains and Arrays.

   =================================================
   Distribution, Domain and Array Equality operators
   =================================================

   Equality operators are defined to test if two distributions
   are equivalent or not:

   .. code-block:: chapel

     dist1 == dist2
     dist1 != dist2

   Or to test if two domains are equivalent or not:

   .. code-block:: chapel

     dom1 == dom2
     dom1 != dom2

   Arrays are promoted, so the result of the equality operators is
   an array of booleans.  To get a single result use the ``equals``
   method instead.

   .. code-block:: chapel

     arr1 == arr2 // compare each element resulting in an array of booleans
     arr1 != arr2 // compare each element resulting in an array of booleans
     arr1.equals(arr2) // compare entire arrays resulting in a single boolean

   ========================================
   Miscellaneous Domain and Array Operators
   ========================================

   The domain count operator ``#``
   -------------------------------

   The ``#`` operator can be applied to dense rectangular domains
   with a tuple argument whose size matches the rank of the domain
   (or optionally an integer in the case of a 1D domain). The operator
   is equivalent to applying the ``#`` operator to the component
   ranges of the domain and then using them to slice the domain.

   The array count operator ``#``
   ------------------------------
   The ``#`` operator can be applied to dense rectangular arrays
   with a tuple argument whose size matches the rank of the array
   (or optionally an integer in the case of a 1D array). The operator
   is equivalent to applying the ``#`` operator to the array's domain
   and using the result to slice the array.

   The array swap operator ``<=>``
   -------------------------------
   The ``<=>`` operator can be used to swap the contents of two arrays
   with the same shape.

   The array alias operator ``=>``
   -------------------------------

   The ``=>`` operator can be used in a variable declaration to create
   a new alias of an array. The new variable will refer to the same
   array elements as the aliased array.  In the following example,
   the variable ``Inner`` refers to the inner 9 elements of ``A``.

   .. code-block:: chapel

     var A: [0..10] int;
     var Inner => A[1..9];

   ================================================
   Set Operations on Associative Domains and Arrays
   ================================================

   Associative domains and arrays support a number of operators for
   set manipulations.  The supported set operators are:

     =====  ====================
     \+ \|    Union
     &      Intersection
     \-      Difference
     ^      Symmetric Difference
     =====  ====================

   Consider the following code where ``A`` and ``B`` are associative arrays:

   .. code-block:: chapel

     var C = A op B;

   The result ``C`` is a new associative array backed by a new associative
   domain. The domains of ``A`` and ``B`` are not modified by ``op``.

   There are also op= variants that store the result into the first operand.

   Consider the following code where ``A`` and ``B`` are associative arrays:

   .. code-block:: chapel

     A op= B;

   ``A`` must not share its domain with another array, otherwise the program
   will halt with an error message.

   For the ``+=`` and ``|=`` operators, the value from ``B`` will overwrite
   the existing value in ``A`` when indices overlap.

   ===========================================
   Functions and Methods on Arrays and Domains
   ===========================================

 */
module ChapelArray {

  use ChapelBase; // For opaque type.
  use ChapelTuple;
  use ChapelLocale;
<<<<<<< HEAD
  use ArrayViewSlice;
=======
  use ArrayViewRankChange;
>>>>>>> 96c4c55a

  // Explicitly use a processor atomic, as most calls to this function are
  // likely be on locale 0
  pragma "no doc"
  var numPrivateObjects: atomic_int64;
  pragma "no doc"
  param nullPid = -1;

  config param alwaysUseArrayViews = true;

  pragma "no doc"
  config param debugBulkTransfer = false;
  pragma "no doc"
  config param useBulkTransfer = true;
  pragma "no doc"
  config param useBulkTransferStride = true;

  // Return POD values from arrays as values instead of const ref?
  pragma "no doc"
  config param PODValAccess = true;

  // Toggles the functionality to perform strided bulk transfers involving
  // distributed arrays.
  //
  // Currently disabled due to observations of higher communication counts
  // compared to element-by-element assignment.
  pragma "no doc"
  config param useBulkTransferDist = false;

  pragma "no doc" // no doc unless we decide to expose this
  config param arrayAsVecGrowthFactor = 1.5;
  pragma "no doc"
  config param debugArrayAsVec = false;

  pragma "privatized class"
  proc _isPrivatized(value) param
    return !_local && ((_privatization && value.dsiSupportsPrivatization()) || value.dsiRequiresPrivatization());
    // Note - _local=true means --local / single locale
    // _privatization is controlled by --[no-]privatization
    // privatization required, not optional, for PrivateDist

  // MPF 2016-10-02: This simple implementation of privatization has some
  // drawbacks:
  // 1) Creating a new privatized object necessarily does something on all
  //    locales; this would be surprising if the user explicitly requested a
  //    Block array on 2 locales for example.
  // 2) Privatized object ids are managed by Locale 0 in a way that, while
  //    relatively low overhead, adds work to Locale 0 that is not present on
  //    the other locales, and again would be surprising if a Block array were
  //    created over other locales only (say, Locales[2] and Locales[3]).

  // Given a dsi Dist/Dom/Array, create an pid integer identifying the
  // privatized version on all locales; and populate each locale
  // with a privatized value that can be retrieved by the pid
  // without communication.
  proc _newPrivatizedClass(value) : int {

    const n = numPrivateObjects.fetchAdd(1);

    const hereID = here.id;
    const privatizeData = value.dsiGetPrivatizeData();
    on Locales[0] do
      _newPrivatizedClassHelp(value, value, n, hereID, privatizeData);

    proc _newPrivatizedClassHelp(parentValue, originalValue, n, hereID, privatizeData) {
      var newValue = originalValue;
      if hereID != here.id {
        newValue = parentValue.dsiPrivatize(privatizeData);
        __primitive("chpl_newPrivatizedClass", newValue, n);
        newValue.pid = n;
      } else {
        __primitive("chpl_newPrivatizedClass", newValue, n);
        newValue.pid = n;
      }
      cobegin {
        if chpl_localeTree.left then
          on chpl_localeTree.left do
            _newPrivatizedClassHelp(newValue, originalValue, n, hereID, privatizeData);
        if chpl_localeTree.right then
          on chpl_localeTree.right do
            _newPrivatizedClassHelp(newValue, originalValue, n, hereID, privatizeData);
      }
    }

    return n;
  }

  // original is the value this method shouldn't free, because it's the
  // canonical version. The rest are copies on other locales.
  proc _freePrivatizedClass(pid:int, original:object):void
  {
    // Do nothing for null pids.
    if pid == nullPid then return;

    on Locales[0] {
      _freePrivatizedClassHelp(pid, original);
    }

    proc _freePrivatizedClassHelp(pid, original) {
      var prv = chpl_getPrivatizedCopy(object, pid);
      if prv != original then
        delete prv;

      extern proc chpl_clearPrivatizedClass(pid:int);
      chpl_clearPrivatizedClass(pid);

      cobegin {
        if chpl_localeTree.left then
          on chpl_localeTree.left do
            _freePrivatizedClassHelp(pid, original);
        if chpl_localeTree.right then
          on chpl_localeTree.right do
            _freePrivatizedClassHelp(pid, original);
      }
    }
  }

  proc _reprivatize(value) {
    const pid = value.pid;
    const hereID = here.id;
    const reprivatizeData = value.dsiGetReprivatizeData();
    on Locales[0] do
      _reprivatizeHelp(value, value, pid, hereID, reprivatizeData);

    proc _reprivatizeHelp(parentValue, originalValue, pid, hereID, reprivatizeData) {
      var newValue = originalValue;
      if hereID != here.id {
        newValue = chpl_getPrivatizedCopy(newValue.type, pid);
        newValue.dsiReprivatize(parentValue, reprivatizeData);
      }
      cobegin {
        if chpl_localeTree.left then
          on chpl_localeTree.left do
            _reprivatizeHelp(newValue, originalValue, pid, hereID, reprivatizeData);
        if chpl_localeTree.right then
          on chpl_localeTree.right do
            _reprivatizeHelp(newValue, originalValue, pid, hereID, reprivatizeData);
      }
    }
  }

  //
  // Take a rank and value and check that the value is a rank-tuple or not a
  // tuple. If the value is not a tuple and expand is true, copy the value into
  // a rank-tuple. If the value is a scalar and rank is 1, copy it into a 1-tuple.
  //
  proc _makeIndexTuple(param rank, t: _tuple, param expand: bool=false) where rank == t.size {
    return t;
  }

  proc _makeIndexTuple(param rank, t: _tuple, param expand: bool=false) where rank != t.size {
    compilerError("index rank must match domain rank");
  }

  proc _makeIndexTuple(param rank, val:integral, param expand: bool=false) {
    if expand || rank == 1 {
      var t: rank*val.type;
      for param i in 1..rank do
        t(i) = val;
      return t;
    } else {
      compilerWarning(val.type:string);
      compilerError("index rank must match domain rank");
      return val;
    }
  }

  proc _newArray(value) {
    if _isPrivatized(value) then
      return new _array(_newPrivatizedClass(value), value);
    else
      return new _array(nullPid, value);
  }

  proc _getArray(value) {
    if _isPrivatized(value) then
      return new _array(_newPrivatizedClass(value), value, _unowned=true);
    else
      return new _array(nullPid, value, _unowned=true);
  }

  proc _newDomain(value) {
    if _isPrivatized(value) then
      return new _domain(_newPrivatizedClass(value), value);
    else
      return new _domain(nullPid, value);
  }

  proc _getDomain(value) {
    if _isPrivatized(value) then
      return new _domain(value.pid, value, _unowned=true);
    else
      return new _domain(nullPid, value, _unowned=true);
  }

  proc _newDistribution(value) {
    if _isPrivatized(value) then
      return new _distribution(_newPrivatizedClass(value), value);
    else
      return new _distribution(nullPid, value);
  }

  proc _getDistribution(value) {
    if _isPrivatized(value) then
      return new _distribution(value.pid, value, _unowned=true);
    else
      return new _distribution(nullPid, value, _unowned=true);
  }

  // Run-time type support
  //
  // NOTE: the bodies of functions marked with runtime type init fn such as
  // chpl__buildDomainRuntimeType and chpl__buildArrayRuntimeType are replaced
  // by the compiler to just create a record storing the arguments. The body
  // is moved by the compiler to convertRuntimeTypeToValue.
  // The return type of chpl__build...RuntimeType is what tells the
  // compiler which runtime type it is creating.

  //
  // Support for domain types
  //
  pragma "runtime type init fn"
  proc chpl__buildDomainRuntimeType(d: _distribution, param rank: int,
                                   type idxType = int,
                                   param stridable: bool = false)
    return _newDomain(d.newRectangularDom(rank, idxType, stridable));

  pragma "runtime type init fn"
  proc chpl__buildDomainRuntimeType(d: _distribution, type idxType,
                                    param parSafe: bool = true)
    return _newDomain(d.newAssociativeDom(idxType, parSafe));

  pragma "runtime type init fn"
  proc chpl__buildDomainRuntimeType(d: _distribution, type idxType,
                                    param parSafe: bool = true)
   where idxType == _OpaqueIndex
    return _newDomain(d.newOpaqueDom(idxType, parSafe));

  // This function has no 'runtime type init fn' pragma since the idxType of
  // opaque domains is _OpaqueIndex, not opaque.  This function is
  // essentially a wrapper around the function that actually builds up
  // the runtime type.
  proc chpl__buildDomainRuntimeType(d: _distribution, type idxType) type
   where idxType == opaque
    return chpl__buildDomainRuntimeType(d, _OpaqueIndex);

  pragma "runtime type init fn"
  proc chpl__buildSparseDomainRuntimeType(d: _distribution, dom: domain)
    return _newDomain(d.newSparseDom(dom.rank, dom._value.idxType, dom));

  proc chpl__convertValueToRuntimeType(dom: domain) type
   where dom._value:BaseRectangularDom
    return chpl__buildDomainRuntimeType(dom.dist, dom._value.rank,
                              dom._value.idxType, dom._value.stridable);

  proc chpl__convertValueToRuntimeType(dom: domain) type
   where dom._value:BaseAssociativeDom
    return chpl__buildDomainRuntimeType(dom.dist, dom._value.idxType, dom._value.parSafe);

  proc chpl__convertValueToRuntimeType(dom: domain) type
   where dom._value:BaseOpaqueDom
    return chpl__buildDomainRuntimeType(dom.dist, dom._value.idxType);

  proc chpl__convertValueToRuntimeType(dom: domain) type
   where dom._value:BaseSparseDom
    return chpl__buildSparseDomainRuntimeType(dom.dist, dom._value.parentDom);

  proc chpl__convertValueToRuntimeType(dom: domain) type {
    compilerError("the global domain class of each domain map implementation must be a subclass of BaseRectangularDom, BaseAssociativeDom, BaseOpaqueDom, or BaseSparseDom", 0);
    return 0; // dummy
  }

  //
  // Support for array types
  //
  pragma "runtime type init fn"
  proc chpl__buildArrayRuntimeType(dom: domain, type eltType)
    return dom.buildArray(eltType);

  proc _getLiteralType(type t) type {
    if t != c_string then return t;
    else return string;
  }
  /*
   * Support for array literal expressions.
   *
   * Array literals are detected during parsing and converted
   * to a call expr.  Array values pass through the various
   * compilation phases as regular parameters.
   *
   * NOTE:  It would be nice to define a second, less specific, function
   *        to handle the case of multiple types, however this is not
   *        possible atm due to using var args with a query type. */
  pragma "no doc"
  config param CHPL_WARN_DOMAIN_LITERAL = "unset";
  proc chpl__buildArrayExpr( elems ...?k ) {

    if CHPL_WARN_DOMAIN_LITERAL == "true" && isRange(elems(1)) {
      compilerWarning("Encountered an array literal with range element(s).",
                      " Did you mean a domain literal here?",
                      " If so, use {...} instead of [...].");
    }

    // elements of string literals are assumed to be of type string
    type elemType = _getLiteralType(elems(1).type);
    var A : [1..k] elemType;  //This is unfortunate, can't use t here...

    for param i in 1..k {
      type currType = _getLiteralType(elems(i).type);

      if currType != elemType {
        compilerError( "Array literal element " + i +
                       " expected to be of type " + elemType:string +
                       " but is of type " + currType:string );
      }

      A(i) = elems(i);
    }

    return A;
  }

  proc chpl__buildAssociativeArrayExpr( elems ...?k ) {
    type keyType = _getLiteralType(elems(1).type);
    type valType = _getLiteralType(elems(2).type);
    var D : domain(keyType);

    //Size the domain appropriately for the number of keys
    //This prevents expensive resizing as keys are added.
    // Note that k/2 is the number of keys, since the tuple
    // passed to this function has 2 elements (key and value)
    // for each array element.
    D.requestCapacity(k/2);
    var A : [D] valType;

    for param i in 1..k by 2 {
      var elemKey = elems(i);
      var elemVal = elems(i+1);
      type elemKeyType = _getLiteralType(elemKey.type);
      type elemValType = _getLiteralType(elemVal.type);

      if elemKeyType != keyType {
         compilerError("Associative array key element " + (i+2)/2 +
                       " expected to be of type " + keyType:string +
                       " but is of type " + elemKeyType:string);
      }

      if elemValType != valType {
        compilerError("Associative array value element " + (i+1)/2
                      + " expected to be of type " + valType:string
                      + " but is of type " + elemValType:string);
      }

      D += elemKey;
      A[elemKey] = elemVal;
    }

    return A;
  }


  proc chpl__convertValueToRuntimeType(arr: []) type
    return chpl__buildArrayRuntimeType(arr.domain, arr.eltType);

  //
  // These routines increment and decrement the reference count
  // for a domain that is part of an array's element type.
  // Prior to introducing these routines and calls, we would
  // increment/decrement the reference count based on the
  // number of indices in the outer domain instead; this could
  // cause the domain to be deallocated prematurely in the
  // case the the outer domain was empty.  For example:
  //
  //   var D = {1..0};   // start empty; we'll resize later
  //   var A: [D] [1..2] real;
  //
  // The anonymous domain {1..2} must be kept alive as a result
  // of being part of A's type even though D is initially empty.
  // Thus, {1..2} should remain alive as long as A is.  By
  // incrementing and decrementing its reference counts based
  // on A's lifetime rather than the number of elements in domain
  // D, we ensure that is kept alive.  See
  // test/users/bugzilla/bug794133/ for more details and examples.
  //
  proc chpl_incRefCountsForDomainsInArrayEltTypes(arr:BaseArr, type eltType) {
    if (isArrayType(eltType)) {
      var ev: eltType;
      ev.domain._value.add_containing_arr(arr);
      chpl_incRefCountsForDomainsInArrayEltTypes(arr, ev.eltType);
    }
  }

  proc chpl_decRefCountsForDomainsInArrayEltTypes(arr:BaseArr, type eltType) {
    if (isArrayType(eltType)) {
      var ev: eltType;
      const refcount = ev.domain._value.remove_containing_arr(arr);
      if refcount == 0 then
        _delete_dom(ev.domain._value, _isPrivatized(ev.domain._value));
      chpl_decRefCountsForDomainsInArrayEltTypes(arr, ev.eltType);
    }
  }

  //
  // Support for subdomain types
  //
  // Note the domain of a subdomain is not yet part of the runtime type
  //
  proc chpl__buildSubDomainType(dom: domain) type
    return chpl__convertValueToRuntimeType(dom);

  //
  // Support for domain expressions, e.g., {1..3, 1..3}
  //

  proc chpl__buildDomainExpr(ranges: range(?) ...?rank) {
    for param i in 2..rank do
      if ranges(1).idxType != ranges(i).idxType then
        compilerError("idxType varies among domain's dimensions");
    for param i in 1..rank do
      if ! isBoundedRange(ranges(i)) then
        compilerError("one of domain's dimensions is not a bounded range");
    var d: domain(rank, ranges(1).idxType, chpl__anyStridable(ranges));
    d.setIndices(ranges);
    return d;
  }

  proc chpl__buildDomainExpr(keys: ?t ...?count) {
    // keyType of string literals is assumed to be type string
    type keyType = _getLiteralType(keys(1).type);
    for param i in 2..count do
      if keyType != _getLiteralType(keys(i).type) {
        compilerError("Associative domain element " + i +
                      " expected to be of type " + keyType:string +
                      " but is of type " +
                      _getLiteralType(keys(i).type):string);
      }

    //Initialize the domain with a size appropriate for the number of keys.
    //This prevents resizing as keys are added.
    var D : domain(keyType);
    D.requestCapacity(count);

    for param i in 1..count do
      D += keys(i);

    return D;
  }

  //
  // Support for domain expressions within array types, e.g. [1..n], [D]
  //
  proc chpl__ensureDomainExpr(const ref x: domain) const ref {
    return x;
  }

  proc chpl__ensureDomainExpr(x...) {
    return chpl__buildDomainExpr((...x));
  }

  //
  // Support for distributed domain expression e.g. {1..3, 1..3} dmapped Dist()
  //
  proc chpl__distributed(d: _distribution, dom: domain) {
    if isRectangularDom(dom) {
      var distDom: domain(dom.rank, dom._value.idxType, dom._value.stridable) dmapped d = dom;
      return distDom;
    } else {
      var distDom: domain(dom._value.idxType) dmapped d = dom;
      return distDom;
    }
  }

  proc chpl__distributed(d: _distribution, ranges: range(?) ...?rank) {
    return chpl__distributed(d, chpl__buildDomainExpr((...ranges)));
  }

  proc chpl__isRectangularDomType(type domainType) param {
    var dom: domainType;
    return isDomainType(domainType) && isRectangularDom(dom);
  }

  proc chpl__isSparseDomType(type domainType) param {
    var dom: domainType;
    return isSparseDom(dom);
  }

  proc chpl__distributed(d: _distribution, type domainType) type {
    if !isDomainType(domainType) then
      compilerError("cannot apply 'dmapped' to the non-domain type ",
                    domainType:string);
    if chpl__isRectangularDomType(domainType) {
      var dom: domainType;
      return chpl__buildDomainRuntimeType(d, dom._value.rank, dom._value.idxType,
                                          dom._value.stridable);
    } else if chpl__isSparseDomType(domainType) {
      //
      // this "no auto destroy" pragma is necessary as of 1/20 because
      // otherwise the parentDom gets destroyed in the sparse case; see
      // sparse/bradc/CSR/sparse.chpl as an example
      //
      pragma "no auto destroy" var dom: domainType;
      return chpl__buildSparseDomainRuntimeType(d, dom._value.parentDom);
    } else {
      var dom: domainType;
      return chpl__buildDomainRuntimeType(d, dom._value.idxType, dom._value.parSafe);
    }
  }

  //
  // Support for index types
  //
  proc chpl__buildIndexType(param rank: int, type idxType) type where rank == 1 {
    var x: idxType;
    return x.type;
  }

  proc chpl__buildIndexType(param rank: int, type idxType) type where rank > 1 {
    var x: rank*idxType;
    return x.type;
  }

  proc chpl__buildIndexType(param rank: int) type
    return chpl__buildIndexType(rank, int);

  proc chpl__buildIndexType(d: domain) type
    return chpl__buildIndexType(d.rank, d._value.idxType);

  proc chpl__buildIndexType(type idxType) type where idxType == opaque
    return _OpaqueIndex;

  /* Return true if the argument ``d`` is a rectangular domain.
     Otherwise return false.  */
  proc isRectangularDom(d: domain) param {
    proc isRectangularDomClass(dc: BaseRectangularDom) param return true;
    proc isRectangularDomClass(dc) param return false;
    return isRectangularDomClass(d._value);
  }

  /* Return true if the argument ``a`` is an array with a rectangular
     domain.  Otherwise return false. */
  proc isRectangularArr(a: []) param return isRectangularDom(a.domain);

  /* Return true if ``d`` is an irregular domain; e.g. is not rectangular.
     Otherwise return false. */
  proc isIrregularDom(d: domain) param {
    return isSparseDom(d) || isAssociativeDom(d) || isOpaqueDom(d);
  }

  /* Return true if ``a`` is an array with an irregular domain; e.g. not
     rectangular. Otherwise return false. */
  proc isIrregularArr(a: []) param return isIrregularDom(a.domain);

  /* Return true if ``d`` is an associative domain. Otherwise return false. */
  proc isAssociativeDom(d: domain) param {
    proc isAssociativeDomClass(dc: BaseAssociativeDom) param return true;
    proc isAssociativeDomClass(dc) param return false;
    return isAssociativeDomClass(d._value);
  }

  /* Return true if ``a`` is an array with an associative domain. Otherwise
     return false. */
  proc isAssociativeArr(a: []) param return isAssociativeDom(a.domain);

  /* Return true if ``d`` is an associative domain defined over an enumerated
     type. Otherwise return false. */
  proc isEnumDom(d: domain) param {
    return isAssociativeDom(d) && isEnumType(d._value.idxType);
  }

  /* Return true if ``a`` is an array with an enumerated domain. Otherwise
     return false. */
  proc isEnumArr(a: []) param return isEnumDom(a.domain);

  /* Return true if ``d`` is an opaque domain. Otherwise return false. */
  proc isOpaqueDom(d: domain) param {
    proc isOpaqueDomClass(dc: BaseOpaqueDom) param return true;
    proc isOpaqueDomClass(dc) param return false;
    return isOpaqueDomClass(d._value);
  }

  /* Return true if ``d`` is a sparse domain. Otherwise return false. */
  proc isSparseDom(d: domain) param {
    proc isSparseDomClass(dc: BaseSparseDom) param return true;
    proc isSparseDomClass(dc) param return false;
    return isSparseDomClass(d._value);
  }

  /* Return true if ``a`` is an array with a sparse domain. Otherwise
     return false. */
  proc isSparseArr(a: []) param return isSparseDom(a.domain);

  //
  // Support for distributions
  //
  pragma "no doc"
  pragma "syntactic distribution"
  record dmap { }

  proc chpl__buildDistType(type t) type where t: BaseDist {
    var x: t;
    var y = _newDistribution(x);
    return y.type;
  }

  proc chpl__buildDistType(type t) {
    compilerError("illegal domain map type specifier - must be a subclass of BaseDist");
  }

  proc chpl__buildDistValue(x) where x: BaseDist {
    return _newDistribution(x);
  }

  proc chpl__buildDistValue(x) {
    compilerError("illegal domain map value specifier - must be a subclass of BaseDist");
  }

  //
  // Distribution wrapper record
  //
  pragma "distribution"
  pragma "ignore noinit"
  pragma "no doc"
  record _distribution {
    var _pid:int;  // only used when privatized
    var _instance; // generic, but an instance of a subclass of BaseDist
    var _unowned:bool; // 'true' for the result of 'getDistribution',
                       // in which case, the record destructor should
                       // not attempt to delete the _instance.

    inline proc _value {
      if _isPrivatized(_instance) {
        return chpl_getPrivatizedCopy(_instance.type, _pid);
      } else {
        return _instance;
      }
    }

    inline proc _do_destroy() {
      if ! _unowned && ! _instance.singleton() {
        on _instance {
          // Count the number of domains that refer to this distribution.
          // and mark the distribution to be freed when that number reaches 0.
          // If the number is 0, .remove() returns the distribution
          // that should be freed.
          var distToFree = _instance.remove();
          if distToFree != nil {
            _delete_dist(distToFree, _isPrivatized(_instance));
          }
        }
      }
    }

    proc ~_distribution() {
      _do_destroy();
    }

    proc clone() {
      return _newDistribution(_value.dsiClone());
    }

    proc newRectangularDom(param rank: int, type idxType, param stridable: bool) {
      var x = _value.dsiNewRectangularDom(rank, idxType, stridable);
      if x.linksDistribution() {
        _value.add_dom(x);
      }
      return x;
    }

    proc newAssociativeDom(type idxType, param parSafe: bool=true) {
      var x = _value.dsiNewAssociativeDom(idxType, parSafe);
      if x.linksDistribution() {
        _value.add_dom(x);
      }
      return x;
    }

    proc newAssociativeDom(type idxType, param parSafe: bool=true)
    where isEnumType(idxType) {
      var x = _value.dsiNewAssociativeDom(idxType, parSafe);
      if x.linksDistribution() {
        _value.add_dom(x);
      }
      const enumTuple = chpl_enum_enumerate(idxType);
      for param i in 1..enumTuple.size do
        x.dsiAdd(enumTuple(i));
      return x;
    }

    proc newOpaqueDom(type idxType, param parSafe: bool=true) {
      var x = _value.dsiNewOpaqueDom(idxType, parSafe);
      if x.linksDistribution() {
        _value.add_dom(x);
      }
      return x;
    }

    proc newSparseDom(param rank: int, type idxType, dom: domain) {
      var x = _value.dsiNewSparseDom(rank, idxType, dom);
      if x.linksDistribution() {
        _value.add_dom(x);
      }
      return x;
    }

    proc idxToLocale(ind) return _value.dsiIndexToLocale(ind);

    proc readWriteThis(f) {
      f <~> _value;
    }

    proc displayRepresentation() { _value.dsiDisplayRepresentation(); }

    /*
       Returns an array of locales over which this distribution was declared.
    */
    proc targetLocales() {
      return _value.dsiTargetLocales();
    }
  }  // record _distribution

  inline proc ==(d1: _distribution(?), d2: _distribution(?)) {
    if (d1._value == d2._value) then
      return true;
    return d1._value.dsiEqualDMaps(d2._value);
  }

  inline proc !=(d1: _distribution(?), d2: _distribution(?)) {
    if (d1._value == d2._value) then
      return false;
    return !d1._value.dsiEqualDMaps(d2._value);
  }

  // The following method is called by the compiler to determine the default
  // value of a given type.
  /* Need new <alias>() for this to function
  proc _defaultOf(type t) where t:_distribution {
    var ret: t = noinit;
    type valType = __primitive("query type field", t, "_valueType");
    var typeInstance = new <valType>();
    ret = chpl__buildDistValue(typeInstance);
    return ret;
  }
  */ /* */

  // This alternative declaration of Sort.defaultComparator
  // prevents transitive use of module Sort.
  proc chpl_defaultComparator() {
    use Sort;
    return defaultComparator;
  }


  //
  // Domain wrapper record.
  //
  pragma "domain"
  pragma "has runtime type"
  pragma "ignore noinit"
  record _domain {
    var _pid:int; // only used when privatized
    var _instance; // generic, but an instance of a subclass of BaseDom
    var _unowned:bool; // 'true' for the result of 'getDomain'
                       // in which case, the record destructor should
                       // not attempt to delete the _instance.
    var _promotionType: index(rank, _value.idxType);

    inline proc _value {
      if _isPrivatized(_instance) {
        return chpl_getPrivatizedCopy(_instance.type, _pid);
      } else {
        return _instance;
      }
    }

    proc _do_destroy () {
      if ! _unowned {
        on _instance {
          // Count the number of arrays that refer to this domain,
          // and mark the domain to be freed when that number reaches 0.
          // Additionally, if the number is 0, remove the domain from
          // the distribution and possibly get the distribution to free.
          var (domToFree, distToRemove) = _instance.remove();
          var distToFree:BaseDist = nil;
          if distToRemove != nil {
            distToFree = distToRemove.remove();
          }
          if domToFree != nil then
            _delete_dom(domToFree, _isPrivatized(_instance));
          if distToFree != nil then
            _delete_dist(distToFree, _isPrivatized(_instance.dist));
        }
      }
    }
    proc ~_domain () {
      _do_destroy();
    }

    /* Return the domain map that implements this domain */
    proc dist return _getDistribution(_value.dist);

    /* Return the number of dimensions in this domain */
    proc rank param {
      if isRectangularDom(this) || isSparseDom(this) then
        return _value.rank;
      else
        return 1;
    }

    /* Return the type of the indices of this domain */
    proc idxType type {
      if isOpaqueDom(this) then
        compilerError("opaque domains do not currently support .idxType");
      return _value.idxType;
    }

    /* Return true if this is a stridable domain */
    proc stridable param where isRectangularDom(this) {
      return _value.stridable;
    }

    pragma "no doc"
    proc stridable param where isSparseDom(this) {
      compilerError("sparse domains do not currently support .stridable");
    }

    pragma "no doc"
    proc stridable param where isOpaqueDom(this) {
      compilerError("opaque domains do not support .stridable");
    }

    pragma "no doc"
    proc stridable param where isEnumDom(this) {
      compilerError("enumerated domains do not support .stridable");
    }

    pragma "no doc"
    proc stridable param where isAssociativeDom(this) {
      compilerError("associative domains do not support .stridable");
    }

    pragma "no doc"
    inline proc these() {
      return _value.these();
    }

    // see comments for the same method in _array
    //
    // domain slicing by domain
    pragma "no doc"
    proc this(d: domain) {
      if d.rank == rank then
        return this((...d.getIndices()));
      else
        compilerError("slicing a domain with a domain of a different rank");
    }

    // domain slicing by tuple of ranges
    pragma "no doc"
    proc this(ranges: range(?) ...rank) {
      param stridable = _value.stridable || chpl__anyStridable(ranges);
      var r: rank*range(_value.idxType,
                        BoundedRangeType.bounded,
                        stridable);

      for param i in 1..rank {
        r(i) = _value.dsiDim(i)(ranges(i));
      }
      var d = _value.dsiBuildRectangularDom(rank, _value.idxType, stridable, r);
      // Since we've created a new domain, the distribution needs to
      // live at least as long as this new domain.
      if d.linksDistribution() then
        d.dist.add_dom(d);
      return _newDomain(d);
    }

    // domain rank change
    pragma "no doc"
    proc this(args ...rank) where _validRankChangeArgs(args, _value.idxType) {
      var ranges = _getRankChangeRanges(args);
      param newRank = ranges.size, stridable = chpl__anyStridable(ranges);
      var newRanges: newRank*range(idxType=_value.idxType, stridable=stridable);
      var newDistVal = _value.dist.dsiCreateRankChangeDist(newRank, args);
      var sameDist = (newDistVal == _value.dist);
      var newDist = if sameDist then
                       _getDistribution(newDistVal)
                    else
                       _newDistribution(newDistVal);
      if ! sameDist && ! _value.dist.trackDomains() {
        // Otherwise, we don't have a way for the var d below
        // to extend the lifetime of the distribution...
        halt("Distribution must use trackDomains or be singleton");
      }
      var j = 1;
      var makeEmpty = false;

      for param i in 1..rank {
        if !isCollapsedDimension(args(i)) {
          newRanges(j) = dim(i)(args(i));
          j += 1;
        } else {
          if !dim(i).member(args(i)) then
            makeEmpty = true;
        }
      }
      if makeEmpty {
        for param i in 1..newRank {
          newRanges(i) = 1..0;
        }
      }
      var d = {(...newRanges)} dmapped newDist;
      return d;
    }

    // anything that is not covered by the above
    pragma "no doc"
    proc this(args ...?numArgs) {
      if numArgs == rank {
        // Doing this just to get a better compiler error
        var ranges = _getRankChangeRanges(args);
        compilerError("invalid argument types for domain slicing");
      } else
        compilerError("a domain slice requires either a single domain argument or exactly one argument per domain dimension");
    }

    /*
       Returns a tuple of ranges describing the bounds of a rectangular domain.
       For a sparse domain, returns the bounds of the parent domain.
     */
    proc dims() return _value.dsiDims();

    /*
       Returns a range representing the boundary of this
       domain in a particular dimension.
     */
    proc dim(d : int) return _value.dsiDim(d);

    pragma "no doc"
    proc dim(param d : int) return _value.dsiDim(d);

    pragma "no doc"
    iter dimIter(param d, ind) {
      for i in _value.dimIter(d, ind) do yield i;
    }

    pragma "no doc"
    proc buildArray(type eltType) {
      var x = _value.dsiBuildArray(eltType);
      pragma "dont disable remote value forwarding"
      proc help() {
        _value.add_arr(x);
      }
      help();

      chpl_incRefCountsForDomainsInArrayEltTypes(x, x.eltType);

      return _newArray(x);
    }
    /* Remove all indices from this domain, leaving it empty */
    proc clear() {
      _value.dsiClear();
    }

    pragma "no doc"
    proc create() {
      if _value.idxType != _OpaqueIndex then
        compilerError("domain.create() only applies to opaque domains");
      return _value.dsiCreate();
    }

    /* Add index ``i`` to this domain. This method is also available
       as the ``+=`` operator.
     */
    proc add(i) {
      return _value.dsiAdd(i);
    }

    pragma "no doc"
    proc bulkAdd(inds: [] _value.idxType, dataSorted=false,
        isUnique=false, preserveInds=true) where isSparseDom(this) && _value.rank==1 {

      if inds.size == 0 then return 0;

      return _value.dsiBulkAdd(inds, dataSorted, isUnique, preserveInds);
    }

    /*
       Adds indices in ``inds`` to this domain in bulk.

       For sparse domains, an operation equivalent to this method is available
       with the ``+=`` operator, where the right-hand-side is an array. However,
       in that case, default values will be used for the flags ``dataSorted``,
       ``isUnique``, and ``preserveInds``. This method is available because in
       some cases, expensive operations can be avoided by setting those flags.
       To do so, ``bulkAdd`` must be called explicitly (instead of ``+=``).

       .. note::

         Right now, this method and the corresponding ``+=`` operator are
         only available for sparse domains. In the future, we expect that
         these methods will be available for all irregular domains.

       :arg inds: Indices to be added. ``inds`` can be an array of
                  ``rank*idxType`` or an array of ``idxType`` for
                  1-D domains.

       :arg dataSorted: ``true`` if data in ``inds`` is sorted.
       :type dataSorted: bool

       :arg isUnique: ``true`` if data in ``inds`` has no duplicates.
       :type isUnique: bool

       :arg preserveInds: ``true`` if data in ``inds`` needs to be preserved.
       :type preserveInds: bool

       :returns: Number of indices added to the domain
       :rtype: int
    */
    proc bulkAdd(inds: [] _value.rank*_value.idxType, dataSorted=false,
        isUnique=false, preserveInds=true) where isSparseDom(this) && _value.rank>1 {

      if inds.size == 0 then return 0;

      return _value.dsiBulkAdd(inds, dataSorted, isUnique, preserveInds);
    }

    /* Remove index ``i`` from this domain */
    proc remove(i) {
      return _value.dsiRemove(i);
    }

    /* Request space for a particular number of values in an
       domain.

       Currently only applies to associative domains.
     */
    proc requestCapacity(i) {

      if i < 0 {
        halt("domain.requestCapacity can only be invoked on sizes >= 0");
      }

      if !isAssociativeDom(this) then
        compilerError("domain.requestCapacity only applies to associative domains");

      _value.dsiRequestCapacity(i);
    }

    /* Return the number of indices in this domain */
    proc size return numIndices;
    /* Return the number of indices in this domain */
    proc numIndices return _value.dsiNumIndices;
    /* Return the lowest index in this domain */
    proc low return _value.dsiLow;
    /* Return the highest index in this domain */
    proc high return _value.dsiHigh;
    /* Return the stride of the indices in this domain */
    proc stride return _value.dsiStride;
    /* Return the alignment of the indices in this domain */
    proc alignment return _value.dsiAlignment;
    /* Return the first index in this domain */
    proc first return _value.dsiFirst;
    /* Return the last index in this domain */
    proc last return _value.dsiLast;
    /* Return the low index in this domain factoring in alignment */
    proc alignedLow return _value.dsiAlignedLow;
    /* Return the high index in this domain factoring in alignment */
    proc alignedHigh return _value.dsiAlignedHigh;

    pragma "no doc"
    proc member(i: rank*_value.idxType) {
      if isRectangularDom(this) || isSparseDom(this) then
        return _value.dsiMember(_makeIndexTuple(rank, i));
      else
        return _value.dsiMember(i(1));
    }
    /* Return true if ``i`` is a member of this domain. Otherwise
       return false. */
    proc member(i: _value.idxType ...rank) {
      return member(i);
    }

    pragma "no doc"
    pragma "reference to const when const this"
    pragma "new alias fn"
    proc newAlias() {
      var x = _value;
      pragma "no copy"
      var ret = _getDomain(x);
      return ret;
    }

    /* Returns true if this domain is a subset of ``super``. Otherwise
       returns false. */
    proc isSubset(super : domain) {
      if !isAssociativeDom(this) {
        if isRectangularDom(this) then
          compilerError("isSubset not supported on rectangular domains");
        else if isOpaqueDom(this) then
          compilerError("isSubset not supported on opaque domains");
        else if isSparseDom(this) then
          compilerError("isSubset not supported on sparse domains");
        else
          compilerError("isSubset not supported on this domain type");
      }
      if super.type != this.type then
        compilerError("isSubset called with different associative domain types");

      return && reduce forall i in this do super.member(i);
    }

    /* Returns true if this domain is a superset of ``sub``. Otherwise
       returns false. */
    proc isSuper(sub : domain) {
      if !isAssociativeDom(this) {
        if isRectangularDom(this) then
          compilerError("isSuper not supported on rectangular domains");
        else if isOpaqueDom(this) then
          compilerError("isSuper not supported on opaque domains");
        else if isSparseDom(this) then
          compilerError("isSuper not supported on sparse domains");
        else
          compilerError("isSuper not supported on the domain type ", this.type);
      }
      if sub.type != this.type then
        compilerError("isSuper called with different associative domain types");

      return && reduce forall i in sub do this.member(i);
    }

    // 1/5/10: do we want to support order() and position()?
    pragma "no doc"
    proc indexOrder(i) return _value.dsiIndexOrder(_makeIndexTuple(rank, i));

    pragma "no doc"
    proc position(i) {
      var ind = _makeIndexTuple(rank, i), pos: rank*_value.idxType;
      for d in 1..rank do
        pos(d) = _value.dsiDim(d).indexOrder(ind(d));
      return pos;
    }

    pragma "no doc"
    proc expand(off: rank*_value.idxType) where !isRectangularDom(this) {
      if isAssociativeDom(this) then
        compilerError("expand not supported on associative domains");
      else if isOpaqueDom(this) then
        compilerError("expand not supported on opaque domains");
      else if isSparseDom(this) then
        compilerError("expand not supported on sparse domains");
      else
        compilerError("expand not supported on this domain type");
    }

    pragma "no doc"
    proc expand(off: _value.idxType ...rank) return expand(off);

    /* Returns a new domain that is the current domain expanded by
       ``off(d)`` in dimension ``d`` if ``off(d)`` is positive or
       contracted by ``off(d)`` in dimension ``d`` if ``off(d)``
       is negative. */
    proc expand(off: rank*_value.idxType) {
      var ranges = dims();
      for i in 1..rank do {
        ranges(i) = ranges(i).expand(off(i));
        if (ranges(i).low > ranges(i).high) {
          halt("***Error: Degenerate dimension created in dimension ", i, "***");
        }
      }

      var d = _value.dsiBuildRectangularDom(rank, _value.idxType,
                                           _value.stridable, ranges);
      // Since we've created a new domain, the distribution needs to
      // live at least as long as this new domain.
      if d.linksDistribution() then
        d.dist.add_dom(d);

      return _newDomain(d);
    }

    /* Returns a new domain that is the current domain expanded by
       ``off`` in all dimensions if ``off`` is positive or contracted
       by ``off`` in all dimensions if ``off`` is negative. */
    proc expand(off: _value.idxType) where rank > 1 {
      var ranges = dims();
      for i in 1..rank do
        ranges(i) = dim(i).expand(off);
      var d = _value.dsiBuildRectangularDom(rank, _value.idxType,
                                           _value.stridable, ranges);
      // Since we've created a new domain, the distribution needs to
      // live at least as long as this new domain.
      if d.linksDistribution() then
        d.dist.add_dom(d);
      return _newDomain(d);
    }

    pragma "no doc"
    proc exterior(off: rank*_value.idxType) where !isRectangularDom(this) {
      if isAssociativeDom(this) then
        compilerError("exterior not supported on associative domains");
      else if isOpaqueDom(this) then
        compilerError("exterior not supported on opaque domains");
      else if isSparseDom(this) then
        compilerError("exterior not supported on sparse domains");
      else
        compilerError("exterior not supported on this domain type");
    }

    pragma "no doc"
    proc exterior(off: _value.idxType ...rank) return exterior(off);

    /* Returns a new domain that is the exterior portion of the
       current domain with ``off(d)`` indices for each dimension ``d``.
       If ``off(d)`` is negative, compute the exterior from the low
       bound of the dimension; if positive, compute the exterior
       from the high bound. */
    proc exterior(off: rank*_value.idxType) {
      var ranges = dims();
      for i in 1..rank do
        ranges(i) = dim(i).exterior(off(i));
      var d = _value.dsiBuildRectangularDom(rank, _value.idxType,
                                           _value.stridable, ranges);
      // Since we've created a new domain, the distribution needs to
      // live at least as long as this new domain.
      if d.linksDistribution() then
        d.dist.add_dom(d);
      return _newDomain(d);
    }

    /* Returns a new domain that is the exterior portion of the
       current domain with ``off`` indices for each dimension.
       If ``off`` is negative, compute the exterior from the low
       bound of the dimension; if positive, compute the exterior
       from the high bound. */
    proc exterior(off:_value.idxType) where rank != 1 {
      var offTup: rank*_value.idxType;
      for i in 1..rank do
        offTup(i) = off;
      return exterior(offTup);
    }

    pragma "no doc"
    proc interior(off: rank*_value.idxType) where !isRectangularDom(this) {
      if isAssociativeDom(this) then
        compilerError("interior not supported on associative domains");
      else if isOpaqueDom(this) then
        compilerError("interior not supported on opaque domains");
      else if isSparseDom(this) then
        compilerError("interior not supported on sparse domains");
      else
        compilerError("interior not supported on this domain type");
    }

    pragma "no doc"
    proc interior(off: _value.idxType ...rank) return interior(off);

    /* Returns a new domain that is the interior portion of the
       current domain with ``off(d)`` indices for each dimension
       ``d``. If ``off(d)`` is negative, compute the interior from
       the low bound of the dimension; if positive, compute the
       interior from the high bound. */
    proc interior(off: rank*_value.idxType) {
      var ranges = dims();
      for i in 1..rank do {
        if ((off(i) > 0) && (dim(i).high+1-off(i) < dim(i).low) ||
            (off(i) < 0) && (dim(i).low-1-off(i) > dim(i).high)) {
          halt("***Error: Argument to 'interior' function out of range in dimension ", i, "***");
        }
        ranges(i) = _value.dsiDim(i).interior(off(i));
      }
      var d = _value.dsiBuildRectangularDom(rank, _value.idxType,
                                           _value.stridable, ranges);
      // Since we've created a new domain, the distribution needs to
      // live at least as long as this new domain.
      if d.linksDistribution() then
        d.dist.add_dom(d);
      return _newDomain(d);
    }

    /* Returns a new domain that is the interior portion of the
       current domain with ``off`` indices for each dimension.
       If ``off`` is negative, compute the interior from the low
       bound of the dimension; if positive, compute the interior
       from the high bound. */
    proc interior(off: _value.idxType) where rank != 1 {
      var offTup: rank*_value.idxType;
      for i in 1..rank do
        offTup(i) = off;
      return interior(offTup);
    }

    //
    // NOTE: We eventually want to support translate on other domain types
    //
    pragma "no doc"
    proc translate(off) where !isRectangularDom(this) {
      if isAssociativeDom(this) then
        compilerError("translate not supported on associative domains");
      else if isOpaqueDom(this) then
        compilerError("translate not supported on opaque domains");
      else if isSparseDom(this) then
        compilerError("translate not supported on sparse domains");
      else
        compilerError("translate not supported on this domain type");
    }

    //
    // Notice that the type of the offset does not have to match the
    // index type.  This is handled in the range.translate().
    //
    pragma "no doc"
    proc translate(off: ?t ...rank) return translate(off);

    /* Returns a new domain that is the current domain translated by
       ``off(d)`` in each dimension ``d``. */
    proc translate(off) where isTuple(off) {
      if off.size != rank then
        compilerError("the domain and offset arguments of translate() must be of the same rank");
      var ranges = dims();
      for i in 1..rank do
        ranges(i) = _value.dsiDim(i).translate(off(i));
      var d = _value.dsiBuildRectangularDom(rank, _value.idxType,
                                           _value.stridable, ranges);
      // Since we've created a new domain, the distribution needs to
      // live at least as long as this new domain.
      if d.linksDistribution() then
        d.dist.add_dom(d);
      return _newDomain(d);
     }

    /* Returns a new domain that is the current domain translated by
       ``off`` in each dimension. */
     proc translate(off) where rank != 1 && !isTuple(off) {
       var offTup: rank*off.type;
       for i in 1..rank do
         offTup(i) = off;
       return translate(offTup);
     }

    //
    // intended for internal use only:
    //
    proc chpl__unTranslate(off: _value.idxType ...rank) return chpl__unTranslate(off);
    proc chpl__unTranslate(off: rank*_value.idxType) {
      var ranges = dims();
      for i in 1..rank do
        ranges(i) = dim(i).chpl__unTranslate(off(i));
      var d = _value.dsiBuildRectangularDom(rank, _value.idxType,
                                           _value.stridable, ranges);
      // Since we've created a new domain, the distribution needs to
      // live at least as long as this new domain.
      if d.linksDistribution() then
        d.dist.add_dom(d);
      return _newDomain(d);
    }

    pragma "no doc"
    proc setIndices(x) {
      _value.dsiSetIndices(x);
      if _isPrivatized(_instance) {
        _reprivatize(_value);
      }
    }

    pragma "no doc"
    proc getIndices()
      return _value.dsiGetIndices();

    pragma "no doc"
    proc writeThis(f) {
      _value.dsiSerialWrite(f);
    }

    pragma "no doc"
    proc readThis(f) {
      _value.dsiSerialRead(f);
    }

    pragma "no doc"
    proc localSlice(r: range(?)... rank) where _value.type: DefaultRectangularDom {
      if (_value.locale != here) then
        halt("Attempting to take a local slice of a domain on locale ",
             _value.locale.id, " from locale ", here.id);
      return this((...r));
    }

    pragma "no doc"
    proc localSlice(r: range(?)... rank) {
      return _value.dsiLocalSlice(chpl__anyStridable(r), r);
    }

    pragma "no doc"
    proc localSlice(d: domain) {
      return localSlice((...d.getIndices()));
    }

    // associative array interface
    /* Yield the domain indices in sorted order */
    iter sorted(comparator:?t = chpl_defaultComparator()) {
      for i in _value.dsiSorted(comparator) {
        yield i;
      }
    }

    pragma "no doc"
    proc displayRepresentation() { _value.dsiDisplayRepresentation(); }

    pragma "no doc"
    proc defaultSparseDist {
      // For now, this function just returns the same distribution
      // as the dense one. That works for:
      //  * sparse subdomains of defaultDist arrays (they use defaultDist)
      //  * sparse subdomains of Block distributed arrays (they use Block)
      // However, it is likely that DSI implementations will need to be
      // able to further customize this behavior. In particular, we
      // could add e.g. dsiDefaultSparseDist to the DSI interface
      // and have this function use _value.dsiDefaultSparseDist()
      // (or perhaps _value.dist.dsiDefaultSparseDist() ).
      return _getDistribution(_value.dist);
    }

    /* Cast a rectangular domain to another rectangular domain type.
       If the old type is stridable and the new type is not stridable,
       ensure that the stride was 1.
     */
    proc safeCast(type t)
      where chpl__isRectangularDomType(t) && isRectangularDom(this) {
      const tmpD: t;
      if tmpD.rank != this.rank then
        compilerError("rank mismatch in cast");
      if tmpD.idxType != this.idxType then
        compilerError("idxType mismatch in cast");
      if tmpD.stridable == this.stridable then
        return this;
      else if !tmpD.stridable && this.stridable {
        const inds = this.getIndices();
        var unstridableInds: rank*range(tmpD.idxType, stridable=false);

        for param dim in 1..inds.size {
          if inds(dim).stride != 1 then
            halt("non-stridable domain assigned non-unit stride in dimension ", dim);
          unstridableInds(dim) = inds(dim).safeCast(range(tmpD.idxType,
                                                          stridable=false));
        }
        tmpD.setIndices(unstridableInds);
        return tmpD;
      } else /* if tmpD.stridable && !this.stridable */ {
        tmpD = this;
        return tmpD;
      }
    }

    /*
       Returns an array of locales over which this domain has been distributed.
    */
    proc targetLocales() {
      return _value.dsiTargetLocales();
    }

    /* Return true if the local subdomain can be represented as a single
       domain. Otherwise return false. */
    proc hasSingleLocalSubdomain() param {
      return _value.dsiHasSingleLocalSubdomain();
    }

    /* Return the subdomain that is local to the current locale */
    proc localSubdomain() {
      if !_value.dsiHasSingleLocalSubdomain() then
        compilerError("Domain's local domain is not a single domain");
      return _value.dsiLocalSubdomain();
    }

    /* Yield the subdomains that are local to the current locale */
    iter localSubdomains() {
      if _value.dsiHasSingleLocalSubdomain() then
        yield _value.dsiLocalSubdomain();
      else
        for d in _value.dsiLocalSubdomains() do yield d;
    }
  }  // record _domain

  /* Cast a rectangular domain to a new rectangular domain type.  If the old
     type was stridable and the new type is not stridable then assume the
     stride was 1 without checking.

     For example:
     {1..10 by 2}:domain(stridable=false)

     results in the domain '{1..10}'
   */
  pragma "no doc"
  proc _cast(type t, d: domain) where chpl__isRectangularDomType(t) && isRectangularDom(d) {
    const tmpD: t;
    if tmpD.rank != d.rank then
      compilerError("rank mismatch in cast");
    if tmpD.idxType != d.idxType then
      compilerError("idxType mismatch in cast");

    if tmpD.stridable == d.stridable then
      return d;
    else if !tmpD.stridable && d.stridable {
      var inds = d.getIndices();
      var unstridableInds: d.rank*range(tmpD.idxType, stridable=false);

      for param i in 1..tmpD.rank {
        unstridableInds(i) = inds(i):range(tmpD.idxType, stridable=false);
      }
      tmpD.setIndices(unstridableInds);
      return tmpD;
    } else /* if tmpD.stridable && !d.stridable */ {
      tmpD = d;
      return tmpD;
    }
  }

  proc chpl_countDomHelp(dom, counts) {
    var ranges = dom.dims();
    for param i in 1..dom.rank do
      ranges(i) = ranges(i) # counts(i);
    return dom[(...ranges)];
  }

  proc #(dom: domain, counts: integral) where isRectangularDom(dom) && dom.rank == 1 {
    return chpl_countDomHelp(dom, (counts,));
  }

  proc #(dom: domain, counts) where isRectangularDom(dom) && isTuple(counts) {
    if (counts.size != dom.rank) then
      compilerError("the domain and tuple arguments of # must have the same rank");
    return chpl_countDomHelp(dom, counts);
  }

  proc #(arr: [], counts: integral) where isRectangularArr(arr) && arr.rank == 1 {
    return arr[arr.domain#counts];
  }

  proc #(arr: [], counts) where isRectangularArr(arr) && isTuple(counts) {
    if (counts.size != arr.rank) then
      compilerError("the domain and array arguments of # must have the same rank");
    return arr[arr.domain#counts];
  }

  proc +(d: domain, i: index(d)) {
    if isRectangularDom(d) then
      compilerError("Cannot add indices to a rectangular domain");
    else
      compilerError("Cannot add indices to this domain type");
  }

  proc +(i, d: domain) where i: index(d) {
    if isRectangularDom(d) then
      compilerError("Cannot add indices to a rectangular domain");
    else
      compilerError("Cannot add indices to this domain type");
  }

  proc +(d: domain, i: index(d)) where isIrregularDom(d) {
    d.add(i);
    return d;
  }

  proc +(i, d: domain) where i:index(d) && isIrregularDom(d) {
    d.add(i);
    return d;
  }

  proc +(d1: domain, d2: domain) where
                                   (d1.type == d2.type) &&
                                   (isIrregularDom(d1) && isIrregularDom(d2)) {
    var d3: d1.type;
    // These should eventually become forall loops
    for e in d1 do d3.add(e);
    for e in d2 do d3.add(e);
    return d3;
  }

  proc +(d1: domain, d2: domain) {
    if (isRectangularDom(d1) || isRectangularDom(d2)) then
      compilerError("Cannot add indices to a rectangular domain");
    else
      compilerError("Cannot add indices to this domain type");
  }

  proc -(d: domain, i: index(d)) {
    if isRectangularDom(d) then
      compilerError("Cannot remove indices from a rectangular domain");
    else
      compilerError("Cannot remove indices from this domain type");
  }

  proc -(d: domain, i: index(d)) where isIrregularDom(d) {
    d.remove(i);
    return d;
  }

  proc -(d1: domain, d2: domain) where
                                   (d1.type == d2.type) &&
                                   (isSparseDom(d1) || isOpaqueDom(d1)) {
    var d3: d1.type;
    // These should eventually become forall loops
    for e in d1 do d3.add(e);
    for e in d2 do d3.remove(e);
    return d3;
  }

  proc -(d1: domain, d2: domain) {
    if (isRectangularDom(d1) || isRectangularDom(d2)) then
      compilerError("Cannot remove indices from a rectangular domain");
    else
      compilerError("Cannot remove indices from this domain type");
  }

  inline proc ==(d1: domain, d2: domain) where isRectangularDom(d1) &&
                                                        isRectangularDom(d2) {
    if d1._value.rank != d2._value.rank then return false;
    if d1._value == d2._value then return true;
    for param i in 1..d1._value.rank do
      if (d1.dim(i) != d2.dim(i)) then return false;
    return true;
  }

  inline proc !=(d1: domain, d2: domain) where isRectangularDom(d1) &&
                                                        isRectangularDom(d2) {
    if d1._value.rank != d2._value.rank then return true;
    if d1._value == d2._value then return false;
    for param i in 1..d1._value.rank do
      if (d1.dim(i) != d2.dim(i)) then return true;
    return false;
  }

  inline proc ==(d1: domain, d2: domain) where (isAssociativeDom(d1) &&
                                                         isAssociativeDom(d2)) {
    if d1._value == d2._value then return true;
    if d1.numIndices != d2.numIndices then return false;
    for idx in d1 do
      if !d2.member(idx) then return false;
    return true;
  }

  inline proc !=(d1: domain, d2: domain) where (isAssociativeDom(d1) &&
                                                         isAssociativeDom(d2)) {
    if d1._value == d2._value then return false;
    if d1.numIndices != d2.numIndices then return true;
    for idx in d1 do
      if !d2.member(idx) then return true;
    return false;
  }

  inline proc ==(d1: domain, d2: domain) where (isSparseDom(d1) &&
                                                         isSparseDom(d2)) {
    if d1._value == d2._value then return true;
    if d1.numIndices != d2.numIndices then return false;
    if d1._value.parentDom != d2._value.parentDom then return false;
    for idx in d1 do
      if !d2.member(idx) then return false;
    return true;
  }

  inline proc !=(d1: domain, d2: domain) where (isSparseDom(d1) &&
                                                         isSparseDom(d2)) {
    if d1._value == d2._value then return false;
    if d1.numIndices != d2.numIndices then return true;
    if d1._value.parentDom != d2._value.parentDom then return true;
    for idx in d1 do
      if !d2.member(idx) then return true;
    return false;
  }

  // any combinations not handled by the above

  inline proc ==(d1: domain, d2: domain) param {
    return false;
  }

  inline proc !=(d1: domain, d2: domain) param {
    return true;
  }

  pragma "no doc"
  proc shouldReturnRvalueByConstRef(type t) param {
    if !PODValAccess then return true;
    if isPODType(t) then return false;
    return true;
  }

  // Array wrapper record
  pragma "array"
  pragma "has runtime type"
  pragma "ignore noinit"
  pragma "default intent is ref"
  record _array {
    var _pid:int;  // only used when privatized
    var _instance; // generic, but an instance of a subclass of BaseArr
    var _unowned:bool;
    var _promotionType: _value.eltType;

    inline proc _value {
      if _isPrivatized(_instance) {
        return chpl_getPrivatizedCopy(_instance.type, _pid);
      } else {
        return _instance;
      }
    }

    inline proc _do_destroy() {
      if ! _unowned {
        on _instance {
          var (arrToFree, domToRemove) = _instance.remove();
          var domToFree:BaseDom = nil;
          var distToRemove:BaseDist = nil;
          var distToFree:BaseDist = nil;
          // The dead code to access the fields of _instance are left in the
          // generated code with --baseline on. This means that these
          // statements cannot come after the _delete_arr call.
          param domIsPrivatized  = _isPrivatized(_instance.dom);
          param distIsPrivatized = _isPrivatized(_instance.dom.dist);
          if domToRemove != nil {
            // remove that domain
            (domToFree, distToRemove) = domToRemove.remove();
          }
          if distToRemove != nil {
            distToFree = distToRemove.remove();
          }
          if arrToFree != nil then
            _delete_arr(_instance, _isPrivatized(_instance));
          if domToFree != nil then
            _delete_dom(domToFree, domIsPrivatized);
          if distToFree != nil then
            _delete_dist(distToFree, distIsPrivatized);
        }
      }
    }

    proc ~_array() {
      _do_destroy();
    }

    /* The type of elements contained in the array */
    proc eltType type return _value.eltType;
    /* The type of indices used in the array's domain */
    proc idxType type return _value.idxType;
    proc _dom return _getDomain(_value.dom);
    /* The number of dimensions in the array */
    proc rank param return this.domain.rank;

    // array element access
    // When 'this' is 'const', so is the returned l-value.
    pragma "no doc" // ref version
    pragma "reference to const when const this"
    pragma "removable array access"
    inline proc this(i: rank*_value.dom.idxType) ref {
      if isRectangularArr(this) || isSparseArr(this) then
        return _value.dsiAccess(i);
      else
        return _value.dsiAccess(i(1));
    }
    pragma "no doc" // value version, for POD types
    inline proc this(i: rank*_value.dom.idxType)
    where !shouldReturnRvalueByConstRef(_value.eltType)
    {
      if isRectangularArr(this) || isSparseArr(this) then
        return _value.dsiAccess(i);
      else
        return _value.dsiAccess(i(1));
    }
    pragma "no doc" // const ref version, for not-POD types
    inline proc this(i: rank*_value.dom.idxType) const ref
    where shouldReturnRvalueByConstRef(_value.eltType)
    {
      if isRectangularArr(this) || isSparseArr(this) then
        return _value.dsiAccess(i);
      else
        return _value.dsiAccess(i(1));
    }



    pragma "no doc" // ref version
    pragma "reference to const when const this"
    pragma "removable array access"
    inline proc this(i: _value.dom.idxType ...rank) ref
      return this(i);

    pragma "no doc" // value version, for POD types
    inline proc this(i: _value.dom.idxType ...rank)
    where !shouldReturnRvalueByConstRef(_value.eltType)
      return this(i);

    pragma "no doc" // const ref version, for not-POD types
    inline proc this(i: _value.dom.idxType ...rank) const ref
    where shouldReturnRvalueByConstRef(_value.eltType)
      return this(i);


    pragma "no doc" // ref version
    pragma "reference to const when const this"
    inline proc localAccess(i: rank*_value.dom.idxType) ref
    {
      if isRectangularArr(this) || isSparseArr(this) then
        return _value.dsiLocalAccess(i);
      else
        return _value.dsiLocalAccess(i(1));
    }
    pragma "no doc" // value version, for POD types
    inline proc localAccess(i: rank*_value.dom.idxType)
    where !shouldReturnRvalueByConstRef(_value.eltType)
    {
      if isRectangularArr(this) || isSparseArr(this) then
        return _value.dsiLocalAccess(i);
      else
        return _value.dsiLocalAccess(i(1));
    }
    pragma "no doc" // const ref version, for not-POD types
    inline proc localAccess(i: rank*_value.dom.idxType) const ref
    where shouldReturnRvalueByConstRef(_value.eltType)
    {
      if isRectangularArr(this) || isSparseArr(this) then
        return _value.dsiLocalAccess(i);
      else
        return _value.dsiLocalAccess(i(1));
    }



    pragma "no doc" // ref version
    pragma "reference to const when const this"
    inline proc localAccess(i: _value.dom.idxType ...rank) ref
      return localAccess(i);

    pragma "no doc" // value version, for POD types
    inline proc localAccess(i: _value.dom.idxType ...rank)
    where !shouldReturnRvalueByConstRef(_value.eltType)
      return localAccess(i);

    pragma "no doc" // const ref version, for not-POD types
    inline proc localAccess(i: _value.dom.idxType ...rank) const ref
    where shouldReturnRvalueByConstRef(_value.eltType)
      return localAccess(i);


    // array slicing by a domain
    //
    // requires dense domain implementation that returns a tuple of
    // ranges via the getIndices() method; domain indexing is difficult
    // in the domain case because it has to be implemented on a
    // domain-by-domain basis; this is not terribly difficult in the
    // dense case because we can represent a domain by a tuple of
    // ranges, but in the sparse case, is there a general representation?
    //
    pragma "no doc"
    pragma "reference to const when const this"
    pragma "fn returns aliasing array"
    proc this(d: domain) {
      if d.rank == rank then
        return this((...d.getIndices()));
      else
        compilerError("slicing an array with a domain of a different rank");
    }

    pragma "no doc"
    proc checkSlice(ranges: range(?) ...rank) {
      for param i in 1.._value.dom.rank do
        if !_value.dom.dsiDim(i).boundsCheck(ranges(i)) then
          halt("array slice out of bounds in dimension ", i, ": ", ranges(i));
    }


    // array slicing by a tuple of ranges
    pragma "no doc"
    pragma "reference to const when const this"
    pragma "fn returns aliasing array"
    proc this(ranges: range(?) ...rank) {
      if boundsChecking then
        checkSlice((... ranges));
      // dsiSlice takes ownership of d._value

      //
      // TODO: This computes a local domain (?).  Do we want to do
      // that or compute the global domain?
      //
      pragma "no auto destroy" var d = _dom((...ranges));
      d._value._free_when_no_arrs = true;
      var a = chpl_arraySliceHelp();

      proc chpl_arraySliceHelp() {
        //        if (alwaysUseArrayViews ||
        //            !canResolveMethod(this._value, "dsiSlice", d._value)) {
          // if we're slicing a slice, short-circuit the slice out
          const (arr, arrpid)  = if (_value.isSliceArrayView()) then (this._value.arr, this._value._ArrPid)
                                 else (this._value, this._pid);

          // I don't believe I want to set _arrAlias on this branch because
          // we're not aliasing the _ddata field of an array directly, only
          // through its owning array's descriptor...

          return new ArrayViewSliceArr(eltType=this.eltType,
                                       _DomPid=d._pid,
                                       dom=d._instance,
                                       _ArrPid=arrpid,
                                       _ArrInstance=arr);
          //        } else {
          //          var a = _value.dsiSlice(d._value);
          //          a._arrAlias = _value;
          //          return a;
          //        }
      }

      // this doesn't need to lock since we just created the domain d
      d._value.add_arr(a, locking=false);
      return _newArray(a);
    }

    // array rank change
    pragma "no doc"
    pragma "reference to const when const this"
    pragma "fn returns aliasing array"
    proc this(args ...rank) where _validRankChangeArgs(args, _value.dom.idxType) {
      if boundsChecking then
        checkRankChange(args);
      var newD = _dom((...args));
      var ranges = _getRankChangeRanges(newD.dims());
      //      param rank = ranges.size, stridable = chpl__anyStridable(ranges);
      pragma "no auto destroy" var d = {(...ranges)};
      d._value._free_when_no_arrs = true;

      var collapsedDim: rank*bool;
      //      compilerWarning("rank = " + rank + " " + collapsedDim.type:string);

      var idx: rank*idxType;
      var fullD: rank*ranges(1).type;

      /*
      compilerWarning(args.type:string);
      compilerWarning(fullD.type:string);
      compilerWarning(ranges.type:string);
      */
      
      for param i in 1..rank {
        if (isRange(args(i))) {
          collapsedDim(i) = false;
          fullD(i) = _dom.dim(i)[args(i)];
        } else {
          collapsedDim(i) = true;
          idx(i) = args(i);
          fullD(i) = args(i)..args(i);
        }
      }

      const (arr, arrpid)  = /*if (_value.isSliceArrayView())
                               then (this._value.arr, this._value._ArrPid)
                               else*/ (this._value, this._pid);

      var a = new ArrayViewRankChangeArr(eltType=this.eltType,
                                         _DomPid = d._pid,
                                         dom = d._instance,
                                         _ArrPid=arrpid,
                                         _ArrInstance=arr,
                                         collapsedDim=collapsedDim,
                                         idx=idx);

      //      var a = _value.dsiRankChange(d._value, rank, stridable, args);
      //      a._arrAlias = _value;
      // this doesn't need to lock since we just created the domain d
      d._value.add_arr(a, locking=false);
      return _newArray(a);
    }

    pragma "no doc"
    proc checkRankChange(args) {
      for param i in 1..args.size do
        if !_value.dom.dsiDim(i).boundsCheck(args(i)) then
          halt("array slice out of bounds in dimension ", i, ": ", args(i));
    }

    // Special cases of local slices for DefaultRectangularArrs because
    // we can't take an alias of the ddata class within that class
    pragma "no doc"
    pragma "reference to const when const this"
    pragma "fn returns aliasing array"
    proc localSlice(r: range(?)... rank) where _value.type: DefaultRectangularArr {
      if boundsChecking then
        checkSlice((...r));
      var dom = _dom((...r));
      return chpl__localSliceDefaultArithArrHelp(dom);
    }

    pragma "no doc"
    pragma "reference to const when const this"
    pragma "fn returns aliasing array"
    proc localSlice(d: domain) where _value.type: DefaultRectangularArr {
      if boundsChecking then
        checkSlice((...d.getIndices()));

      return chpl__localSliceDefaultArithArrHelp(d);
    }

    proc chpl__localSliceDefaultArithArrHelp(d: domain) {
      if (_value.locale != here) then
        halt("Attempting to take a local slice of an array on locale ",
             _value.locale.id, " from locale ", here.id);
      return this(d);
    }
    pragma "no doc"
    pragma "reference to const when const this"
    pragma "fn returns aliasing array"
    proc localSlice(r: range(?)... rank) {
      if boundsChecking then
        checkSlice((...r));
      return _value.dsiLocalSlice(r);
    }

    pragma "no doc"
    pragma "reference to const when const this"
    pragma "fn returns aliasing array"
    proc localSlice(d: domain) {
      return localSlice((...d.getIndices()));
    }

    pragma "no doc"
    inline proc these() {
      return _value.these();
    }

    // 1/5/10: do we need this since it always returns domain.numIndices?
    /* Return the number of elements in the array */
    proc numElements return _value.dom.dsiNumIndices;
    /* Return the number of elements in the array */
    proc size return numElements;

    pragma "no doc"
    pragma "reference to const when const this"
    pragma "new alias fn"
    pragma "fn returns aliasing array"
    proc newAlias() {
      var x = _value;
      pragma "no copy"
      var ret = _getArray(x);
      return ret;
    }

    //
    // This routine determines whether an actual array argument
    // ('this')'s domain is appropriate for a formal array argument
    // that specifies a domain ('formalDom').  It does this using a
    // mix of static checks (do the ranks match, are the domain map
    // types the same if the formal isn't the default dist?) and
    // runtime checks (are the domains' index sets the same; are
    // the domain maps/distributions equivalent?)
    //
    // The 'runtimeChecks' argument indicates whether or not runtime
    // checks should be performed and is set based on the value of
    // the --no-formal-domain-checks flag.
    //
    inline proc chpl_checkArrArgDoms(formalDom: domain, param runtimeChecks: bool) {
      //
      // It's a compile-time error if the ranks don't match
      //
      if (formalDom.rank != this.domain.rank) then
        compilerError("Rank mismatch passing array argument: expected " +
                      formalDom.rank + " but got " + this.domain.rank, errorDepth=2);

      //
      // If the formal domain specifies a domain map other than the
      // default one, then we're putting a constraint on the domain
      // map of the actual that's being passed in.  If it's the
      // default, we take that as an indication that the routine is
      // generic w.r.t. domain map for now (though we may wish to
      // change this in the future when we have better syntax for
      // indicating a generic domain map)..
      //
      if (formalDom.dist._value.type != DefaultDist) {
        //
        // First, at compile-time, check that the domain's types are
        // the same:
        //
        if (formalDom.type != this.domain.type) then
          compilerError("Domain type mismatch in passing array argument", errorDepth=2);

        //
        // Then, at run-time, check that the domain map's values are
        // the same (do this only if the runtime checks argument is true).
        //
        if (runtimeChecks && formalDom.dist != this.domain.dist) then
          halt("Domain map mismatch passing array argument:\n",
               "  Formal domain map is: ", formalDom.dist, "\n",
               "  Actual domain map is: ", this.domain.dist);
      }

      //
      // If we pass those checks, verify at runtime that the index
      // sets of the formal and actual match (do this only if the
      // runtime checks argument is true).
      //
      if (runtimeChecks && formalDom != this.domain) then
        halt("Domain mismatch passing array argument:\n",
             "  Formal domain is: ", formalDom, "\n",
             "  Actual domain is: ", this.domain);
    }

    pragma "no doc"
    pragma "fn returns aliasing array"
    proc reindex(d: domain)
      where isRectangularDom(this.domain) && isRectangularDom(d)
    {
      if rank != d.rank then
        compilerError("rank mismatch: cannot reindex() from " + rank +
                      " dimension(s) to " + d.rank);

      // Optimization: Just return an alias of this array when
      // reindexing to the same domain. We skip same-ness test
      // if the domain descriptors' types are disjoint.
      if isSubtype(_value.dom.type, d._value.type) ||
         isSubtype(d._value.type, _value.dom.type)
      then
        if _value.dom:object == d._value:object then
          return newAlias();

      for param i in 1..rank do
        if d.dim(i).length != _value.dom.dsiDim(i).length then
          halt("extent in dimension ", i, " does not match actual");

      // dsiReindex takes ownership of newDist._value.
      pragma "no auto destroy" var newDist = new dmap(_value.dom.dist.dsiCreateReindexDist(d.dims(),
                                                                  _value.dom.dsiDims()));
      // dsiReindex takes ownership of newDom._value.
      pragma "no auto destroy" var newDom = {(...d.dims())} dmapped newDist;
      newDom._value._free_when_no_arrs = true;
      var x = _value.dsiReindex(newDom._value);
      x._arrAlias = _value;
      // this doesn't need to lock since we just created the domain d
      newDom._value.add_arr(x, locking=false);
      return _newArray(x);
    }

    // reindex for all non-rectangular domain types.
    // See above for the rectangular version.
    pragma "no doc"
    pragma "fn returns aliasing array"
    proc reindex(d:domain) {
      if this.domain != d then
        halt("Reindexing of non-rectangular arrays is undefined.");
      // Does this need to call newAlias()?
      return newAlias();
    }

    pragma "no doc"
    proc writeThis(f) {
      _value.dsiSerialWrite(f);
    }

    pragma "no doc"
    proc readThis(f) {
      _value.dsiSerialRead(f);
    }

    // sparse array interface
    /* Return the Implicitly Represented Value for sparse arrays */
    proc IRV ref {
      return _value.IRV;
    }

    /* Yield the array elements in sorted order. */
    iter sorted(comparator:?t = chpl_defaultComparator()) {
      use Reflection;
      if canResolveMethod(_value, "dsiSorted", comparator) {
        for i in _value.dsiSorted(comparator) {
          yield i;
        }
      } else if canResolveMethod(_value, "dsiSorted") {
        compilerError(_value.type:string + " does not support dsiSorted(comparator)");
      } else {
        use Sort;
        var copy = this;
        sort(copy, comparator=comparator);
        for ind in copy do
          yield ind;
      }
    }

    pragma "no doc"
    proc displayRepresentation() { _value.dsiDisplayRepresentation(); }

    /*
       Returns an array of locales over which this array has been distributed.
    */
    proc targetLocales() {
      return _value.dsiTargetLocales();
    }

    /* Return true if the local subdomain can be represented as a single
       domain. Otherwise return false. */
    proc hasSingleLocalSubdomain() param {
      return _value.dsiHasSingleLocalSubdomain();
    }

    /* Return the subdomain that is local to the current locale */
    proc localSubdomain() {
      if !_value.dsiHasSingleLocalSubdomain() then
        compilerError("Array's local domain is not a single domain");
      return _value.dsiLocalSubdomain();
    }

    /* Yield the subdomains that are local to the current locale */
    iter localSubdomains() {
      if _value.dsiHasSingleLocalSubdomain() then
        yield _value.dsiLocalSubdomain();
      else
        for d in _value.dsiLocalSubdomains() do yield d;
    }

    proc chpl__isDense1DArray() param {
      return isRectangularArr(this) &&
             this.rank == 1 &&
             !this._value.stridable;
    }

    inline proc chpl__assertSingleArrayDomain(fnName: string) {
      if this.domain._value._arrs.length != 1 then
        halt("cannot call " + fnName +
             " on an array defined over a domain with multiple arrays");
    }

    /* The following methods are intended to provide a list or vector style
       interface to 1D unstridable rectangular arrays.  They are only intended
       for use on arrays that have a 1:1 correspondence with their domains.
       All methods here that modify the array's domain assert that this 1:1
       property holds.

       These are currently not parallel safe, and cannot safely be called by
       multiple tasks simultaneously on the same array.
     */

    /* Return true if the array has no elements */
    proc isEmpty(): bool {
      return this.numElements == 0;
    }

    /* Return the first value in the array */
    // The return type used here is currently not pretty in the generated
    // documentation. Don't document it for now.
    pragma "no doc"
    proc head(): this._value.eltType {
      return this[this.domain.low];
    }

    /* Return the last value in the array */
    // The return type used here is currently not pretty in the generated
    // documentation. Don't document it for now.
    pragma "no doc"
    proc tail(): this._value.eltType {
      return this[this.domain.high];
    }

    /* Return a range that is grown or shrunk from r to accommodate 'r2' */
    pragma "no doc"
    inline proc resizeAllocRange(r: range, r2: range,
                                 factor=arrayAsVecGrowthFactor,
                                 param direction=1, param grow=1) {
      // This should only be called for 1-dimensional arrays
      const lo = r.low,
            hi = r.high,
            size = hi - lo + 1;
      if grow > 0 {
        const newSize = max(size+1, (size*factor):int); // Always grow by at least 1.
        if direction > 0 {
          return lo..#newSize;
        } else {
          return ..hi#-newSize;
        }
      } else {
        const newSize = min(size-1, (size/factor):int);
        if direction > 0 {
          var newRange = lo..#newSize;
          if newRange.high < r2.high {
            // not able to take enough spaces off the high end.  Take them
            // off the low end instead.
            const spaceNeeded = r2.high - newRange.high;
            newRange = (newRange.low+spaceNeeded)..r2.high;
          }
          return newRange;
        } else {
          var newRange = ..hi # -newSize;
          if newRange.low > r2.low {
            // not able to take enough spaces off the low end.  Take them
            // off the high end instead.
            const spaceNeeded = newRange.low - r2.low;
            newRange = r2.low..(newRange.high-spaceNeeded);
          }
          return newRange;
        }
      }
    }

    /* Add element ``val`` to the back of the array, extending the array's
       domain by one. If the domain was ``{1..5}`` it will become ``{1..6}``.

       The array must be a rectangular 1-D array; its domain must be
       non-stridable and not shared with other arrays.
     */
    proc push_back(val: this.eltType) where chpl__isDense1DArray() {
      chpl__assertSingleArrayDomain("push_back");
      const lo = this.domain.low,
            hi = this.domain.high+1;
      const newRange = lo..hi;
      on this._value {
        if !this._value.dataAllocRange.member(hi) {
          /* The new index is not in the allocated space.  We'll need to
             realloc it. */
          if this._value.dataAllocRange.length < this.domain.numIndices {
            /* if dataAllocRange has fewer indices than this.domain it must not
               be set correctly.  Set it to match this.domain to start.
             */
            this._value.dataAllocRange = this.domain.low..this.domain.high;
          }
          const oldRng = this._value.dataAllocRange;
          const nextAllocRange = resizeAllocRange(this._value.dataAllocRange, newRange);
          if debugArrayAsVec then
            writeln("push_back reallocate: ",
                    oldRng, " => ", nextAllocRange,
                    " (", newRange, ")");
          this._value.dsiReallocate({nextAllocRange});
          // note: dsiReallocate sets _value.dataAllocRange = nextAllocRange
        }
        this.domain.setIndices((newRange,));
        this._value.dsiPostReallocate();
      }
      this[hi] = val;
    }

    /* Remove the last element from the array, reducing the size of the
       domain by one. If the domain was ``{1..5}`` it will become ``{1..4}``

       The array must be a rectangular 1-D array; its domain must be
       non-stridable and not shared with other arrays.
     */
    proc pop_back() where chpl__isDense1DArray() {
      chpl__assertSingleArrayDomain("pop_back");

      if boundsChecking && isEmpty() then
        halt("pop_back called on empty array");

      const lo = this.domain.low,
            hi = this.domain.high-1;
      const newRange = lo..hi;
      on this._value {
        if this._value.dataAllocRange.length < this.domain.numIndices {
          this._value.dataAllocRange = this.domain.low..this.domain.high;
        }
        if newRange.length < (this._value.dataAllocRange.length / (arrayAsVecGrowthFactor*arrayAsVecGrowthFactor)):int {
          const oldRng = this._value.dataAllocRange;
          const nextAllocRange = resizeAllocRange(this._value.dataAllocRange, newRange, grow=-1);
          if debugArrayAsVec then
            writeln("pop_back reallocate: ",
                    oldRng, " => ", nextAllocRange,
                    " (", newRange, ")");
          this._value.dsiReallocate({nextAllocRange});
          // note: dsiReallocate sets _value.dataAllocRange = nextAllocRange
        }
        this.domain.setIndices((newRange,));
        this._value.dsiPostReallocate();
      }
    }

    /* Add element ``val`` to the front of the array, extending the array's
       domain by one. If the domain was ``{1..5}`` it will become ``{0..5}``.

       The array must be a rectangular 1-D array; its domain must be
       non-stridable and not shared with other arrays.
     */
    proc push_front(val: this.eltType) where chpl__isDense1DArray() {
      chpl__assertSingleArrayDomain("push_front");
      const lo = this.domain.low-1,
            hi = this.domain.high;
      const newRange = lo..hi;
      on this._value {
        if !this._value.dataAllocRange.member(lo) {
          if this._value.dataAllocRange.length < this.domain.numIndices {
            this._value.dataAllocRange = this.domain.low..this.domain.high;
          }
          const oldRng = this._value.dataAllocRange;
          const nextAllocRange = resizeAllocRange(this._value.dataAllocRange, newRange, direction=-1);
          if debugArrayAsVec then
            writeln("push_front reallocate: ",
                    oldRng, " => ", nextAllocRange,
                    " (", newRange, ")");
          this._value.dsiReallocate({nextAllocRange});
          // note: dsiReallocate sets _value.dataAllocRange = nextAllocRange
        }
        this.domain.setIndices((newRange,));
        this._value.dsiPostReallocate();
      }
      this[lo] = val;
    }

    /* Remove the first element of the array reducing the size of the
       domain by one.  If the domain was ``{1..5}`` it will become ``{2..5}``.

       The array must be a rectangular 1-D array; its domain must be
       non-stridable and not shared with other arrays.
     */
    proc pop_front() where chpl__isDense1DArray() {
      chpl__assertSingleArrayDomain("pop_front");

      if boundsChecking && isEmpty() then
        halt("pop_front called on empty array");

      const lo = this.domain.low+1,
            hi = this.domain.high;
      const newRange = lo..hi;
      on this._value {
        if this._value.dataAllocRange.length < this.domain.numIndices {
          this._value.dataAllocRange = this.domain.low..this.domain.high;
        }
        if newRange.length < (this._value.dataAllocRange.length / (arrayAsVecGrowthFactor*arrayAsVecGrowthFactor)):int {
          const oldRng = this._value.dataAllocRange;
          const nextAllocRange = resizeAllocRange(this._value.dataAllocRange, newRange, direction=-1, grow=-1);
          if debugArrayAsVec then
            writeln("pop_front reallocate: ",
                    oldRng, " => ", nextAllocRange,
                    " (", newRange, ")");
          this._value.dsiReallocate({nextAllocRange});
          // note: dsiReallocate sets _value.dataAllocRange = nextAllocRange
        }
        this.domain.setIndices((newRange,));
        this._value.dsiPostReallocate();
      }
    }

    /* Insert element ``val`` into the array at index ``pos``. Shift the array
       elements above ``pos`` up one index. If the domain was ``{1..5}`` it will
       become ``{1..6}``.

       The array must be a rectangular 1-D array; its domain must be
       non-stridable and not shared with other arrays.
     */
    proc insert(pos: this.idxType, val: this.eltType) where chpl__isDense1DArray() {
      chpl__assertSingleArrayDomain("insert");
      const lo = this.domain.low,
            hi = this.domain.high+1;
      const newRange = lo..hi;

      if boundsChecking && !newRange.member(pos) then
        halt("insert at position " + pos + " out of bounds");

      on this._value {
        if !this._value.dataAllocRange.member(hi) {
          if this._value.dataAllocRange.length < this.domain.numIndices {
            this._value.dataAllocRange = this.domain.low..this.domain.high;
          }
          const nextAllocRange = resizeAllocRange(this._value.dataAllocRange, newRange);
          this._value.dsiReallocate({nextAllocRange});
          // note: dsiReallocate sets _value.dataAllocRange = nextAllocRange
        }
        this.domain.setIndices((newRange,));
        this._value.dsiPostReallocate();
      }
      for i in pos..hi-1 by -1 do this[i+1] = this[i];
      this[pos] = val;
    }

    /* Remove the element at index ``pos`` from the array and shift the array
       elements above ``pos`` down one index. If the domain was ``{1..5}``
       it will become ``{1..4}``.

       The array must be a rectangular 1-D array; its domain must be
       non-stridable and not shared with other arrays.
     */
    proc remove(pos: this.idxType) where chpl__isDense1DArray() {
      chpl__assertSingleArrayDomain("remove");

      if boundsChecking && !this.domain.member(pos) then
        halt("remove at position " + pos + " out of bounds");

      const lo = this.domain.low,
            hi = this.domain.high-1;
      const newRange = lo..hi;
      for i in pos..hi {
        this[i] = this[i+1];
      }
      on this._value {
        if this._value.dataAllocRange.length < this.domain.numIndices {
          this._value.dataAllocRange = this.domain.low..this.domain.high;
        }
        if newRange.length < (this._value.dataAllocRange.length / (arrayAsVecGrowthFactor*arrayAsVecGrowthFactor)):int {
          const nextAllocRange = resizeAllocRange(this._value.dataAllocRange, newRange, grow=-1);
          this._value.dsiReallocate({nextAllocRange});
          // note: dsiReallocate sets _value.dataAllocRange = nextAllocRange
        }
        this.domain.setIndices((newRange,));
        this._value.dsiPostReallocate();
      }
    }

    /* Remove ``count`` elements from the array starting at index ``pos`` and
       shift elements above ``pos+count`` down by ``count`` indices.

       The array must be a rectangular 1-D array; its domain must be
       non-stridable and not shared with other arrays.
     */
    proc remove(pos: this.idxType, count: this.idxType) where chpl__isDense1DArray() {
      chpl__assertSingleArrayDomain("remove count");
      const lo = this.domain.low,
            hi = this.domain.high-count;
      if boundsChecking && pos+count-1 > this.domain.high then
        halt("remove at position ", pos+count-1, " out of bounds");
      if boundsChecking && pos < lo then
        halt("remove at position ", pos, " out of bounds");

      const newRange = lo..hi;
      for i in pos..hi {
        this[i] = this[i+count];
      }
      on this._value {
        if this._value.dataAllocRange.length < this.domain.numIndices {
          this._value.dataAllocRange = this.domain.low..this.domain.high;
        }
        if newRange.length < (this._value.dataAllocRange.length / (arrayAsVecGrowthFactor*arrayAsVecGrowthFactor)):int {
          const nextAllocRange = resizeAllocRange(this._value.dataAllocRange, newRange, grow=-1);
          this._value.dsiReallocate({nextAllocRange});
          // note: dsiReallocate sets _value.dataAllocRange = nextAllocRange
        }
        this.domain.setIndices((newRange,));
        this._value.dsiPostReallocate();
      }
    }

    /* Remove the elements at the indices in the ``pos`` range and shift the
       array elements down by ``pos.size`` elements. If the domain was
       ``{1..5}`` and this is called with ``2..3`` as an argument, the new
       domain would be ``{1..3}`` and the array would contain the elements
       formerly at positions 1, 4, and 5.

       The array must be a rectangular 1-D array; its domain must be
       non-stridable and not shared with other arrays.
     */
    proc remove(pos: range(this.idxType, stridable=false)) where chpl__isDense1DArray() {
      chpl__assertSingleArrayDomain("remove range");
      remove(pos.low, pos.size);
    }

    /* Reverse the order of the values in the array. */
    proc reverse() where chpl__isDense1DArray() {
      const lo = this.domain.low,
            mid = this.domain.size / 2,
            hi = this.domain.high;
      for i in 0..#mid {
        this[lo + i] <=> this[hi - i];
      }
    }

    /* Remove all elements from the array leaving the domain empty. If the
       domain was ``{5..10}`` it will become ``{5..4}``.

       The array must be a rectangular 1-D array; its domain must be
       non-stridable and not shared with other arrays.
     */
    proc clear() where chpl__isDense1DArray() {
      chpl__assertSingleArrayDomain("clear");
      const lo = this.domain.low,
            hi = this.domain.low-1;
      assert(hi < lo, "overflow occurred subtracting 1 from low bound in clear");
      const newRange = lo..hi;
      on this._value {
        this._value.dsiReallocate({newRange});
        this.domain.setIndices((newRange,));
        this._value.dsiPostReallocate();
      }
    }

    /* Return a tuple containing ``true`` and the index of the first
       instance of ``val`` in the array, or if ``val`` is not found, a
       tuple containing ``false`` and an unspecified value is returned.
     */
    proc find(val: this.eltType): (bool, this.idxType) {
      for i in this.domain {
        if this[i] == val then return (true, i);
      }
      return (false, 0);
    }

    /* Return the number of times ``val`` occurs in the array. */
    proc count(val: this.eltType): int {
      var total: int = 0;
      for i in this do if i == val then total += 1;
      return total;
    }
  }  // record _array

  //
  // A helper function to check array equality (== on arrays promotes
  // to an array of booleans)
  //
  /* Return true if all this array is the same size and shape
     as argument ``that`` and all elements of this array are
     equal to the corresponding element in ``that``. Otherwise
     return false. */
  proc _array.equals(that: _array) {
    //
    // quick path for identical arrays
    //
    if this._value == that._value then
      return true;
    //
    // quick path for rank mismatches
    //
    if this.rank != that.rank then
      return false;
    //
    // check that size/shape are the same to permit legal zippering
    //
    for d in 1..this.rank do
      if this.domain.dim(d).size != that.domain.dim(d).size then
        return false;
    //
    // if all the above tests match, see if zippered equality is
    // true everywhere
    //
    return && reduce (this == that);
  }

  // The same as the built-in _cast, except accepts a param arg.
  pragma "no doc"
  proc _cast(type t, param arg) where t: _array {
    var result: t;
    // The would-be param version of proc =, inlined.
    chpl__transferArray(result, arg);
    return result;
  }


  //
  // isXxxType, isXxxValue
  //

  /* Return true if ``t`` is a domain map type. Otherwise return false. */
  proc isDmapType(type t) param {
    proc isDmapHelp(type t: _distribution) param  return true;
    proc isDmapHelp(type t)                param  return false;
    return isDmapHelp(t);
  }

  pragma "no doc"
  proc isDmapValue(e: _distribution) param  return true;
  /* Return true if ``e`` is a domain map. Otherwise return false. */
  proc isDmapValue(e)                param  return false;

  /* Return true if ``t`` is a domain type. Otherwise return false. */
  proc isDomainType(type t) param {
    proc isDomainHelp(type t: _domain) param  return true;
    proc isDomainHelp(type t)          param  return false;
    return isDomainHelp(t);
  }

  pragma "no doc"
  proc isDomainValue(e: domain) param  return true;
  /* Return true if ``e`` is a domain. Otherwise return false. */
  proc isDomainValue(e)         param  return false;

  /* Return true if ``t`` is an array type. Otherwise return false. */
  proc isArrayType(type t) param {
    proc isArrayHelp(type t: _array) param  return true;
    proc isArrayHelp(type t)         param  return false;
    return isArrayHelp(t);
  }

  pragma "no doc"
  proc isArrayValue(e: []) param  return true;
  /* Return true if ``e`` is an array. Otherwise return false. */
  proc isArrayValue(e)     param  return false;

//
//     The following functions define set operations on associative arrays.
//

  // promotion for associative array addition doesn't really make sense. instead,
  // we really just want a union
  proc +(a :_array, b: _array) where (a._value.type == b._value.type) && isAssociativeArr(a) {
    return a | b;
  }

  proc +=(ref a :_array, b: _array) where (a._value.type == b._value.type) && isAssociativeArr(a) {
    a.chpl__assertSingleArrayDomain("+=");
    a |= b;
  }

  proc |(a :_array, b: _array) where (a._value.type == b._value.type) && isAssociativeArr(a) {
    var newDom = a.domain | b.domain;
    var ret : [newDom] a.eltType;
    serial !newDom._value.parSafe {
      forall (k,v) in zip(a.domain, a) do ret[k] = v;
      forall (k,v) in zip(b.domain, b) do ret[k] = v;
    }
    return ret;
  }

  proc |=(ref a :_array, b: _array) where (a._value.type == b._value.type) && isAssociativeArr(a) {
    a.chpl__assertSingleArrayDomain("|=");
    serial !a.domain._value.parSafe {
      forall i in b.domain do a.domain.add(i);
      forall (k,v) in zip(b.domain, b) do a[k] = v;
    }
  }

  proc &(a :_array, b: _array) where (a._value.type == b._value.type) && isAssociativeArr(a) {
    var newDom = a.domain & b.domain;
    var ret : [newDom] a.eltType;

    serial !newDom._value.parSafe do
      forall k in newDom do ret[k] = a[k];
    return ret;
  }

  proc &=(ref a :_array, b: _array) where (a._value.type == b._value.type) && isAssociativeArr(a) {
    a.chpl__assertSingleArrayDomain("&=");
    serial !a.domain._value.parSafe {
      forall k in a.domain {
        if !b.domain.member(k) then a.domain.remove(k);
      }
    }
  }

  proc -(a :_array, b: _array) where (a._value.type == b._value.type) && isAssociativeArr(a) {
    var newDom = a.domain - b.domain;
    var ret : [newDom] a.eltType;

    serial !newDom._value.parSafe do
      forall k in newDom do ret[k] = a[k];

    return ret;
  }

  proc -=(ref a :_array, b: _array) where (a._value.type == b._value.type) && isAssociativeArr(a) {
    a.chpl__assertSingleArrayDomain("-=");
    serial !a.domain._value.parSafe do
      forall k in a.domain do
        if b.domain.member(k) then a.domain.remove(k);
  }


  proc ^(a :_array, b: _array) where (a._value.type == b._value.type) && isAssociativeArr(a) {
    var newDom = a.domain ^ b.domain;
    var ret : [newDom] a.eltType;

    serial !newDom._value.parSafe {
      forall k in a.domain do
        if !b.domain.member(k) then ret[k] = a[k];
      forall k in b.domain do
        if !a.domain.member(k) then ret[k] = b[k];
    }

    return ret;
  }

  proc ^=(ref a :_array, b: _array) where (a._value.type == b._value.type) && isAssociativeArr(a) {
    a.chpl__assertSingleArrayDomain("^=");
    serial !a.domain._value.parSafe {
      forall k in b.domain {
        if a.domain.member(k) then a.domain.remove(k);
        else a.domain.add(k);
      }
      forall k in b.domain {
        if a.domain.member(k) then a[k] = b[k];
      }
    }
  }

  proc -(a :domain, b :domain) where (a.type == b.type) && isAssociativeDom(a) {
    var newDom : a.type;
    serial !newDom._value.parSafe do
      forall e in a do
        if !b.member(e) then newDom.add(e);
    return newDom;
  }

  /*
     We remove elements in the RHS domain from those in the LHS domain only if
     they exist. If an element in the RHS is not present in the LHS, no error
     occurs.
  */
  proc -=(ref a :domain, b :domain) where (a.type == b.type) && isAssociativeDom(a) {
    for e in b do
      if a.member(e) then
        a.remove(e);
  }

  proc |(a :domain, b: domain) where (a.type == b.type) && isAssociativeDom(a) {
    return a + b;
  }

  proc |=(ref a :domain, b: domain) where (a.type == b.type) && isAssociativeDom(a) {
    for e in b do
      a.add(e);
  }

  proc +=(ref a :domain, b: domain) where (a.type == b.type) && isAssociativeDom(a) {
    a |= b;
  }

  /*
     We remove elements in the RHS domain from those in the LHS domain only if
     they exist. If an element in the RHS is not present in the LHS, no error
     occurs.
  */
  proc &(a :domain, b: domain) where (a.type == b.type) && isAssociativeDom(a) {
    var newDom : a.type;

    serial !newDom._value.parSafe do
      forall k in a with (ref newDom) do // no race - in 'serial'
        if b.member(k) then newDom += k;
    return newDom;
  }

  proc &=(ref a :domain, b: domain) where (a.type == b.type) && isAssociativeDom(a) {
    for e in a do
      if !b.member(e) then
        a.remove(e);
  }

  proc ^(a :domain, b: domain) where (a.type == b.type) && isAssociativeDom(a) {
    var newDom : a.type;

    serial !newDom._value.parSafe {
      forall k in a do
        if !b.member(k) then newDom.add(k);
      forall k in b do
        if !a.member(k) then newDom.add(k);
    }

    return newDom;
  }

  /*
     We remove elements in the RHS domain from those in the LHS domain only if
     they exist. If an element in the RHS is not present in the LHS, it is
     added to the LHS.
  */
  proc ^=(ref a :domain, b: domain) where (a.type == b.type) && isAssociativeDom(a) {
    for e in a do
      if b.member(e) then
        a.remove(e);
      else
        a.add(e);
  }
  //
  // Helper functions
  //

  pragma "no doc"
  proc isCollapsedDimension(r: range(?e,?b,?s,?a)) param return false;
  pragma "no doc"
  proc isCollapsedDimension(r) param return true;


  // computes || reduction over stridable of ranges
  proc chpl__anyStridable(ranges, param d: int = 1) param {
    for param i in 1..ranges.size do
      if ranges(i).stridable then
        return true;
    return false;
  }

  // given a tuple args, returns true if the tuple contains only
  // integers and ranges; that is, it is a valid argument list for rank
  // change
  proc _validRankChangeArgs(args, type idxType) param {
    proc _isRange(type idxType, r: range(?)) param return true;
    proc _isRange(type idxType, x) param return false;

    proc _validRankChangeArg(type idxType, r: range(?)) param return true;
    proc _validRankChangeArg(type idxType, i: idxType) param return true;
    proc _validRankChangeArg(type idxType, x) param return false;

    /*
    proc help(param dim: int) param {
      if !_validRankChangeArg(idxType, args(dim)) then
        return false;
      else if dim < args.size then
        return help(dim+1);
      else
        return true;
    }*/

    proc allValid() param {
      for param dim in 1.. args.size {
        if !_validRankChangeArg(idxType, args(dim)) then
          return false;
      }
      return true;
    }
    proc oneRange() param {
      for param dim in 1.. args.size {
        if _isRange(idxType, args(dim)) then
          return true;
      }
      return false;
    }

    return allValid() && oneRange();
    //return help(1);
  }

  proc _getRankChangeRanges(args) {
    proc _tupleize(x) {
      var y: 1*x.type;
      y(1) = x;
      return y;
    }
    proc collectRanges(param dim: int) {
      if dim > args.size then
        compilerError("domain slice requires a range in at least one dimension");
      if isRange(args(dim)) then
        return collectRanges(dim+1, _tupleize(args(dim)));
      else
        return collectRanges(dim+1);
    }
    proc collectRanges(param dim: int, x: _tuple) {
      if dim > args.size {
        return x;
      } else if dim < args.size {
        if isRange(args(dim)) then
          return collectRanges(dim+1, ((...x), args(dim)));
        else
          return collectRanges(dim+1, x);
      } else {
        if isRange(args(dim)) then
          return ((...x), args(dim));
        else
          return x;
      }
    }
    return collectRanges(1);
  }

  //
  // Assignment of domains and arrays
  //
  proc =(ref a: _distribution, b: _distribution) {
    if a._value == nil {
      __primitive("move", a, chpl__autoCopy(b.clone()));
    } else if a._value._doms.length == 0 {
      if a._value.type != b._value.type then
        compilerError("type mismatch in distribution assignment");
      if a._value == b._value {
        // do nothing
      } else
        a._value.dsiAssign(b._value);
      if _isPrivatized(a._instance) then
        _reprivatize(a._value);
    } else {
      halt("assignment to distributions with declared domains is not yet supported");
    }
  }

  proc =(ref a: domain, b: domain) {
    if a.rank != b.rank then
      compilerError("rank mismatch in domain assignment");
    if a.idxType != b.idxType then
      compilerError("index type mismatch in domain assignment");
    if isRectangularDom(a) && isRectangularDom(b) then
      if !a.stridable && b.stridable then
        compilerError("cannot assign from a stridable domain to an unstridable domain without an explicit cast");

    if !isIrregularDom(a) && !isIrregularDom(b) {
      for e in a._instance._arrs do {
        on e do e.dsiReallocate(b);
      }
      a.setIndices(b.getIndices());
      for e in a._instance._arrs do {
        on e do e.dsiPostReallocate();
      }
    } else {
      //
      // BLC: It's tempting to do a clear + add here, but because
      // we need to preserve array values that are in the intersection
      // between the old and new index sets, we use the following
      // instead.
      //
      // TODO: These should eventually become forall loops, hence the
      // warning
      //
      // NOTE: For the current implementation of associative domains,
      // the domain iteration is parallelized, but modification
      // of the underlying data structures (in particular, the _resize()
      // operation on the table) is not thread-safe.  Something more
      // intelligent will likely be needed before it is worth it to
      // parallelize whole-domain assignment for associative arrays.
      //

//      disabled for testing for the same reason
//      as the array version: it can be called from autoCopy/initCopy.
//      compilerWarning("whole-domain assignment has been serialized (see note in $CHPL_HOME/STATUS)");
      for i in a._value.dsiIndsIterSafeForRemoving() {
        if !b.member(i) {
          a.remove(i);
        }
      }
      for i in b {
        if !a.member(i) {
          a.add(i);
        }
      }
    }
  }

  proc =(ref a: domain, b: _tuple) {
    a.clear();
    for ind in 1..b.size {
      a.add(b(ind));
    }
  }

  proc =(ref d: domain, r: range(?)) {
    d = {r};
  }

  //
  // Return true if t is a tuple of ranges that is legal to assign to
  // rectangular domain d
  //
  proc chpl__isLegalRectTupDomAssign(d, t) param {
    proc isRangeTuple(a) param {
      proc peelArgs(first, rest...) param {
        return if rest.size > 1 then
                 isRange(first) && peelArgs((...rest))
               else
                 isRange(first) && isRange(rest(1));
      }
      proc peelArgs(first) param return isRange(first);

      return if !isTuple(a) then false else peelArgs((...a));
    }

    proc strideSafe(d, rt, param dim: int=1) param {
      return if dim == d.rank then
               d.dim(dim).stridable || !rt(dim).stridable
             else
               (d.dim(dim).stridable || !rt(dim).stridable) && strideSafe(d, rt, dim+1);
    }
    return isRangeTuple(t) && d.rank == t.size && strideSafe(d, t);
  }

  proc =(ref d: domain, rt: _tuple) where chpl__isLegalRectTupDomAssign(d, rt) {
    d = {(...rt)};
  }

  proc =(ref a: domain, b) {  // b is iteratable
    if isRectangularDom(a) then
      compilerError("Illegal assignment to a rectangular domain");
    a.clear();
    for ind in b {
      a.add(ind);
    }
  }

  proc chpl__serializeAssignment(a: [], b) param {
    if a.rank != 1 && isRange(b) then
      return true;

    // Sparse and Opaque arrays do not yet support parallel iteration.  We
    // could let them fall through, but then we get multiple warnings for a
    // single assignment statement which feels like overkill
    //
    if ((!isRectangularArr(a) && !isAssociativeArr(a) && !isSparseArr(a)) ||
        (isArray(b) &&
         !isRectangularArr(b) && !isAssociativeArr(b) && !isSparseArr(b))) then
      return true;
    return false;
  }

  // This must be a param function
  proc chpl__compatibleForBulkTransfer(a:[], b:[]) param {
    if a.eltType != b.eltType then return false;
    if !chpl__supportedDataTypeForBulkTransfer(a.eltType) then return false;
    if a._value.type != b._value.type then return false;
    if !a._value.dsiSupportsBulkTransfer() then return false;
    return true;
  }

  proc chpl__compatibleForBulkTransferStride(a:[], b:[]) param {
    if a.eltType != b.eltType then return false;
    if !chpl__supportedDataTypeForBulkTransfer(a.eltType) then return false;
    if !chpl__supportedDataTypeForBulkTransfer(b.eltType) then return false;
    if !a._value.dsiSupportsBulkTransferInterface() then return false;
    if !b._value.dsiSupportsBulkTransferInterface() then return false;
    return true;
  }

  // This must be a param function
  proc chpl__supportedDataTypeForBulkTransfer(type t) param {
    var x:t;
    return chpl__supportedDataTypeForBulkTransfer(x);
  }
  proc chpl__supportedDataTypeForBulkTransfer(x: string) param return false;
  proc chpl__supportedDataTypeForBulkTransfer(x: sync) param return false;
  proc chpl__supportedDataTypeForBulkTransfer(x: single) param return false;
  proc chpl__supportedDataTypeForBulkTransfer(x: domain) param return false;
  proc chpl__supportedDataTypeForBulkTransfer(x: []) param return false;
  proc chpl__supportedDataTypeForBulkTransfer(x: _distribution) param return true;
  proc chpl__supportedDataTypeForBulkTransfer(x: ?t) param where isComplexType(t) return true;
  proc chpl__supportedDataTypeForBulkTransfer(x: ?t) param where isRecordType(t) || isTupleType(t) {
    // TODO: The current implementations of isPODType and
    //       supportedDataTypeForBulkTransfer do not completely align. I'm
    //       leaving it as future work to enable bulk transfer for other types
    //       that are POD. In the long run it seems like we should be able to
    //       have only one method for supportedDataType that just calls
    //       isPODType.

    // We can bulk transfer any record or tuple that is 'Plain Old Data' ie. a
    // bag of bits
    return isPODType(t);
  }
  proc chpl__supportedDataTypeForBulkTransfer(x: ?t) param where isUnionType(t) return false;
  proc chpl__supportedDataTypeForBulkTransfer(x: object) param return false;
  proc chpl__supportedDataTypeForBulkTransfer(x) param return true;

  proc chpl__useBulkTransfer(a:[], b:[]) {
    //if debugDefaultDistBulkTransfer then writeln("chpl__useBulkTransfer");

    // constraints specific to a particular domain map array type
    if !a._value.doiCanBulkTransfer(a._dom._value) then return false;
    if !b._value.doiCanBulkTransfer(b._dom._value) then return false;
    if !a._value.doiUseBulkTransfer(b) then return false;

    return true;
  }

  //NOTE: This function also checks for equal lengths in all dimensions,
  //as the previous one (chpl__useBulkTransfer) so depending on the order they
  //are called, this can be factored out.
  proc chpl__useBulkTransferStride(a:[], b:[]) {
    //if debugDefaultDistBulkTransfer then writeln("chpl__useBulkTransferStride");

    // constraints specific to a particular domain map array type
    if !a._value.doiCanBulkTransferStride() then return false;
    if !b._value.doiCanBulkTransferStride() then return false;
    if !a._value.doiUseBulkTransferStride(b) then return false;

    return true;
  }

  inline proc chpl__bulkTransferHelper(a, b) {
    if a._value.isDefaultRectangular() {
      if b._value.isDefaultRectangular() {
        // implemented in DefaultRectangular
        a._value.adjustBlkOffStrForNewDomain(a._value.dom, a._value);
        b._value.adjustBlkOffStrForNewDomain(b._value.dom, b._value);
        a._value.doiBulkTransferStride(b._value);
      }
      else
        // b's domain map must implement this
        b._value.doiBulkTransferToDR(a);
    } else {
      if b._value.isDefaultRectangular() then
        // a's domain map must implement this
        a._value.doiBulkTransferFromDR(b);
      else
        // a's domain map must implement this,
        // possibly using b._value.doiBulkTransferToDR()
        a._value.doiBulkTransferFrom(b);
    }
 }

  pragma "no doc"
  proc checkArrayShapesUponAssignment(a: [], b: []) {
    if isRectangularArr(a) && isRectangularArr(b) {
      const aDims = a._value.dom.dsiDims(),
            bDims = b._value.dom.dsiDims();
      compilerAssert(aDims.size == bDims.size);
      for param i in 1..aDims.size {
        if aDims(i).length != bDims(i).length then
          halt("assigning between arrays of different shapes in dimension ",
               i, ": ", aDims(i).length, " vs. ", bDims(i).length);
      }
    } else {
      // may not have dsiDims(), so can't check them as above
      // todo: compilerError if one is rectangular and the other isn't?
    }
  }

  inline proc =(ref a: [], b:[]) {
    if a.rank != b.rank then
      compilerError("rank mismatch in array assignment");

    if b._value == nil then
      // This happens e.g. for 'new' on a record with an array field whose
      // default initializer is a forall expr. E.g. arrayInClassRecord.chpl.
      return;

    if a._value == b._value {
      // Do nothing for A = A but we could generate a warning here
      // since it is probably unintended. We need this check here in order
      // to avoid memcpy(x,x) which happens inside doiBulkTransfer.
      return;
    }

    if a.size == 0 && b.size == 0 then
      // Do nothing for zero-length assignments
      return;

    if boundsChecking then
      checkArrayShapesUponAssignment(a, b);

    // try bulk transfer
    if !chpl__serializeAssignment(a, b) then
      // Do bulk transfer.
      chpl__bulkTransferArray(a, b);
    else
      // Do non-bulk transfer.
      chpl__transferArray(a, b);
  }

  inline proc chpl__bulkTransferArray(ref a: [], const ref b) {
    if (useBulkTransfer &&
        chpl__compatibleForBulkTransfer(a, b) &&
        chpl__useBulkTransfer(a, b))
    {
      a._value.doiBulkTransfer(b, a._dom._value);
    }
    else if (useBulkTransferStride &&
        chpl__compatibleForBulkTransferStride(a, b) &&
        chpl__useBulkTransferStride(a, b))
    {
      chpl__bulkTransferHelper(a, b);
    }
    else {
      if debugBulkTransfer {
        chpl_debug_writeln("proc =(a:[],b): bulk transfer did not happen");
      }
      chpl__transferArray(a, b);
    }
  }

  inline proc chpl__transferArray(ref a: [], const ref b) {
    if (a.eltType == b.type ||
        _isPrimitiveType(a.eltType) && _isPrimitiveType(b.type)) {
      forall aa in a do
        aa = b;
    } else if chpl__serializeAssignment(a, b) {
// commenting this out to remove testing noise.
// this is always printed out if it's on, because chpl__transferArray
// is now called from array auto-copy.
//      compilerWarning("whole array assignment has been serialized (see note in $CHPL_HOME/STATUS)");
      for (aa,bb) in zip(a,b) do
        aa = bb;
    } else if chpl__tryToken { // try to parallelize using leader and follower iterators
      forall (aa,bb) in zip(a,b) do
        aa = bb;
    } else {
      for (aa,bb) in zip(a,b) do
        aa = bb;
    }
  }

  // assigning from a param
  inline proc chpl__transferArray(a: [], param b) {
    forall aa in a do
      aa = b;
  }

  inline proc =(ref a: [], b:domain) {
    if a.rank != b.rank then
      compilerError("rank mismatch in array assignment");
    chpl__transferArray(a, b);
  }

  inline proc =(ref a: [], b) /* b is not an array nor a domain nor a tuple */ {
    chpl__transferArray(a, b);
  }

/* Does not work: compiler expects assignments to have 2 formals,
   whereas the below becomes a 1-argument function after resolution.
  inline proc =(ref a: [], param b) {
    chpl__transferArray(a, b);
  }
*/

  inline proc =(ref a: [], b: _tuple) where isEnumArr(a) {
    if b.size != a.numElements then
      halt("tuple array initializer size mismatch");
    for (i,j) in zip(chpl_enumerate(index(a.domain)), 1..) {
      a(i) = b(j);
    }
  }

  proc =(ref a: [], b: _tuple) where isRectangularArr(a) {
    proc chpl__tupleInit(j, param rank: int, b: _tuple) {
      type idxType = a.domain.idxType,
           strType = chpl__signedType(idxType);

      const stride = a.domain.dim(a.rank-rank+1).stride,
            start = a.domain.dim(a.rank-rank+1).first;

      if rank == 1 {
        for param i in 1..b.size {
          j(a.rank-rank+1) = (start:strType + ((i-1)*stride)): idxType;
          a(j) = b(i);
        }
      } else {
        for param i in 1..b.size {
          j(a.rank-rank+1) = (start:strType + ((i-1)*stride)): idxType;
          chpl__tupleInit(j, rank-1, b(i));
        }
      }
    }
    var j: a.rank*a.domain.idxType;
    chpl__tupleInit(j, a.rank, b);
  }

  proc _desync(type t) type where isSyncType(t) || isSingleType(t) {
    var x: t;
    return x.valType;
  }

  proc _desync(type t) type {
    return t;
  }

  proc =(ref a: [], b: _desync(a.eltType)) {
    forall e in a do
      e = b;
  }

  /*
   * The following procedure is effectively equivalent to:
   *
  inline proc chpl_by(a:domain, b) { ... }
   *
   * because the parser renames the routine since 'by' is a keyword.
   */
  proc by(a: domain, b) {
    var r: a.rank*range(a._value.idxType,
                      BoundedRangeType.bounded,
                      true);
    var t = _makeIndexTuple(a.rank, b, expand=true);
    for param i in 1..a.rank do
      r(i) = a.dim(i) by t(i);
    var d = a._value.dsiBuildRectangularDom(a.rank, a._value.idxType, true, r);
    if d.linksDistribution() then
      d.dist.add_dom(d);
    return _newDomain(d);
  }

  /*
   * The following procedure is effectively equivalent to:
   *
  inline proc chpl_align(a:domain, b) { ... }
   *
   * because the parser renames the routine since 'align' is a keyword.
   */
  proc align(a: domain, b) {
    var r: a.rank*range(a._value.idxType,
                      BoundedRangeType.bounded,
                      a.stridable);
    var t = _makeIndexTuple(a.rank, b, expand=true);
    for param i in 1..a.rank do
      r(i) = a.dim(i) align t(i);
    var d = a._value.dsiBuildRectangularDom(a.rank, a._value.idxType, a.stridable, r);
    if d.linksDistribution() then
      d.dist.add_dom(d);
    return _newDomain(d);
  }

  //
  // index for all opaque domains
  //
  pragma "no doc"
  record _OpaqueIndex {
    var node:int = 0;
    var i:uint = 0;
  }
  pragma "no doc"
  pragma "locale private"
  var _OpaqueIndexNext: atomic uint;

  //
  // Swap operator for arrays
  //
  inline proc <=>(x: [], y: []) {
    forall (a,b) in zip(x, y) do
      a <=> b;
  }

  /* Returns a copy of the array ``A`` containing the same values but
     in the shape of the domain ``D``. The number of indices in the
     domain must equal the number of elements in the array. The
     elements of ``A`` are copied into the new array using the
     default iteration orders over ``D`` and ``A``.  */
  proc reshape(A: [], D: domain) {
    if !isRectangularDom(D) then
      compilerError("reshape(A,D) is meaningful only when D is a rectangular domain; got D: ", D.type:string);
    if A.size != D.size then
      halt("reshape(A,D) is invoked when A has ", A.size,
           " elements, but D has ", D.size, " indices");
    var B: [D] A.eltType;
    for (i,a) in zip(D,A) do
      B(i) = a;
    return B;
  }

  pragma "no doc"
  iter linearize(Xs) {
    for x in Xs do yield x;
  }

  pragma "init copy fn"
  proc chpl__initCopy(a: _distribution) {
    pragma "no copy" var b = a.clone();
    return b;
    // You'd think we could just write
    //   return a.clone();
    // but that makes an infinite loop.
  }

  pragma "init copy fn"
  proc chpl__initCopy(const ref a: domain) {
    var b: a.type;
    if isRectangularDom(a) && isRectangularDom(b) {
      b.setIndices(a.getIndices());
    } else {
      // TODO : update to use forall loop
      for i in a do
        b.add(i);
    }
    return b;
  }

  pragma "auto copy fn" proc chpl__autoCopy(const ref x: domain) {
    pragma "no copy" var b = chpl__initCopy(x);
    return b;
  }

  proc chpl_replaceWithDeepCopy(ref a:domain) {
    var b : a.type;

    if isRectangularDom(a) && isRectangularDom(b) {
      b.setIndices(a.getIndices());
    } else {
      // TODO: These should eventually become forall loops, hence the
      // warning
      //
      // NOTE: See above note regarding associative domains
      //
      //compilerWarning("whole-domain assignment has been serialized (see note in $CHPL_HOME/STATUS)");
      for i in a do
        b.add(i);
    }

    if ! a._unowned {
      // destroy the old domain now that we are replacing it
      a._do_destroy();
    }

    a._pid = b._pid;
    a._instance = b._instance;
    a._unowned = false;

    b._pid = nullPid;
    b._instance = nil;
    b._unowned = true;
  }

  // This implementation of arrays and domains can create aliases
  // of domains and arrays. Additionally, array aliases are possible
  // in the language with the => operator.
  //
  // A call to the chpl__unalias function is added by the compiler when a user
  // variable is initialized from an expression that would normally not require
  // a copy.
  //
  // For example, if we have
  //   var A:[1..10] int;
  //   var B = A[1..3];
  // then B is initialized with a slice of A. But since B is a new
  // variable, it needs to be a new 3-element array with distinct storage.
  // Since the slice is implemented as a function call, without chpl__unalias,
  // B would just be initialized to the result of the function call -
  // meaning that B would not refer to distinct array elements.
  pragma "unalias fn"
  inline proc chpl__unalias(x: domain) {
    if x._unowned {
      // We could add an autoDestroy here, but it wouldn't do anything for
      // an unowned domain.
      pragma "no auto destroy" var ret = x;
      return ret;
    } else {
      pragma "no copy" var ret = x;
      return ret;
    }
  }

  pragma "init copy fn"
  proc chpl__initCopy(const ref a: []) {
    var b : [a._dom] a.eltType;

    // Try bulk transfer.
    if !chpl__serializeAssignment(b, a) {
      chpl__bulkTransferArray(b, a);
      return b;
    }

    chpl__transferArray(b, a);
    return b;
  }

  pragma "auto copy fn" proc chpl__autoCopy(const ref x: []) {
    pragma "no copy" var b = chpl__initCopy(x);
    return b;
  }

<<<<<<< HEAD
  pragma "init copy fn"
  proc chpl__initCopy(const ref a: [])
    where a._value.isSliceArrayView() {
    var b : [a._dom] a.eltType;

    // Try bulk transfer.
    if !chpl__serializeAssignment(b, a) {
      chpl__bulkTransferArray(b, a);
      return b;
    }

    chpl__transferArray(b, a);
    return b;
  }

  pragma "auto copy fn" proc chpl__autoCopy(const ref x: [])
    where x._value.isSliceArrayView() {
    writeln("In array slice autocopy");
    return _newArray(new ArrayViewSliceArr(eltType=x.eltType,
                                           _DomPid=x._value._DomPid,
                                           dom=x._value.dom,
                                           _ArrPid=x._value._ArrPid,
                                           _ArrInstance=x._value._ArrInstance));
=======
  pragma "auto copy fn" proc chpl__autoCopy(const ref x: [])
    where x._value.isRankChangeArrayView() {
    writeln("In array slice autocopy");
    return _newArray(new ArrayViewRankChangeArr(eltType=x.eltType,
                                                _DomPid=x._value._DomPid,
                                                dom=x._value.dom,
                                                _ArrPid=x._value._ArrPid,
                                                _ArrInstance=x._value._ArrInstance,
                                                collapsedDim=x._value.collapsedDim,
                                                idx=x._value.idx));
>>>>>>> 96c4c55a
  }

  proc chpl_replaceWithDeepCopy(ref a:[]) {
    var b : [a._dom] a.eltType;

    // Try bulk transfer.
    if !chpl__serializeAssignment(b, a) {
      chpl__bulkTransferArray(b, a);
    } else {
      chpl__transferArray(b, a);
    }

    a._do_destroy();

    a._pid = b._pid;
    //
    // TODO: What would be a cleaner way to deal with this?  The
    // problem is that the compiler tries to resolve chpl__unalias for
    // all record types, and so tries to resolve this for array views.
    // But for an array view, the _instance field of 'a' is not going
    // to be of the same type as that of 'b' by definition, so the
    // assignment between instances below fails.  I used this
    // conditional plus halt as a workaround, though to date, the halt
    // has not actually been triggered.
    //
    if a._instance.type != b._instance.type {
      halt("Mismatching types in chpl_replaceWithDeepCopy");
    } else {
      a._instance = b._instance;  // array classes don't match if 'a' was a slice
    }
    a._unowned = false;

    b._pid = nullPid;
    b._instance = nil;
    b._unowned = true;
  }


  // see comment on chpl__unalias for domains
  pragma "unalias fn"
  inline proc chpl__unalias(x: []) {
    const isalias = (x._unowned) || (x._value._arrAlias != nil);

    if isalias {
      // Intended to call chpl__initCopy
      pragma "no auto destroy" var ret = x;
      chpl__autoDestroy(x);
      return ret;
    } else {
      // Just return a bit-copy/shallow-copy of 'x'
      pragma "no copy" var ret = x;
      return ret;
    }
  }

  pragma "unalias fn"
  inline proc chpl__unalias(x: [])
  where x._value.isSliceArrayView() {
    // Intended to call chpl__initCopy
    pragma "no auto destroy" var ret = x;

    // Since chpl__unalias replaces a initCopy(auto/initCopy()) the inner value
    // needs to be auto-destroyed.
    // TODO: Should this be inserted by the compiler?
    chpl__autoDestroy(x);

    return ret;
  }


  //
  // Noakes 2015/11/05
  //
  // This function is invoked to implement for expressions and
  // forall expressions. An iterator is invoked that generates
  // the elements of the resulting array.
  //
  // Although it appears to be a copy constructor, it is in fact
  // an Array constructor.  It appears to me that this implementation
  // it due to an artifact in the interaction between normalize and
  // function resolution; the former inserts calls to initCopy() without
  // understanding the types involved.  This in turn leads to some
  // confusion for the compiler is resolved by the liberal use of
  // pragmas.
  //

  pragma "init copy fn"
  proc chpl__initCopy(ir: _iteratorRecord) {

    // The use of an explicit initCopy() is required
    // to support nested for/forall expressions.
    iter _ir_copy_recursive(ir) {
      for e in ir {
        pragma "no copy"
        var ee = chpl__initCopy(e);

        yield ee;
      }
    }

    pragma "no copy"
    var irc  = _ir_copy_recursive(ir);

    var i    = 1;
    var size = 4;

    pragma "insert auto destroy"
    var D    = {1..size};

    // note that _getIterator is called in order to copy the iterator
    // class since for arrays we need to iterate once to get the
    // element type (at least for now); this also means that if this
    // iterator has side effects, we will see them; a better way to
    // handle this may be to get the static type (not initialize the
    // array) and use a primitive to set the array's element; that may
    // also handle skyline arrays
    var A: [D] iteratorIndexType(irc);

    for e in irc {
      // The resulting array grows dynamically
      if i > size {
        size = 2 * size;
        D    = { 1 .. size };
      }

      A(i) = e;
      i    = i + 1;
    }

    D = { 1 .. i - 1 };

    return A;
  }

  /* ================================================
     Set Operations on Associative Domains and Arrays
     ================================================

     Associative domains and arrays support a number of operators for
     set manipulations.

   */
}<|MERGE_RESOLUTION|>--- conflicted
+++ resolved
@@ -136,11 +136,8 @@
   use ChapelBase; // For opaque type.
   use ChapelTuple;
   use ChapelLocale;
-<<<<<<< HEAD
   use ArrayViewSlice;
-=======
   use ArrayViewRankChange;
->>>>>>> 96c4c55a
 
   // Explicitly use a processor atomic, as most calls to this function are
   // likely be on locale 0
@@ -3649,7 +3646,6 @@
     return b;
   }
 
-<<<<<<< HEAD
   pragma "init copy fn"
   proc chpl__initCopy(const ref a: [])
     where a._value.isSliceArrayView() {
@@ -3673,7 +3669,8 @@
                                            dom=x._value.dom,
                                            _ArrPid=x._value._ArrPid,
                                            _ArrInstance=x._value._ArrInstance));
-=======
+  }
+  
   pragma "auto copy fn" proc chpl__autoCopy(const ref x: [])
     where x._value.isRankChangeArrayView() {
     writeln("In array slice autocopy");
@@ -3684,7 +3681,6 @@
                                                 _ArrInstance=x._value._ArrInstance,
                                                 collapsedDim=x._value.collapsedDim,
                                                 idx=x._value.idx));
->>>>>>> 96c4c55a
   }
 
   proc chpl_replaceWithDeepCopy(ref a:[]) {
