/*
 * Copyright 2004-2016 Cray Inc.
 * Other additional copyright holders may be indicated within.
 *
 * The entirety of this work is licensed under the Apache License,
 * Version 2.0 (the "License"); you may not use this file except
 * in compliance with the License.
 *
 * You may obtain a copy of the License at
 *
 *     http://www.apache.org/licenses/LICENSE-2.0
 *
 * Unless required by applicable law or agreed to in writing, software
 * distributed under the License is distributed on an "AS IS" BASIS,
 * WITHOUT WARRANTIES OR CONDITIONS OF ANY KIND, either express or implied.
 * See the License for the specific language governing permissions and
 * limitations under the License.
 */

// ChapelArray.chpl
//
/* Operations on Domains and Arrays.

   =================================================
   Distribution, Domain and Array Equality operators
   =================================================

   Equality operators are defined to test if two distributions
   are equivalent or not:

   .. code-block:: chapel

     dist1 == dist2
     dist1 != dist2

   Or to test if two domains are equivalent or not:

   .. code-block:: chapel

     dom1 == dom2
     dom1 != dom2

   Arrays are promoted, so the result of the equality operators is
   an array of booleans.  To get a single result use the ``equals``
   method instead.

   .. code-block:: chapel

     arr1 == arr2 // compare each element resulting in an array of booleans
     arr1 != arr2 // compare each element resulting in an array of booleans
     arr1.equals(arr2) // compare entire arrays resulting in a single boolean

   ========================================
   Miscellaneous Domain and Array Operators
   ========================================

   The domain count operator ``#``
   -------------------------------

   The ``#`` operator can be applied to dense rectangular domains
   with a tuple argument whose size matches the rank of the domain
   (or optionally an integer in the case of a 1D domain). The operator
   is equivalent to applying the ``#`` operator to the component
   ranges of the domain and then using them to slice the domain.

   The array count operator ``#``
   ------------------------------
   The ``#`` operator can be applied to dense rectangular arrays
   with a tuple argument whose size matches the rank of the array
   (or optionally an integer in the case of a 1D array). The operator
   is equivalent to applying the ``#`` operator to the array's domain
   and using the result to slice the array.

   The array swap operator ``<=>``
   -------------------------------
   The ``<=>`` operator can be used to swap the contents of two arrays
   with the same shape.

   The array alias operator ``=>``
   -------------------------------

   The ``=>`` operator can be used in a variable declaration to create
   a new alias of an array. The new variable will refer to the same
   array elements as the aliased array.  In the following example,
   the variable ``Inner`` refers to the inner 9 elements of ``A``.

   .. code-block:: chapel

     var A: [0..10] int;
     var Inner => A[1..9];

   ================================================
   Set Operations on Associative Domains and Arrays
   ================================================

   Associative domains and arrays support a number of operators for
   set manipulations.  The supported set operators are:

     =====  ====================
     \+ \|    Union
     &      Intersection
     \-      Difference
     ^      Symmetric Difference
     =====  ====================

   Consider the following code where ``A`` and ``B`` are associative arrays:

   .. code-block:: chapel

     var C = A op B;

   The result ``C`` is a new associative array backed by a new associative
   domain. The domains of ``A`` and ``B`` are not modified by ``op``.

   There are also op= variants that store the result into the first operand.

   Consider the following code where ``A`` and ``B`` are associative arrays:

   .. code-block:: chapel

     A op= B;

   ``A`` must not share its domain with another array, otherwise the program
   will halt with an error message.

   For the ``+=`` and ``|=`` operators, the value from ``B`` will overwrite
   the existing value in ``A`` when indices overlap.

   ===========================================
   Functions and Methods on Arrays and Domains
   ===========================================

 */
module ChapelArray {

  use ChapelBase; // For opaque type.
  use ChapelTuple;
  use ChapelLocale;

  // Explicitly use a processor atomic, as most calls to this function are
  // likely be on locale 0
  pragma "no doc"
  var numPrivateObjects: atomic_int64;

  pragma "no doc"
  config param debugBulkTransfer = false;
  pragma "no doc"
  config param useBulkTransfer = true;
  pragma "no doc"
  config param useBulkTransferStride = false;

  pragma "no doc" // no doc unless we decide to expose this
  config param arrayAsVecGrowthFactor = 1.5;

  pragma "privatized class"
  proc _isPrivatized(value) param
    return !_local && ((_privatization && value.dsiSupportsPrivatization()) || value.dsiRequiresPrivatization());

  proc _newPrivatizedClass(value) {

    var n = numPrivateObjects.fetchAdd(1);

    var hereID = here.id;
    const privatizeData = value.dsiGetPrivatizeData();
    on Locales[0] do
      _newPrivatizedClassHelp(value, value, n, hereID, privatizeData);

    proc _newPrivatizedClassHelp(parentValue, originalValue, n, hereID, privatizeData) {
      var newValue = originalValue;
      if hereID != here.id {
        newValue = parentValue.dsiPrivatize(privatizeData);
        __primitive("chpl_newPrivatizedClass", newValue, n);
        newValue.pid = n;
      } else {
        __primitive("chpl_newPrivatizedClass", newValue, n);
        newValue.pid = n;
      }
      cobegin {
        if chpl_localeTree.left then
          on chpl_localeTree.left do
            _newPrivatizedClassHelp(newValue, originalValue, n, hereID, privatizeData);
        if chpl_localeTree.right then
          on chpl_localeTree.right do
            _newPrivatizedClassHelp(newValue, originalValue, n, hereID, privatizeData);
      }
    }

    return n;
  }

  proc _reprivatize(value) {
    var pid = value.pid;
    var hereID = here.id;
    const reprivatizeData = value.dsiGetReprivatizeData();
    on Locales[0] do
      _reprivatizeHelp(value, value, pid, hereID, reprivatizeData);

    proc _reprivatizeHelp(parentValue, originalValue, pid, hereID, reprivatizeData) {
      var newValue = originalValue;
      if hereID != here.id {
        newValue = chpl_getPrivatizedCopy(newValue.type, pid);
        newValue.dsiReprivatize(parentValue, reprivatizeData);
      }
      cobegin {
        if chpl_localeTree.left then
          on chpl_localeTree.left do
            _reprivatizeHelp(newValue, originalValue, pid, hereID, reprivatizeData);
        if chpl_localeTree.right then
          on chpl_localeTree.right do
            _reprivatizeHelp(newValue, originalValue, pid, hereID, reprivatizeData);
      }
    }
  }

  //
  // Take a rank and value and check that the value is a rank-tuple or not a
  // tuple. If the value is not a tuple and expand is true, copy the value into
  // a rank-tuple. If the value is a scalar and rank is 1, copy it into a 1-tuple.
  //
  proc _makeIndexTuple(param rank, t: _tuple, param expand: bool=false) where rank == t.size {
    return t;
  }

  proc _makeIndexTuple(param rank, t: _tuple, param expand: bool=false) where rank != t.size {
    compilerError("index rank must match domain rank");
  }

  proc _makeIndexTuple(param rank, val:integral, param expand: bool=false) {
    if expand || rank == 1 {
      var t: rank*val.type;
      for param i in 1..rank do
        t(i) = val;
      return t;
    } else {
      compilerWarning(val.type:string);
      compilerError("index rank must match domain rank");
      return val;
    }
  }

  proc _newArray(value) {
    if _isPrivatized(value) then
      return new _array(_newPrivatizedClass(value), value);
    else
      return new _array(value, value);
  }

  proc _newDomain(value) {
    if _isPrivatized(value) then
      return new _domain(_newPrivatizedClass(value), value);
    else
      return new _domain(value, value);
  }

  proc _getDomain(value) {
    if _isPrivatized(value) then
      return new _domain(value.pid, value);
    else
      return new _domain(value, value);
  }

  proc _newDistribution(value) {
    if _isPrivatized(value) then
      return new _distribution(_newPrivatizedClass(value), value);
    else
      return new _distribution(value, value);
  }

  proc _getDistribution(value) {
    if _isPrivatized(value) then
      return new _distribution(value.pid, value);
    else
      return new _distribution(value, value);
  }

  // Run-time type support
  //
  // NOTE: the bodies of functions marked with runtime type init fn such as
  // chpl__buildDomainRuntimeType and chpl__buildArrayRuntimeType are replaced
  // by the compiler to just create a record storing the arguments. The body
  // is moved by the compiler to convertRuntimeTypeToValue.

  //
  // Support for domain types
  //
  pragma "runtime type init fn"
  proc chpl__buildDomainRuntimeType(d: _distribution, param rank: int,
                                   type idxType = int,
                                   param stridable: bool = false)
    return _newDomain(d.newRectangularDom(rank, idxType, stridable));

  pragma "runtime type init fn"
  proc chpl__buildDomainRuntimeType(d: _distribution, type idxType,
                                    param parSafe: bool = true)
    return _newDomain(d.newAssociativeDom(idxType, parSafe));

  pragma "runtime type init fn"
  proc chpl__buildDomainRuntimeType(d: _distribution, type idxType,
                                    param parSafe: bool = true)
   where idxType == _OpaqueIndex
    return _newDomain(d.newOpaqueDom(idxType, parSafe));

  // This function has no 'runtime type init fn' pragma since the idxType of
  // opaque domains is _OpaqueIndex, not opaque.  This function is
  // essentially a wrapper around the function that actually builds up
  // the runtime type.
  proc chpl__buildDomainRuntimeType(d: _distribution, type idxType) type
   where idxType == opaque
    return chpl__buildDomainRuntimeType(d, _OpaqueIndex);

  pragma "runtime type init fn"
  proc chpl__buildSparseDomainRuntimeType(d: _distribution, dom: domain)
    return _newDomain(d.newSparseDom(dom.rank, dom._value.idxType, dom));

  proc chpl__convertValueToRuntimeType(dom: domain) type
   where dom._value:BaseRectangularDom
    return chpl__buildDomainRuntimeType(dom.dist, dom._value.rank,
                              dom._value.idxType, dom._value.stridable);

  proc chpl__convertValueToRuntimeType(dom: domain) type
   where dom._value:BaseAssociativeDom
    return chpl__buildDomainRuntimeType(dom.dist, dom._value.idxType, dom._value.parSafe);

  proc chpl__convertValueToRuntimeType(dom: domain) type
   where dom._value:BaseOpaqueDom
    return chpl__buildDomainRuntimeType(dom.dist, dom._value.idxType);

  proc chpl__convertValueToRuntimeType(dom: domain) type
   where dom._value:BaseSparseDom
    return chpl__buildSparseDomainRuntimeType(dom.dist, dom._value.parentDom);

  proc chpl__convertValueToRuntimeType(dom: domain) type {
    compilerError("the global domain class of each domain map implementation must be a subclass of BaseRectangularDom, BaseAssociativeDom, BaseOpaqueDom, or BaseSparseDom", 0);
    return 0; // dummy
  }

  //
  // Support for array types
  //
  pragma "runtime type init fn"
  proc chpl__buildArrayRuntimeType(dom: domain, type eltType)
    return dom.buildArray(eltType);

  proc _getLiteralType(type t) type {
    if t != c_string then return t;
    else return string;
  }
  /*
   * Support for array literal expressions.
   *
   * Array literals are detected during parsing and converted
   * to a call expr.  Array values pass through the various
   * compilation phases as regular parameters.
   *
   * NOTE:  It would be nice to define a second, less specific, function
   *        to handle the case of multiple types, however this is not
   *        possible atm due to using var args with a query type. */
  pragma "no doc"
  config param CHPL_WARN_DOMAIN_LITERAL = "unset";
  proc chpl__buildArrayExpr( elems:?t ...?k ) {

    if CHPL_WARN_DOMAIN_LITERAL == "true" && isRange(elems(1)) {
      compilerWarning("Encountered an array literal with range element(s).",
                      " Did you mean a domain literal here?",
                      " If so, use {...} instead of [...].");
    }

    // elements of string literals are assumed to be of type string
    type elemType = _getLiteralType(elems(1).type);
    var A : [1..k] elemType;  //This is unfortunate, can't use t here...

    for param i in 1..k {
      type currType = _getLiteralType(elems(i).type);

      if currType != elemType {
        compilerError( "Array literal element " + i +
                       " expected to be of type " + elemType:string +
                       " but is of type " + currType:string );
      }

      A(i) = elems(i);
    }

    return A;
  }

  proc chpl__buildAssociativeArrayExpr( elems ...?k ) {
    type keyType = _getLiteralType(elems(1).type);
    type valType = _getLiteralType(elems(2).type);
    var D : domain(keyType);

    //Size the domain appropriately for the number of keys
    //This prevents expensive resizing as keys are added.
    // Note that k/2 is the number of keys, since the tuple
    // passed to this function has 2 elements (key and value)
    // for each array element.
    D.requestCapacity(k/2);
    var A : [D] valType;

    for param i in 1..k by 2 {
      var elemKey = elems(i);
      var elemVal = elems(i+1);
      type elemKeyType = _getLiteralType(elemKey.type);
      type elemValType = _getLiteralType(elemVal.type);

      if elemKeyType != keyType {
         compilerError("Associative array key element " + (i+2)/2 +
                       " expected to be of type " + keyType:string +
                       " but is of type " + elemKeyType:string);
      }

      if elemValType != valType {
        compilerError("Associative array value element " + (i+1)/2
                      + " expected to be of type " + valType:string
                      + " but is of type " + elemValType:string);
      }

      D += elemKey;
      A[elemKey] = elemVal;
    }

    return A;
  }


  proc chpl__convertValueToRuntimeType(arr: []) type
    return chpl__buildArrayRuntimeType(arr.domain, arr.eltType);

  proc chpl__getDomainFromArrayType(type arrayType) {
    var A: arrayType;
    pragma "no copy" var D = A.domain;
    pragma "dont disable remote value forwarding"
    proc help() {
      D._value.incRefCount();
    }
    if !noRefCount then
      help();
    return D;
  }


  //
  // These routines increment and decrement the reference count
  // for a domain that is part of an array's element type.
  // Prior to introducing these routines and calls, we would
  // increment/decrement the reference count based on the
  // number of indices in the outer domain instead; this could
  // cause the domain to be deallocated prematurely in the
  // case the the outer domain was empty.  For example:
  //
  //   var D = {1..0};   // start empty; we'll resize later
  //   var A: [D] [1..2] real;
  //
  // The anonymous domain {1..2} must be kept alive as a result
  // of being part of A's type even though D is initially empty.
  // Thus, {1..2} should remain alive as long as A is.  By
  // incrementing and decrementing its reference counts based
  // on A's lifetime rather than the number of elements in domain
  // D, we ensure that is kept alive.  See
  // test/users/bugzilla/bug794133/ for more details and examples.
  //
  proc chpl_incRefCountsForDomainsInArrayEltTypes(type eltType) {
    compilerAssert(!noRefCount);
    if (isArrayType(eltType)) {
      var ev: eltType;
      ev.domain._value.incRefCount();
      //
      // In addition to incrementing the domain's reference, count, we also
      // have to increment the distribution's.  The primary motivation for
      // this at present is:
      //
      //   test/arrays/deitz/part4/test_array_of_associative_arrays.chpl
      //
      // and we suspect that once the reference counting code is cleaned up,
      // this can be too.  See this comment's commit message for more
      // details.
      //
      ev.domain.dist._value.incRefCount();
      chpl_incRefCountsForDomainsInArrayEltTypes(ev.eltType);
    }
  }

  proc chpl_decRefCountsForDomainsInArrayEltTypes(type eltType) {
    compilerAssert(!noRefCount);
    if (isArrayType(eltType)) {
      var ev: eltType;
      const refcount = ev.domain._value.destroyDom();
      if !noRefCount then
        if refcount == 0 then
          delete ev.domain._value;
      chpl_decRefCountsForDomainsInArrayEltTypes(ev.eltType);
    }
  }

  //
  // Support for subdomain types
  //
  // Note the domain of a subdomain is not yet part of the runtime type
  //
  proc chpl__buildSubDomainType(dom: domain) type
    return chpl__convertValueToRuntimeType(dom);

  //
  // Support for domain expressions, e.g., {1..3, 1..3}
  //

  proc chpl__buildDomainExpr(ranges: range(?) ...?rank) {
    for param i in 2..rank do
      if ranges(1).idxType != ranges(i).idxType then
        compilerError("idxType varies among domain's dimensions");
    for param i in 1..rank do
      if ! isBoundedRange(ranges(i)) then
        compilerError("one of domain's dimensions is not a bounded range");
    var d: domain(rank, ranges(1).idxType, chpl__anyStridable(ranges));
    d.setIndices(ranges);
    return d;
  }

  proc chpl__buildDomainExpr(keys: ?t ...?count) {
    // keyType of string literals is assumed to be type string
    type keyType = _getLiteralType(keys(1).type);
    for param i in 2..count do
      if keyType != _getLiteralType(keys(i).type) {
        compilerError("Associative domain element " + i +
                      " expected to be of type " + keyType:string +
                      " but is of type " +
                      _getLiteralType(keys(i).type):string);
      }

    //Initialize the domain with a size appropriate for the number of keys.
    //This prevents resizing as keys are added.
    var D : domain(keyType);
    D.requestCapacity(count);

    for param i in 1..count do
      D += keys(i);

    return D;
  }

  //
  // Support for domain expressions within array types, e.g. [1..n], [D]
  //
  proc chpl__ensureDomainExpr(x: domain) {
    return x;
  }

  proc chpl__ensureDomainExpr(x...) {
    return chpl__buildDomainExpr((...x));
  }

  //
  // Support for distributed domain expression e.g. {1..3, 1..3} dmapped Dist()
  //
  proc chpl__distributed(d: _distribution, dom: domain) {
    if isRectangularDom(dom) {
      var distDom: domain(dom.rank, dom._value.idxType, dom._value.stridable) dmapped d = dom;
      return distDom;
    } else {
      var distDom: domain(dom._value.idxType) dmapped d = dom;
      return distDom;
    }
  }

  proc chpl__distributed(d: _distribution, ranges: range(?) ...?rank) {
    return chpl__distributed(d, chpl__buildDomainExpr((...ranges)));
  }

  proc chpl__isRectangularDomType(type domainType) param {
    var dom: domainType;
    return isRectangularDom(dom);
  }

  proc chpl__isSparseDomType(type domainType) param {
    var dom: domainType;
    return isSparseDom(dom);
  }

  proc chpl__distributed(d: _distribution, type domainType) type {
    if !isDomainType(domainType) then
      compilerError("cannot apply 'dmapped' to the non-domain type ",
                    domainType:string);
    if chpl__isRectangularDomType(domainType) {
      var dom: domainType;
      return chpl__buildDomainRuntimeType(d, dom._value.rank, dom._value.idxType,
                                          dom._value.stridable);
    } else if chpl__isSparseDomType(domainType) {
      //
      // this "no auto destroy" pragma is necessary as of 1/20 because
      // otherwise the parentDom gets destroyed in the sparse case; see
      // sparse/bradc/CSR/sparse.chpl as an example
      //
      pragma "no auto destroy" var dom: domainType;
      return chpl__buildSparseDomainRuntimeType(d, dom._value.parentDom);
    } else {
      var dom: domainType;
      return chpl__buildDomainRuntimeType(d, dom._value.idxType, dom._value.parSafe);
    }
  }

  //
  // Support for index types
  //
  proc chpl__buildIndexType(param rank: int, type idxType) type where rank == 1 {
    var x: idxType;
    return x.type;
  }

  proc chpl__buildIndexType(param rank: int, type idxType) type where rank > 1 {
    var x: rank*idxType;
    return x.type;
  }

  proc chpl__buildIndexType(param rank: int) type
    return chpl__buildIndexType(rank, int);

  proc chpl__buildIndexType(d: domain) type
    return chpl__buildIndexType(d.rank, d._value.idxType);

  proc chpl__buildIndexType(type idxType) type where idxType == opaque
    return _OpaqueIndex;

  /* Return true if the argument ``d`` is a rectangular domain.
     Otherwise return false.  */
  proc isRectangularDom(d: domain) param {
    proc isRectangularDomClass(dc: BaseRectangularDom) param return true;
    proc isRectangularDomClass(dc) param return false;
    return isRectangularDomClass(d._value);
  }

  /* Return true if the argument ``a`` is an array with a rectangular
     domain.  Otherwise return false. */
  proc isRectangularArr(a: []) param return isRectangularDom(a.domain);

  /* Return true if ``d`` is an irregular domain; e.g. is not rectangular.
     Otherwise return false. */
  proc isIrregularDom(d: domain) param {
    return isSparseDom(d) || isAssociativeDom(d) || isOpaqueDom(d);
  }

  /* Return true if ``a`` is an array with an irregular domain; e.g. not
     rectangular. Otherwise return false. */
  proc isIrregularArr(a: []) param return isIrregularDom(a.domain);

  /* Return true if ``d`` is an associative domain. Otherwise return false. */
  proc isAssociativeDom(d: domain) param {
    proc isAssociativeDomClass(dc: BaseAssociativeDom) param return true;
    proc isAssociativeDomClass(dc) param return false;
    return isAssociativeDomClass(d._value);
  }

  /* Return true if ``a`` is an array with an associative domain. Otherwise
     return false. */
  proc isAssociativeArr(a: []) param return isAssociativeDom(a.domain);

  /* Return true if ``d`` is an associative domain defined over an enumerated
     type. Otherwise return false. */
  proc isEnumDom(d: domain) param {
    return isAssociativeDom(d) && isEnumType(d._value.idxType);
  }

  /* Return true if ``a`` is an array with an enumerated domain. Otherwise
     return false. */
  proc isEnumArr(a: []) param return isEnumDom(a.domain);

  /* Return true if ``d`` is an opaque domain. Otherwise return false. */
  proc isOpaqueDom(d: domain) param {
    proc isOpaqueDomClass(dc: BaseOpaqueDom) param return true;
    proc isOpaqueDomClass(dc) param return false;
    return isOpaqueDomClass(d._value);
  }

  /* Return true if ``d`` is a sparse domain. Otherwise return false. */
  proc isSparseDom(d: domain) param {
    proc isSparseDomClass(dc: BaseSparseDom) param return true;
    proc isSparseDomClass(dc) param return false;
    return isSparseDomClass(d._value);
  }

  /* Return true if ``a`` is an array with a sparse domain. Otherwise
     return false. */
  proc isSparseArr(a: []) param return isSparseDom(a.domain);

  //
  // Support for distributions
  //
  pragma "no doc"
  pragma "syntactic distribution"
  record dmap { }

  proc chpl__buildDistType(type t) type where t: BaseDist {
    var x: t;
    var y = _newDistribution(x);
    return y.type;
  }

  proc chpl__buildDistType(type t) {
    compilerError("illegal domain map type specifier - must be a subclass of BaseDist");
  }

  proc chpl__buildDistValue(x) where x: BaseDist {
    return _newDistribution(x);
  }

  proc chpl__buildDistValue(x) {
    compilerError("illegal domain map value specifier - must be a subclass of BaseDist");
  }

  //
  // Distribution wrapper record
  //
  pragma "distribution"
  pragma "ignore noinit"
  pragma "no doc"
  record _distribution {
    var _value;
    var _valueType;

    // Never, ever create a distribution directly.
    // Always call _newDistribution() to obtain  one.
    proc _distribution(_value, _valueType) { }

    inline proc _value {
      if _isPrivatized(_valueType) {
        return chpl_getPrivatizedCopy(_valueType.type, _value);
      } else {
        return _value;
      }
    }

    // Destruction of a distribution causes its ref count to be decremented by 1.
    // If the count reaches zero, then the contained implementation (_value) is
    // destroyed.
    proc ~_distribution() {
     if !noRefCount {
      if !_isPrivatized(_valueType) {
        on _value {
          var cnt = _value.destroyDist();
          if cnt == 0 {
            _value.dsiDestroyDistClass();
            delete _value;
          }
        }
      }
     }
    }

    proc clone() {
      return _newDistribution(_value.dsiClone());
    }

    proc newRectangularDom(param rank: int, type idxType, param stridable: bool) {
      var x = _value.dsiNewRectangularDom(rank, idxType, stridable);
      if x.linksDistribution() {
        _value.add_dom(x);
        if !noRefCount then
          _value.incRefCount();
      }
      return x;
    }

    proc newAssociativeDom(type idxType, param parSafe: bool=true) {
      var x = _value.dsiNewAssociativeDom(idxType, parSafe);
      if x.linksDistribution() {
        _value.add_dom(x);
        if !noRefCount then
          _value.incRefCount();
      }
      return x;
    }

    proc newAssociativeDom(type idxType, param parSafe: bool=true)
    where isEnumType(idxType) {
      var x = _value.dsiNewAssociativeDom(idxType, parSafe);
      if x.linksDistribution() {
        _value.add_dom(x);
        if !noRefCount then
          _value.incRefCount();
      }
      const enumTuple = chpl_enum_enumerate(idxType);
      for param i in 1..enumTuple.size do
        x.dsiAdd(enumTuple(i));
      return x;
    }

    proc newOpaqueDom(type idxType, param parSafe: bool=true) {
      var x = _value.dsiNewOpaqueDom(idxType, parSafe);
      if x.linksDistribution() {
        _value.add_dom(x);
        if !noRefCount then
          _value.incRefCount();
      }
      return x;
    }

    proc newSparseDom(param rank: int, type idxType, dom: domain) {
      var x = _value.dsiNewSparseDom(rank, idxType, dom);
      if x.linksDistribution() {
        _value.add_dom(x);
        if !noRefCount then
          _value.incRefCount();
      }
      return x;
    }

    proc idxToLocale(ind) return _value.dsiIndexToLocale(ind);

    proc readWriteThis(f) {
      f <~> _value;
    }

    proc displayRepresentation() { _value.dsiDisplayRepresentation(); }

    // the locale grid
    proc targetLocales() {
      return _value.dsiTargetLocales();
    }
  }  // record _distribution

  inline proc ==(d1: _distribution(?), d2: _distribution(?)) {
    if (d1._value == d2._value) then
      return true;
    return d1._value.dsiEqualDMaps(d2._value);
  }

  inline proc !=(d1: _distribution(?), d2: _distribution(?)) {
    if (d1._value == d2._value) then
      return false;
    return !d1._value.dsiEqualDMaps(d2._value);
  }

  // The following method is called by the compiler to determine the default
  // value of a given type.
  /* Need new <alias>() for this to function
  proc _defaultOf(type t) where t:_distribution {
    var ret: t = noinit;
    type valType = __primitive("query type field", t, "_valueType");
    var typeInstance = new <valType>();
    ret = chpl__buildDistValue(typeInstance);
    return ret;
  }
  */ /* */

  //
  // Domain wrapper record.
  //
  pragma "domain"
  pragma "has runtime type"
  pragma "ignore noinit"
  record _domain {
    var _value;     // stores domain class, may be privatized
    var _valueType; // stores type of privatized domains
    var _promotionType: index(rank, _value.idxType);

    inline proc _value {
      if _isPrivatized(_valueType) {
        return chpl_getPrivatizedCopy(_valueType.type, _value);
      } else {
        return _value;
      }
    }

    pragma "no doc"
    proc ~_domain () {
     if !noRefCount {
      if !_isPrivatized(_valueType) {
        on _value {
          var cnt = _value.destroyDom();
          if cnt == 0 then
            delete _value;
        }
      }
     }
    }

    /* Return the domain map that implements this domain */
    proc dist return _getDistribution(_value.dist);

    /* Return the number of dimensions in this domain */
    proc rank param {
      if isRectangularDom(this) || isSparseDom(this) then
        return _value.rank;
      else
        return 1;
    }

    /* Return the type of the indices of this domain */
    proc idxType type {
      if isOpaqueDom(this) then
        compilerError("opaque domains do not currently support .idxType");
      return _value.idxType;
    }

    /* Return true if this is a stridable domain */
    proc stridable param where isRectangularDom(this) {
      return _value.stridable;
    }

    pragma "no doc"
    proc stridable param where isSparseDom(this) {
      compilerError("sparse domains do not currently support .stridable");
    }

    pragma "no doc"
    proc stridable param where isOpaqueDom(this) {
      compilerError("opaque domains do not support .stridable");
    }

    pragma "no doc"
    proc stridable param where isEnumDom(this) {
      compilerError("enumerated domains do not support .stridable");
    }

    pragma "no doc"
    proc stridable param where isAssociativeDom(this) {
      compilerError("associative domains do not support .stridable");
    }

    pragma "no doc"
    inline proc these() {
      return _value.these();
    }

    // see comments for the same method in _array
    //
    pragma "no doc"
    proc this(d: domain) {
      if d.rank == rank then
        return this((...d.getIndices()));
      else
        compilerError("slicing a domain with a domain of a different rank");
    }

    pragma "no doc"
    proc this(ranges: range(?) ...rank) {
      param stridable = _value.stridable || chpl__anyStridable(ranges);
      var r: rank*range(_value.idxType,
                        BoundedRangeType.bounded,
                        stridable);

      for param i in 1..rank {
        r(i) = _value.dsiDim(i)(ranges(i));
      }
      var d = _value.dsiBuildRectangularDom(rank, _value.idxType, stridable, r);
      if !noRefCount then
        if d.linksDistribution() then
          d.dist.incRefCount();
      return _newDomain(d);
    }

    pragma "no doc"
    proc this(args ...rank) where _validRankChangeArgs(args, _value.idxType) {
      var ranges = _getRankChangeRanges(args);
      param newRank = ranges.size, stridable = chpl__anyStridable(ranges);
      var newRanges: newRank*range(idxType=_value.idxType, stridable=stridable);
      var newDistVal = _value.dist.dsiCreateRankChangeDist(newRank, args);
      var newDist = _getNewDist(newDistVal);
      var j = 1;
      var makeEmpty = false;

      for param i in 1..rank {
        if !isCollapsedDimension(args(i)) {
          newRanges(j) = dim(i)(args(i));
          j += 1;
        } else {
          if !dim(i).member(args(i)) then
            makeEmpty = true;
        }
      }
      if makeEmpty {
        for param i in 1..newRank {
          newRanges(i) = 1..0;
        }
      }
      var d = {(...newRanges)} dmapped newDist;
      return d;
    }

    // anything that is not covered by the above
    pragma "no doc"
    proc this(args ...?numArgs) {
      if numArgs == rank {
        // Doing this just to get a better compiler error
        var ranges = _getRankChangeRanges(args);
        compilerError("invalid argument types for domain slicing");
      } else
        compilerError("a domain slice requires either a single domain argument or exactly one argument per domain dimension");
    }

    pragma "no doc"
    proc dims() return _value.dsiDims();

    pragma "no doc"
    proc dim(d : int) return _value.dsiDim(d);

    pragma "no doc"
    proc dim(param d : int) return _value.dsiDim(d);

    pragma "no doc"
    iter dimIter(param d, ind) {
      for i in _value.dimIter(d, ind) do yield i;
    }

    pragma "no doc"
    proc buildArray(type eltType) {
      var x = _value.dsiBuildArray(eltType);
      pragma "dont disable remote value forwarding"
      proc help() {
        _value.add_arr(x);
        if !noRefCount then
          _value.incRefCount();
      }
      help();
      return _newArray(x);
    }
    /* Remove all indices from this domain, leaving it empty */
    proc clear() {
      _value.dsiClear();
    }

    pragma "no doc"
    proc create() {
      if _value.idxType != _OpaqueIndex then
        compilerError("domain.create() only applies to opaque domains");
      return _value.dsiCreate();
    }

    /* Add index ``i`` to this domain */
    proc add(i) {
      _value.dsiAdd(i);
    }

    /* Remove index ``i`` from this domain */
    proc remove(i) {
      _value.dsiRemove(i);
    }

    /* Request space for a particular number of values in an
       domain.

       Currently only applies to associative domains.
     */
    proc requestCapacity(i) {

      if i < 0 {
        halt("domain.requestCapacity can only be invoked on sizes >= 0");
      }

      if !isAssociativeDom(this) then
        compilerError("domain.requestCapacity only applies to associative domains");

      _value.dsiRequestCapacity(i);
    }

    /* Return the number of indices in this domain */
    proc size return numIndices;
    /* Return the number of indices in this domain */
    proc numIndices return _value.dsiNumIndices;
    /* Return the lowest index in this domain */
    proc low return _value.dsiLow;
    /* Return the highest index in this domain */
    proc high return _value.dsiHigh;
    /* Return the stride of the indices in this domain */
    proc stride return _value.dsiStride;
    /* Return the alignment of the indices in this domain */
    proc alignment return _value.dsiAlignment;
    /* Return the first index in this domain */
    proc first return _value.dsiFirst;
    /* Return the last index in this domain */
    proc last return _value.dsiLast;
    /* Return the low index in this domain factoring in alignment */
    proc alignedLow return _value.dsiAlignedLow;
    /* Return the high index in this domain factoring in alignment */
    proc alignedHigh return _value.dsiAlignedHigh;

    pragma "no doc"
    proc member(i: rank*_value.idxType) {
      if isRectangularDom(this) || isSparseDom(this) then
        return _value.dsiMember(_makeIndexTuple(rank, i));
      else
        return _value.dsiMember(i(1));
    }
    /* Return true if ``i`` is a member of this domain. Otherwise
       return false. */
    proc member(i: _value.idxType ...rank) {
      return member(i);
    }

    pragma "no doc"
    pragma "reference to const when const this"
    proc newAlias() {
      var x = _value;
      return _newDomain(x);
    }

    /* Returns true if this domain is a subset of ``super``. Otherwise
       returns false. */
    proc isSubset(super : domain) {
      if !isAssociativeDom(this) {
        if isRectangularDom(this) then
          compilerError("isSubset not supported on rectangular domains");
        else if isOpaqueDom(this) then
          compilerError("isSubset not supported on opaque domains");
        else if isSparseDom(this) then
          compilerError("isSubset not supported on sparse domains");
        else
          compilerError("isSubset not supported on this domain type");
      }
      if super.type != this.type then
        compilerError("isSubset called with different associative domain types");

      return && reduce forall i in this do super.member(i);
    }

    /* Returns true if this domain is a superset of ``sub``. Otherwise
       returns false. */
    proc isSuper(sub : domain) {
      if !isAssociativeDom(this) {
        if isRectangularDom(this) then
          compilerError("isSuper not supported on rectangular domains");
        else if isOpaqueDom(this) then
          compilerError("isSuper not supported on opaque domains");
        else if isSparseDom(this) then
          compilerError("isSuper not supported on sparse domains");
        else
          compilerError("isSuper not supported on the domain type ", this.type);
      }
      if sub.type != this.type then
        compilerError("isSuper called with different associative domain types");

      return && reduce forall i in sub do this.member(i);
    }

    // 1/5/10: do we want to support order() and position()?
    pragma "no doc"
    proc indexOrder(i) return _value.dsiIndexOrder(_makeIndexTuple(rank, i));

    pragma "no doc"
    proc position(i) {
      var ind = _makeIndexTuple(rank, i), pos: rank*_value.idxType;
      for d in 1..rank do
        pos(d) = _value.dsiDim(d).indexOrder(ind(d));
      return pos;
    }

    pragma "no doc"
    proc expand(off: rank*_value.idxType) where !isRectangularDom(this) {
      if isAssociativeDom(this) then
        compilerError("expand not supported on associative domains");
      else if isOpaqueDom(this) then
        compilerError("expand not supported on opaque domains");
      else if isSparseDom(this) then
        compilerError("expand not supported on sparse domains");
      else
        compilerError("expand not supported on this domain type");
    }

    pragma "no doc"
    proc expand(off: _value.idxType ...rank) return expand(off);

    /* Returns a new domain that is the current domain expanded by
       ``off(d)`` in dimension ``d`` if ``off(d)`` is positive or
       contracted by ``off(d)`` in dimension ``d`` if ``off(d)``
       is negative. */
    proc expand(off: rank*_value.idxType) {
      var ranges = dims();
      for i in 1..rank do {
        ranges(i) = ranges(i).expand(off(i));
        if (ranges(i).low > ranges(i).high) {
          halt("***Error: Degenerate dimension created in dimension ", i, "***");
        }
      }

      var d = _value.dsiBuildRectangularDom(rank, _value.idxType,
                                           _value.stridable, ranges);
      if !noRefCount then
        if (d.linksDistribution()) then
          d.dist.incRefCount();
      return _newDomain(d);
    }

    /* Returns a new domain that is the current domain expanded by
       ``off`` in all dimensions if ``off`` is positive or contracted
       by ``off`` in all dimensions if ``off`` is negative. */
    proc expand(off: _value.idxType) where rank > 1 {
      var ranges = dims();
      for i in 1..rank do
        ranges(i) = dim(i).expand(off);
      var d = _value.dsiBuildRectangularDom(rank, _value.idxType,
                                           _value.stridable, ranges);
      if !noRefCount then
        if (d.linksDistribution()) then
          d.dist.incRefCount();
      return _newDomain(d);
    }

    pragma "no doc"
    proc exterior(off: rank*_value.idxType) where !isRectangularDom(this) {
      if isAssociativeDom(this) then
        compilerError("exterior not supported on associative domains");
      else if isOpaqueDom(this) then
        compilerError("exterior not supported on opaque domains");
      else if isSparseDom(this) then
        compilerError("exterior not supported on sparse domains");
      else
        compilerError("exterior not supported on this domain type");
    }

    pragma "no doc"
    proc exterior(off: _value.idxType ...rank) return exterior(off);

    /* Returns a new domain that is the exterior portion of the
       current domain with ``off(d)`` indices for each dimension ``d``.
       If ``off(d)`` is negative, compute the exterior from the low
       bound of the dimension; if positive, compute the exterior
       from the high bound. */
    proc exterior(off: rank*_value.idxType) {
      var ranges = dims();
      for i in 1..rank do
        ranges(i) = dim(i).exterior(off(i));
      var d = _value.dsiBuildRectangularDom(rank, _value.idxType,
                                           _value.stridable, ranges);
      if !noRefCount then
        if (d.linksDistribution()) then
          d.dist.incRefCount();
      return _newDomain(d);
    }

    /* Returns a new domain that is the exterior portion of the
       current domain with ``off`` indices for each dimension.
       If ``off`` is negative, compute the exterior from the low
       bound of the dimension; if positive, compute the exterior
       from the high bound. */
    proc exterior(off:_value.idxType) where rank != 1 {
      var offTup: rank*_value.idxType;
      for i in 1..rank do
        offTup(i) = off;
      return exterior(offTup);
    }

    pragma "no doc"
    proc interior(off: rank*_value.idxType) where !isRectangularDom(this) {
      if isAssociativeDom(this) then
        compilerError("interior not supported on associative domains");
      else if isOpaqueDom(this) then
        compilerError("interior not supported on opaque domains");
      else if isSparseDom(this) then
        compilerError("interior not supported on sparse domains");
      else
        compilerError("interior not supported on this domain type");
    }

    pragma "no doc"
    proc interior(off: _value.idxType ...rank) return interior(off);

    /* Returns a new domain that is the interior portion of the
       current domain with ``off(d)`` indices for each dimension
       ``d``. If ``off(d)`` is negative, compute the interior from
       the low bound of the dimension; if positive, compute the
       interior from the high bound. */
    proc interior(off: rank*_value.idxType) {
      var ranges = dims();
      for i in 1..rank do {
        if ((off(i) > 0) && (dim(i).high+1-off(i) < dim(i).low) ||
            (off(i) < 0) && (dim(i).low-1-off(i) > dim(i).high)) {
          halt("***Error: Argument to 'interior' function out of range in dimension ", i, "***");
        }
        ranges(i) = _value.dsiDim(i).interior(off(i));
      }
      var d = _value.dsiBuildRectangularDom(rank, _value.idxType,
                                           _value.stridable, ranges);
      if !noRefCount then
        if (d.linksDistribution()) then
          d.dist.incRefCount();
      return _newDomain(d);
    }

    /* Returns a new domain that is the interior portion of the
       current domain with ``off`` indices for each dimension.
       If ``off`` is negative, compute the interior from the low
       bound of the dimension; if positive, compute the interior
       from the high bound. */
    proc interior(off: _value.idxType) where rank != 1 {
      var offTup: rank*_value.idxType;
      for i in 1..rank do
        offTup(i) = off;
      return interior(offTup);
    }

    //
    // NOTE: We eventually want to support translate on other domain types
    //
    pragma "no doc"
    proc translate(off) where !isRectangularDom(this) {
      if isAssociativeDom(this) then
        compilerError("translate not supported on associative domains");
      else if isOpaqueDom(this) then
        compilerError("translate not supported on opaque domains");
      else if isSparseDom(this) then
        compilerError("translate not supported on sparse domains");
      else
        compilerError("translate not supported on this domain type");
    }

    //
    // Notice that the type of the offset does not have to match the
    // index type.  This is handled in the range.translate().
    //
    pragma "no doc"
    proc translate(off: ?t ...rank) return translate(off);

    /* Returns a new domain that is the current domain translated by
       ``off(d)`` in each dimension ``d``. */
    proc translate(off) where isTuple(off) {
      if off.size != rank then
        compilerError("the domain and offset arguments of translate() must be of the same rank");
      var ranges = dims();
      for i in 1..rank do
        ranges(i) = _value.dsiDim(i).translate(off(i));
      var d = _value.dsiBuildRectangularDom(rank, _value.idxType,
                                           _value.stridable, ranges);
      if !noRefCount then
        if (d.linksDistribution()) then
          d.dist.incRefCount();
      return _newDomain(d);
     }

    /* Returns a new domain that is the current domain translated by
       ``off`` in each dimension. */
     proc translate(off) where rank != 1 && !isTuple(off) {
       var offTup: rank*off.type;
       for i in 1..rank do
         offTup(i) = off;
       return translate(offTup);
     }

    //
    // intended for internal use only:
    //
    proc chpl__unTranslate(off: _value.idxType ...rank) return chpl__unTranslate(off);
    proc chpl__unTranslate(off: rank*_value.idxType) {
      var ranges = dims();
      for i in 1..rank do
        ranges(i) = dim(i).chpl__unTranslate(off(i));
      var d = _value.dsiBuildRectangularDom(rank, _value.idxType,
                                           _value.stridable, ranges);
      if !noRefCount then
        if (d.linksDistribution()) then
          d.dist.incRefCount();
      return _newDomain(d);
    }

    pragma "no doc"
    proc setIndices(x) {
      _value.dsiSetIndices(x);
      if _isPrivatized(_valueType) {
        _reprivatize(_value);
      }
    }

    pragma "no doc"
    proc getIndices()
      return _value.dsiGetIndices();

    pragma "no doc"
    proc writeThis(f) {
      _value.dsiSerialWrite(f);
    }

    pragma "no doc"
    proc readThis(f) {
      _value.dsiSerialRead(f);
    }

    pragma "no doc"
    proc localSlice(r: range(?)... rank) where _value.type: DefaultRectangularDom {
      if (_value.locale != here) then
        halt("Attempting to take a local slice of a domain on locale ",
             _value.locale.id, " from locale ", here.id);
      return this((...r));
    }

    pragma "no doc"
    proc localSlice(r: range(?)... rank) {
      return _value.dsiLocalSlice(chpl__anyStridable(r), r);
    }

    pragma "no doc"
    proc localSlice(d: domain) {
      return localSlice((...d.getIndices()));
    }

    // associative array interface
    /* Yield the domain indices in sorted order */
    iter sorted() {
      for i in _value.dsiSorted() {
        yield i;
      }
    }

    pragma "no doc"
    proc displayRepresentation() { _value.dsiDisplayRepresentation(); }

<<<<<<< HEAD
    pragma "no doc"
    proc defaultSparseDist {
      // We assume here a distribution is the same as a dense one
      // This function would need to be updated if that changed.
      return _getDistribution(_value.dist);
=======
    // the locale grid
    proc targetLocales() {
      return _value.dsiTargetLocales();
    }

    /* Return true if the local subdomain can be represented as a single
       domain. Otherwise return false. */
    proc hasSingleLocalSubdomain() param {
      return _value.dsiHasSingleLocalSubdomain();
    }

    /* Return the subdomain that is local to the current locale */
    proc localSubdomain() {
      if !_value.dsiHasSingleLocalSubdomain() then
        compilerError("Domain's local domain is not a single domain");
      return _value.dsiLocalSubdomain();
    }

    /* Yield the subdomains that are local to the current locale */
    iter localSubdomains() {
      if _value.dsiHasSingleLocalSubdomain() then
        yield _value.dsiLocalSubdomain();
      else
        for d in _value.dsiLocalSubdomains() do yield d;
>>>>>>> a894e6bf
    }
  }  // record _domain

  proc chpl_countDomHelp(dom, counts) {
    var ranges = dom.dims();
    for param i in 1..dom.rank do
      ranges(i) = ranges(i) # counts(i);
    return dom[(...ranges)];
  }

  proc #(dom: domain, counts: integral) where isRectangularDom(dom) && dom.rank == 1 {
    return chpl_countDomHelp(dom, (counts,));
  }

  proc #(dom: domain, counts) where isRectangularDom(dom) && isTuple(counts) {
    if (counts.size != dom.rank) then
      compilerError("the domain and tuple arguments of # must have the same rank");
    return chpl_countDomHelp(dom, counts);
  }

  proc #(arr: [], counts: integral) where isRectangularArr(arr) && arr.rank == 1 {
    return arr[arr.domain#counts];
  }

  proc #(arr: [], counts) where isRectangularArr(arr) && isTuple(counts) {
    if (counts.size != arr.rank) then
      compilerError("the domain and array arguments of # must have the same rank");
    return arr[arr.domain#counts];
  }


  proc _getNewDist(value) {
    return new dmap(value);
  }

  proc +(d: domain, i: index(d)) {
    if isRectangularDom(d) then
      compilerError("Cannot add indices to a rectangular domain");
    else
      compilerError("Cannot add indices to this domain type");
  }

  proc +(i, d: domain) where i: index(d) {
    if isRectangularDom(d) then
      compilerError("Cannot add indices to a rectangular domain");
    else
      compilerError("Cannot add indices to this domain type");
  }

  proc +(d: domain, i: index(d)) where isIrregularDom(d) {
    d.add(i);
    return d;
  }

  proc +(i, d: domain) where i:index(d) && isIrregularDom(d) {
    d.add(i);
    return d;
  }

  proc +(d1: domain, d2: domain) where
                                   (d1.type == d2.type) &&
                                   (isIrregularDom(d1) && isIrregularDom(d2)) {
    var d3: d1.type;
    // These should eventually become forall loops
    for e in d1 do d3.add(e);
    for e in d2 do d3.add(e);
    return d3;
  }

  proc +(d1: domain, d2: domain) {
    if (isRectangularDom(d1) || isRectangularDom(d2)) then
      compilerError("Cannot add indices to a rectangular domain");
    else
      compilerError("Cannot add indices to this domain type");
  }

  proc -(d: domain, i: index(d)) {
    if isRectangularDom(d) then
      compilerError("Cannot remove indices from a rectangular domain");
    else
      compilerError("Cannot remove indices from this domain type");
  }

  proc -(d: domain, i: index(d)) where isIrregularDom(d) {
    d.remove(i);
    return d;
  }

  proc -(d1: domain, d2: domain) where
                                   (d1.type == d2.type) &&
                                   (isSparseDom(d1) || isOpaqueDom(d1)) {
    var d3: d1.type;
    // These should eventually become forall loops
    for e in d1 do d3.add(e);
    for e in d2 do d3.remove(e);
    return d3;
  }

  proc -(d1: domain, d2: domain) {
    if (isRectangularDom(d1) || isRectangularDom(d2)) then
      compilerError("Cannot remove indices from a rectangular domain");
    else
      compilerError("Cannot remove indices from this domain type");
  }

  inline proc ==(d1: domain, d2: domain) where isRectangularDom(d1) &&
                                                        isRectangularDom(d2) {
    if d1._value.rank != d2._value.rank then return false;
    if d1._value == d2._value then return true;
    for param i in 1..d1._value.rank do
      if (d1.dim(i) != d2.dim(i)) then return false;
    return true;
  }

  inline proc !=(d1: domain, d2: domain) where isRectangularDom(d1) &&
                                                        isRectangularDom(d2) {
    if d1._value.rank != d2._value.rank then return true;
    if d1._value == d2._value then return false;
    for param i in 1..d1._value.rank do
      if (d1.dim(i) != d2.dim(i)) then return true;
    return false;
  }

  inline proc ==(d1: domain, d2: domain) where (isAssociativeDom(d1) &&
                                                         isAssociativeDom(d2)) {
    if d1._value == d2._value then return true;
    if d1.numIndices != d2.numIndices then return false;
    for idx in d1 do
      if !d2.member(idx) then return false;
    return true;
  }

  inline proc !=(d1: domain, d2: domain) where (isAssociativeDom(d1) &&
                                                         isAssociativeDom(d2)) {
    if d1._value == d2._value then return false;
    if d1.numIndices != d2.numIndices then return true;
    for idx in d1 do
      if !d2.member(idx) then return true;
    return false;
  }

  inline proc ==(d1: domain, d2: domain) where (isSparseDom(d1) &&
                                                         isSparseDom(d2)) {
    if d1._value == d2._value then return true;
    if d1.numIndices != d2.numIndices then return false;
    if d1._value.parentDom != d2._value.parentDom then return false;
    for idx in d1 do
      if !d2.member(idx) then return false;
    return true;
  }

  inline proc !=(d1: domain, d2: domain) where (isSparseDom(d1) &&
                                                         isSparseDom(d2)) {
    if d1._value == d2._value then return false;
    if d1.numIndices != d2.numIndices then return true;
    if d1._value.parentDom != d2._value.parentDom then return true;
    for idx in d1 do
      if !d2.member(idx) then return true;
    return false;
  }

  // any combinations not handled by the above

  inline proc ==(d1: domain, d2: domain) param {
    return false;
  }

  inline proc !=(d1: domain, d2: domain) param {
    return true;
  }

  pragma "no doc"
  proc shouldReturnRvalueByConstRef(type t) param {
    if isPODType(t) then return false;
    return true;
  }

  // Array wrapper record
  pragma "array"
  pragma "has runtime type"
  pragma "ignore noinit"
  record _array {
    var _value;     // stores array class, may be privatized
    var _valueType; // stores type of privatized arrays
    var _promotionType: _value.eltType;

    pragma "no doc"
    proc initialize() {
     if !noRefCount then
      chpl_incRefCountsForDomainsInArrayEltTypes(_value.eltType);
    }

    inline proc _value {
      if _isPrivatized(_valueType) {
        return chpl_getPrivatizedCopy(_valueType.type, _value);
      } else {
        return _value;
      }
    }

    //
    // Note that the destructor may be called multiple times for
    // a given array, corresponding to cases in which it's
    // autodestroyed multiple times; only the case that brings
    // the reference count to zero is the one that should
    // actually free the array.
    //
    proc ~_array() {
     if !noRefCount {
      if !_isPrivatized(_valueType) {
        on _value {
          var cnt = _value.destroyArr();
          if cnt == 0 then {
            chpl_decRefCountsForDomainsInArrayEltTypes(_value.eltType);
            delete _value;
          }
        }
      }
     }
    }

    /* The type of elements contained in the array */
    proc eltType type return _value.eltType;
    /* The type of indices used in the array's domain */
    proc idxType type return _value.idxType;
    proc _dom return _getDomain(_value.dom);
    /* The number of dimensions in the array */
    proc rank param return this.domain.rank;

    // When 'this' is 'const', so is the returned l-value.
    pragma "no doc" // ref version
    pragma "reference to const when const this"
    inline proc this(i: rank*_value.dom.idxType) ref {
      if isRectangularArr(this) || isSparseArr(this) then
        return _value.dsiAccess(i);
      else
        return _value.dsiAccess(i(1));
    }
    pragma "no doc" // value version, for POD types
    inline proc this(i: rank*_value.dom.idxType)
    where !shouldReturnRvalueByConstRef(_value.eltType)
    {
      if isRectangularArr(this) || isSparseArr(this) then
        return _value.dsiAccess(i);
      else
        return _value.dsiAccess(i(1));
    }
    pragma "no doc" // const ref version, for not-POD types
    inline proc this(i: rank*_value.dom.idxType) const ref
    where shouldReturnRvalueByConstRef(_value.eltType)
    {
      if isRectangularArr(this) || isSparseArr(this) then
        return _value.dsiAccess(i);
      else
        return _value.dsiAccess(i(1));
    }



    pragma "no doc" // ref version
    pragma "reference to const when const this"
    inline proc this(i: _value.dom.idxType ...rank) ref
      return this(i);

    pragma "no doc" // value version, for POD types
    inline proc this(i: _value.dom.idxType ...rank)
    where !shouldReturnRvalueByConstRef(_value.eltType)
      return this(i);

    pragma "no doc" // const ref version, for not-POD types
    inline proc this(i: _value.dom.idxType ...rank) const ref
    where shouldReturnRvalueByConstRef(_value.eltType)
      return this(i);


    pragma "no doc" // ref version
    pragma "reference to const when const this"
    inline proc localAccess(i: rank*_value.dom.idxType) ref
    {
      if isRectangularArr(this) || isSparseArr(this) then
        return _value.dsiLocalAccess(i);
      else
        return _value.dsiLocalAccess(i(1));
    }
    pragma "no doc" // value version, for POD types
    inline proc localAccess(i: rank*_value.dom.idxType)
    where !shouldReturnRvalueByConstRef(_value.eltType)
    {
      if isRectangularArr(this) || isSparseArr(this) then
        return _value.dsiLocalAccess(i);
      else
        return _value.dsiLocalAccess(i(1));
    }
    pragma "no doc" // const ref version, for not-POD types
    inline proc localAccess(i: rank*_value.dom.idxType) const ref
    where shouldReturnRvalueByConstRef(_value.eltType)
    {
      if isRectangularArr(this) || isSparseArr(this) then
        return _value.dsiLocalAccess(i);
      else
        return _value.dsiLocalAccess(i(1));
    }



    pragma "no doc" // ref version
    pragma "reference to const when const this"
    inline proc localAccess(i: _value.dom.idxType ...rank) ref
      return localAccess(i);

    pragma "no doc" // value version, for POD types
    inline proc localAccess(i: _value.dom.idxType ...rank)
    where !shouldReturnRvalueByConstRef(_value.eltType)
      return localAccess(i);

    pragma "no doc" // const ref version, for not-POD types
    inline proc localAccess(i: _value.dom.idxType ...rank) const ref
    where shouldReturnRvalueByConstRef(_value.eltType)
      return localAccess(i);


    //
    // requires dense domain implementation that returns a tuple of
    // ranges via the getIndices() method; domain indexing is difficult
    // in the domain case because it has to be implemented on a
    // domain-by-domain basis; this is not terribly difficult in the
    // dense case because we can represent a domain by a tuple of
    // ranges, but in the sparse case, is there a general representation?
    //
    pragma "no doc"
    pragma "reference to const when const this"
    proc this(d: domain) {
      if d.rank == rank then
        return this((...d.getIndices()));
      else
        compilerError("slicing an array with a domain of a different rank");
    }

    pragma "no doc"
    proc checkSlice(ranges: range(?) ...rank) {
      for param i in 1.._value.dom.rank do
        if !_value.dom.dsiDim(i).boundsCheck(ranges(i)) then
          halt("array slice out of bounds in dimension ", i, ": ", ranges(i));
    }

    pragma "no doc"
    pragma "reference to const when const this"
    proc this(ranges: range(?) ...rank) {
      if boundsChecking then
        checkSlice((... ranges));
      var d = _dom((...ranges));
      var a = _value.dsiSlice(d._value);
      a._arrAlias = _value;
      pragma "dont disable remote value forwarding"
      proc help() {
        d._value.incRefCount();
        a._arrAlias.incRefCount();
      }
      if !noRefCount then
        help();
      return _newArray(a);
    }

    pragma "no doc"
    pragma "reference to const when const this"
    proc this(args ...rank) where _validRankChangeArgs(args, _value.dom.idxType) {
      if boundsChecking then
        checkRankChange(args);
      var ranges = _getRankChangeRanges(args);
      param rank = ranges.size, stridable = chpl__anyStridable(ranges);
      var d = _dom((...args));
      if !noRefCount then
        d._value.incRefCount();
      var a = _value.dsiRankChange(d._value, rank, stridable, args);
      a._arrAlias = _value;
      if !noRefCount then
        a._arrAlias.incRefCount();
      return _newArray(a);
    }

    pragma "no doc"
    proc checkRankChange(args) {
      for param i in 1..args.size do
        if !_value.dom.dsiDim(i).boundsCheck(args(i)) then
          halt("array slice out of bounds in dimension ", i, ": ", args(i));
    }

    // Special cases of local slices for DefaultRectangularArrs because
    // we can't take an alias of the ddata class within that class
    pragma "no doc"
    pragma "reference to const when const this"
    proc localSlice(r: range(?)... rank) where _value.type: DefaultRectangularArr {
      if boundsChecking then
        checkSlice((...r));
      var dom = _dom((...r));
      return chpl__localSliceDefaultArithArrHelp(dom);
    }

    pragma "no doc"
    pragma "reference to const when const this"
    proc localSlice(d: domain) where _value.type: DefaultRectangularArr {
      if boundsChecking then
        checkSlice((...d.getIndices()));

      return chpl__localSliceDefaultArithArrHelp(d);
    }

    proc chpl__localSliceDefaultArithArrHelp(d: domain) {
      if (_value.locale != here) then
        halt("Attempting to take a local slice of an array on locale ",
             _value.locale.id, " from locale ", here.id);
      var A => this(d);
      return A;
    }
    pragma "no doc"
    pragma "reference to const when const this"
    proc localSlice(r: range(?)... rank) {
      if boundsChecking then
        checkSlice((...r));
      return _value.dsiLocalSlice(r);
    }

    pragma "no doc"
    pragma "reference to const when const this"
    proc localSlice(d: domain) {
      return localSlice((...d.getIndices()));
    }

    pragma "no doc"
    inline proc these() {
      return _value.these();
    }

    // 1/5/10: do we need this since it always returns domain.numIndices?
    /* Return the number of elements in the array */
    proc numElements return _value.dom.dsiNumIndices;
    /* Return the number of elements in the array */
    proc size return numElements;

    pragma "no doc"
    pragma "reference to const when const this"
    proc newAlias() {
      var x = _value;
      return _newArray(x);
    }

    //
    // This routine determines whether an actual array argument
    // ('this')'s domain is appropriate for a formal array argument
    // that specifies a domain ('formalDom').  It does this using a
    // mix of static checks (do the ranks match, are the domain map
    // types the same if the formal isn't the default dist?) and
    // runtime checks (are the domains' index sets the same; are
    // the domain maps/distributions equivalent?)
    //
    // The 'runtimeChecks' argument indicates whether or not runtime
    // checks should be performed and is set based on the value of
    // the --no-formal-domain-checks flag.
    //
    inline proc chpl_checkArrArgDoms(formalDom: domain, param runtimeChecks: bool) {
      //
      // It's a compile-time error if the ranks don't match
      //
      if (formalDom.rank != this.domain.rank) then
        compilerError("Rank mismatch passing array argument: expected " +
                      formalDom.rank + " but got " + this.domain.rank, errorDepth=2);

      //
      // If the formal domain specifies a domain map other than the
      // default one, then we're putting a constraint on the domain
      // map of the actual that's being passed in.  If it's the
      // default, we take that as an indication that the routine is
      // generic w.r.t. domain map for now (though we may wish to
      // change this in the future when we have better syntax for
      // indicating a generic domain map)..
      //
      if (formalDom.dist._value.type != DefaultDist) {
        //
        // First, at compile-time, check that the domain's types are
        // the same:
        //
        if (formalDom.type != this.domain.type) then
          compilerError("Domain type mismatch in passing array argument", errorDepth=2);

        //
        // Then, at run-time, check that the domain map's values are
        // the same (do this only if the runtime checks argument is true).
        //
        if (runtimeChecks && formalDom.dist != this.domain.dist) then
          halt("Domain map mismatch passing array argument:\n",
               "  Formal domain map is: ", formalDom.dist, "\n",
               "  Actual domain map is: ", this.domain.dist);
      }

      //
      // If we pass those checks, verify at runtime that the index
      // sets of the formal and actual match (do this only if the
      // runtime checks argument is true).
      //
      if (runtimeChecks && formalDom != this.domain) then
        halt("Domain mismatch passing array argument:\n",
             "  Formal domain is: ", formalDom, "\n",
             "  Actual domain is: ", this.domain);
    }

    pragma "no doc"
    proc reindex(d: domain)
      where isRectangularDom(this.domain) && isRectangularDom(d)
    {
      if rank != d.rank then
        compilerError("rank mismatch: cannot reindex() from " + rank +
                      " dimension(s) to " + d.rank);

      // Optimization: Just return an alias of this array when
      // reindexing to the same domain. We skip same-ness test
      // if the domain descriptors' types are disjoint.
      if isSubtype(_value.dom.type, d._value.type) ||
         isSubtype(d._value.type, _value.dom.type)
      then
        if _value.dom:object == d._value:object then
          return newAlias();

      for param i in 1..rank do
        if d.dim(i).length != _value.dom.dsiDim(i).length then
          halt("extent in dimension ", i, " does not match actual");

      var newDist = new dmap(_value.dom.dist.dsiCreateReindexDist(d.dims(),
                                                                  _value.dom.dsiDims()));
      var newDom = {(...d.dims())} dmapped newDist;
      var x = _value.dsiReindex(newDom._value);
      x._arrAlias = _value;
      pragma "dont disable remote value forwarding"
      proc help() {
        newDom._value.incRefCount();
        x._arrAlias.incRefCount();
      }
      if !noRefCount then
        help();
      return _newArray(x);
    }

    // reindex for all non-rectangular domain types.
    // See above for the rectangular version.
    pragma "no doc"
    proc reindex(d:domain) {
      if this.domain != d then
        halt("Reindexing of non-rectangular arrays is undefined.");
      // Does this need to call newAlias()?
      return newAlias();
    }

    pragma "no doc"
    proc writeThis(f) {
      _value.dsiSerialWrite(f);
    }

    pragma "no doc"
    proc readThis(f) {
      _value.dsiSerialRead(f);
    }

    // sparse array interface
    /* Return the Implicitly Represented Value for sparse arrays */
    proc IRV ref {
      return _value.IRV;
    }

    /* Yield the array elements in sorted order. */
    iter sorted() {
      for i in _value.dsiSorted() {
        yield i;
      }
    }

    pragma "no doc"
    proc displayRepresentation() { _value.dsiDisplayRepresentation(); }

    // the locale grid
    proc targetLocales() {
      return _value.dsiTargetLocales();
    }

    /* Return true if the local subdomain can be represented as a single
       domain. Otherwise return false. */
    proc hasSingleLocalSubdomain() param {
      return _value.dsiHasSingleLocalSubdomain();
    }

    /* Return the subdomain that is local to the current locale */
    proc localSubdomain() {
      if !_value.dsiHasSingleLocalSubdomain() then
        compilerError("Array's local domain is not a single domain");
      return _value.dsiLocalSubdomain();
    }

    /* Yield the subdomains that are local to the current locale */
    iter localSubdomains() {
      if _value.dsiHasSingleLocalSubdomain() then
        yield _value.dsiLocalSubdomain();
      else
        for d in _value.dsiLocalSubdomains() do yield d;
    }

    proc chpl__isDense1DArray() param {
      return isRectangularArr(this) &&
             this.rank == 1 &&
             !this._value.stridable;
    }

    inline proc chpl__assertSingleArrayDomain(fnName: string) {
      if this.domain._value._arrs.length != 1 then
        halt("cannot call " + fnName +
             " on an array defined over a domain with multiple arrays");
    }

    /* The following methods are intended to provide a list or vector style
       interface to 1D unstridable rectangular arrays.  They are only intended
       for use on arrays that have a 1:1 correspondence with their domains.
       All methods here that modify the array's domain assert that this 1:1
       property holds.

       These are currently not parallel safe, and cannot safely be called by
       multiple tasks simultaneously on the same array.
     */

    /* Return true if the array has no elements */
    proc isEmpty(): bool {
      return this.numElements == 0;
    }

    /* Return the first value in the array */
    // The return type used here is currently not pretty in the generated
    // documentation. Don't document it for now.
    pragma "no doc"
    proc head(): this._value.eltType {
      return this[this.domain.low];
    }

    /* Return the last value in the array */
    // The return type used here is currently not pretty in the generated
    // documentation. Don't document it for now.
    pragma "no doc"
    proc tail(): this._value.eltType {
      return this[this.domain.high];
    }

    /* Return a range that is grown or shrunk from r to accomodate 'r2' */
    pragma "no doc"
    inline proc resizeAllocRange(r: range, r2: range, factor=arrayAsVecGrowthFactor, param direction=1, param grow=1) {
      // This should only be called for 1-dimensional arrays
      const lo = r.low,
            hi = r.high,
            size = hi - lo + 1;
      if grow > 0 {
        const newSize = max(size+1, (size*factor):int); // Always grow by at least 1.
        if direction > 0 {
          return lo..#newSize;
        } else {
          return ..hi#-newSize;
        }
      } else {
        // shrink to match the r2 bound on the side indicated by direction
        if direction > 0 {
          return lo..r2.high;
        } else {
          return r2.low..hi;
        }
      }
    }

    /* Add element ``val`` to the back of the array, extending the array's
       domain by one. If the domain was ``{1..5}`` it will become ``{1..6}``.

       The array must be a rectangular 1-D array; its domain must be
       non-stridable and not shared with other arrays.
     */
    proc push_back(val: this.eltType) where chpl__isDense1DArray() {
      chpl__assertSingleArrayDomain("push_back");
      const lo = this.domain.low,
            hi = this.domain.high+1;
      const newRange = lo..hi;
      on this._value {
        if !this._value.dataAllocRange.member(hi) {
          /* The new index is not in the allocated space.  We'll need to
             realloc it. */
          if this._value.dataAllocRange.length < this.domain.numIndices {
            /* if dataAllocRange has fewer indices than this.domain it must not
               be set correctly.  Set it to match this.domain to start.
             */ 
            this._value.dataAllocRange = this.domain.low..this.domain.high;
          }
          this._value.dataAllocRange = resizeAllocRange(this._value.dataAllocRange, newRange);
          this._value.dsiReallocate({this._value.dataAllocRange});
        }
        this.domain.setIndices((newRange,));
        this._value.dsiPostReallocate();
      }
      this[hi] = val;
    }

    /* Remove the last element from the array, reducing the size of the
       domain by one. If the domain was ``{1..5}`` it will become ``{1..4}``

       The array must be a rectangular 1-D array; its domain must be
       non-stridable and not shared with other arrays.
     */
    proc pop_back() where chpl__isDense1DArray() {
      chpl__assertSingleArrayDomain("pop_back");

      if boundsChecking && isEmpty() then
        halt("pop_back called on empty array");

      const lo = this.domain.low,
            hi = this.domain.high-1;
      const newRange = lo..hi;
      on this._value {
        if this._value.dataAllocRange.length < this.domain.numIndices {
          this._value.dataAllocRange = this.domain.low..this.domain.high;
        }
        if newRange.length < (this._value.dataAllocRange.length / arrayAsVecGrowthFactor):int {
          this._value.dataAllocRange = resizeAllocRange(this._value.dataAllocRange, newRange, grow=-1);
          this._value.dsiReallocate({this._value.dataAllocRange});
        }
        this.domain.setIndices((newRange,));
        this._value.dsiPostReallocate();
      }
    }

    /* Add element ``val`` to the front of the array, extending the array's
       domain by one. If the domain was ``{1..5}`` it will become ``{0..5}``.

       The array must be a rectangular 1-D array; its domain must be
       non-stridable and not shared with other arrays.
     */
    proc push_front(val: this.eltType) where chpl__isDense1DArray() {
      chpl__assertSingleArrayDomain("push_front");
      const lo = this.domain.low-1,
            hi = this.domain.high;
      const newRange = lo..hi;
      on this._value {
        if !this._value.dataAllocRange.member(lo) {
          if this._value.dataAllocRange.length < this.domain.numIndices {
            this._value.dataAllocRange = this.domain.low..this.domain.high;
          }
          this._value.dataAllocRange = resizeAllocRange(this._value.dataAllocRange, newRange, direction=-1);
          this._value.dsiReallocate({this._value.dataAllocRange});
        }
        this.domain.setIndices((newRange,));
        this._value.dsiPostReallocate();
      }
      this[lo] = val;
    }

    /* Remove the first element of the array reducing the size of the
       domain by one.  If the domain was ``{1..5}`` it will become ``{2..5}``.

       The array must be a rectangular 1-D array; its domain must be
       non-stridable and not shared with other arrays.
     */
    proc pop_front() where chpl__isDense1DArray() {
      chpl__assertSingleArrayDomain("pop_front");

      if boundsChecking && isEmpty() then
        halt("pop_front called on empty array");

      const lo = this.domain.low+1,
            hi = this.domain.high;
      const newRange = lo..hi;
      on this._value {
        if this._value.dataAllocRange.length < this.domain.numIndices {
          this._value.dataAllocRange = this.domain.low..this.domain.high;
        }
        if newRange.length < (this._value.dataAllocRange.length / arrayAsVecGrowthFactor):int {
          this._value.dataAllocRange = resizeAllocRange(this._value.dataAllocRange, newRange, direction=-1, grow=-1);
          this._value.dsiReallocate({this._value.dataAllocRange});
        }
        this.domain.setIndices((newRange,));
        this._value.dsiPostReallocate();
      }
    }

    /* Insert element ``val`` into the array at index ``pos``. Shift the array
       elements above ``pos`` up one index. If the domain was ``{1..5}`` it will
       become ``{1..6}``.

       The array must be a rectangular 1-D array; its domain must be
       non-stridable and not shared with other arrays.
     */
    proc insert(pos: this.idxType, val: this.eltType) where chpl__isDense1DArray() {
      chpl__assertSingleArrayDomain("insert");
      const lo = this.domain.low,
            hi = this.domain.high+1;
      const newRange = lo..hi;

      if boundsChecking && !newRange.member(pos) then
        halt("insert at position " + pos + " out of bounds");

      on this._value {
        if !this._value.dataAllocRange.member(hi) {
          if this._value.dataAllocRange.length < this.domain.numIndices {
            this._value.dataAllocRange = this.domain.low..this.domain.high;
          }
          this._value.dataAllocRange = resizeAllocRange(this._value.dataAllocRange, newRange);
          this._value.dsiReallocate({this._value.dataAllocRange});
        }
        this.domain.setIndices((newRange,));
        this._value.dsiPostReallocate();
      }
      for i in pos..hi-1 by -1 do this[i+1] = this[i];
      this[pos] = val;
    }

    /* Remove the element at index ``pos`` from the array and shift the array
       elements above ``pos`` down one index. If the domain was ``{1..5}``
       it will become ``{1..4}``.

       The array must be a rectangular 1-D array; its domain must be
       non-stridable and not shared with other arrays.
     */
    proc remove(pos: this.idxType) where chpl__isDense1DArray() {
      chpl__assertSingleArrayDomain("remove");

      if boundsChecking && !this.domain.member(pos) then
        halt("remove at position " + pos + " out of bounds");

      const lo = this.domain.low,
            hi = this.domain.high-1;
      const newRange = lo..hi;
      for i in pos..hi {
        this[i] = this[i+1];
      }
      on this._value {
        if this._value.dataAllocRange.length < this.domain.numIndices {
          this._value.dataAllocRange = this.domain.low..this.domain.high;
        }
        if newRange.length < (this._value.dataAllocRange.length / arrayAsVecGrowthFactor):int {
          this._value.dataAllocRange = resizeAllocRange(this._value.dataAllocRange, newRange, grow=-1);
          this._value.dsiReallocate({this._value.dataAllocRange});
        }
        this.domain.setIndices((newRange,));
        this._value.dsiPostReallocate();
      }
    }

    /* Remove ``count`` elements from the array starting at index ``pos`` and
       shift elements above ``pos+count`` down by ``count`` indices.

       The array must be a rectangular 1-D array; its domain must be
       non-stridable and not shared with other arrays.
     */
    proc remove(pos: this.idxType, count: this.idxType) where chpl__isDense1DArray() {
      chpl__assertSingleArrayDomain("remove count");
      const lo = this.domain.low,
            hi = this.domain.high-count;
      if boundsChecking && pos+count-1 > this.domain.high then
        halt("remove at position ", pos+count-1, " out of bounds");
      if boundsChecking && pos < lo then
        halt("remove at position ", pos, " out of bounds");

      const newRange = lo..hi;
      for i in pos..hi {
        this[i] = this[i+count];
      }
      on this._value {
        if this._value.dataAllocRange.length < this.domain.numIndices {
          this._value.dataAllocRange = this.domain.low..this.domain.high;
        }
        if newRange.length < (this._value.dataAllocRange.length / arrayAsVecGrowthFactor):int {
          this._value.dataAllocRange = resizeAllocRange(this._value.dataAllocRange, newRange, grow=-1);
          this._value.dsiReallocate({this._value.dataAllocRange});
        }
        this.domain.setIndices((newRange,));
        this._value.dsiPostReallocate();
      }
    }

    /* Remove the elements at the indices in the ``pos`` range and shift the
       array elements down by ``pos.size`` elements. If the domain was
       ``{1..5}`` and this is called with ``2..3`` as an argument, the new
       domain would be ``{1..3}`` and the array would contain the elements
       formerly at positions 1, 4, and 5.

       The array must be a rectangular 1-D array; its domain must be
       non-stridable and not shared with other arrays.
     */
    proc remove(pos: range(this.idxType, stridable=false)) where chpl__isDense1DArray() {
      chpl__assertSingleArrayDomain("remove range");
      remove(pos.low, pos.size);
    }

    /* Reverse the order of the values in the array. */
    proc reverse() where chpl__isDense1DArray() {
      const lo = this.domain.low,
            mid = this.domain.size / 2,
            hi = this.domain.high;
      for i in 0..#mid {
        this[lo + i] <=> this[hi - i];
      }
    }

    /* Remove all elements from the array leaving the domain empty. If the
       domain was ``{5..10}`` it will become ``{5..4}``.

       The array must be a rectangular 1-D array; its domain must be
       non-stridable and not shared with other arrays.
     */
    proc clear() where chpl__isDense1DArray() {
      chpl__assertSingleArrayDomain("clear");
      const lo = this.domain.low,
            hi = this.domain.low-1;
      assert(hi < lo, "overflow occurred subtracting 1 from low bound in clear");
      const newRange = lo..hi;
      on this._value {
        this._value.dsiReallocate({newRange});
        this.domain.setIndices((newRange,));
        this._value.dsiPostReallocate();
      }
    }

    /* Return a tuple containing ``true`` and the index of the first
       instance of ``val`` in the array, or if ``val`` is not found, a
       tuple containing ``false`` and an unspecified value is returned.
     */
    proc find(val: this.eltType): (bool, this.idxType) {
      for i in this.domain {
        if this[i] == val then return (true, i);
      }
      return (false, 0);
    }

    /* Return the number of times ``val`` occurs in the array. */
    proc count(val: this.eltType): int {
      var total: int = 0;
      for i in this do if i == val then total += 1;
      return total;
    }
  }  // record _array

  //
  // A helper function to check array equality (== on arrays promotes
  // to an array of booleans)
  //
  /* Return true if all this array is the same size and shape
     as argument ``that`` and all elements of this array are
     equal to the corresponding element in ``that``. Otherwise
     return false. */
  proc _array.equals(that: _array) {
    //
    // quick path for identical arrays
    //
    if this._value == that._value then
      return true;
    //
    // quick path for rank mismatches
    //
    if this.rank != that.rank then
      return false;
    //
    // check that size/shape are the same to permit legal zippering
    //
    for d in 1..this.rank do
      if this.domain.dim(d).size != that.domain.dim(d).size then
        return false;
    //
    // if all the above tests match, see if zippered equality is
    // true everywhere
    //
    return && reduce (this == that);
  }




  //
  // isXxxType, isXxxValue
  //

  /* Return true if ``t`` is a domain map type. Otherwise return false. */
  proc isDmapType(type t) param {
    proc isDmapHelp(type t: _distribution) param  return true;
    proc isDmapHelp(type t)                param  return false;
    return isDmapHelp(t);
  }

  pragma "no doc"
  proc isDmapValue(e: _distribution) param  return true;
  /* Return true if ``e`` is a domain map. Otherwise return false. */
  proc isDmapValue(e)                param  return false;

  /* Return true if ``t`` is a domain type. Otherwise return false. */
  proc isDomainType(type t) param {
    proc isDomainHelp(type t: _domain) param  return true;
    proc isDomainHelp(type t)          param  return false;
    return isDomainHelp(t);
  }

  pragma "no doc"
  proc isDomainValue(e: domain) param  return true;
  /* Return true if ``e`` is a domain. Otherwise return false. */
  proc isDomainValue(e)         param  return false;

  /* Return true if ``t`` is an array type. Otherwise return false. */
  proc isArrayType(type t) param {
    proc isArrayHelp(type t: _array) param  return true;
    proc isArrayHelp(type t)         param  return false;
    return isArrayHelp(t);
  }

  pragma "no doc"
  proc isArrayValue(e: []) param  return true;
  /* Return true if ``e`` is an array. Otherwise return false. */
  proc isArrayValue(e)     param  return false;

//
//     The following functions define set operations on associative arrays.
//

  // promotion for associative array addition doesn't really make sense. instead,
  // we really just want a union
  proc +(a :_array, b: _array) where (a._value.type == b._value.type) && isAssociativeArr(a) {
    return a | b;
  }

  proc +=(ref a :_array, b: _array) where (a._value.type == b._value.type) && isAssociativeArr(a) {
    a.chpl__assertSingleArrayDomain("+=");
    a |= b;
  }

  proc |(a :_array, b: _array) where (a._value.type == b._value.type) && isAssociativeArr(a) {
    var newDom : a.domain.type;
    var ret : [newDom] a.eltType;
    serial !newDom._value.parSafe {
      forall (k,v) in zip(a.domain, a) do ret[k] = v;
      ret |= b;
    }
    return ret;
  }

  proc |=(ref a :_array, b: _array) where (a._value.type == b._value.type) && isAssociativeArr(a) {
    a.chpl__assertSingleArrayDomain("|=");
    serial !a.domain._value.parSafe do forall (k,v) in zip(b.domain, b) do a[k] = v;
  }

  proc &(a :_array, b: _array) where (a._value.type == b._value.type) && isAssociativeArr(a) {
    var newDom : a.domain.type;
    var ret : [newDom] a.eltType;

    serial !newDom._value.parSafe do
      forall k in a.domain do
        if b.domain.member(k) then ret[k] = a[k];
    return ret;
  }

  proc &=(ref a :_array, b: _array) where (a._value.type == b._value.type) && isAssociativeArr(a) {
    a.chpl__assertSingleArrayDomain("&=");
    serial !a.domain._value.parSafe do
      forall k in a.domain do
        if !b.domain.member(k) then a.domain.remove(k);
  }

  proc -(a :_array, b: _array) where (a._value.type == b._value.type) && isAssociativeArr(a) {
    var newDom : a.domain.type;
    var ret : [newDom] a.eltType;

    serial !newDom._value.parSafe do
      forall k in a.domain do
        if !b.domain.member(k) then ret[k] = a[k];

    return ret;
  }

  proc -=(ref a :_array, b: _array) where (a._value.type == b._value.type) && isAssociativeArr(a) {
    a.chpl__assertSingleArrayDomain("-=");
    serial !a.domain._value.parSafe do
      forall k in a.domain do
        if b.domain.member(k) then a.domain.remove(k);
  }


  proc ^(a :_array, b: _array) where (a._value.type == b._value.type) && isAssociativeArr(a) {
    var newDom : a.domain.type;
    var ret : [newDom] a.eltType;

    serial !newDom._value.parSafe {
      forall k in a.domain do
        if !b.domain.member(k) then ret[k] = a[k];
      forall k in b.domain do
        if !a.domain.member(k) then ret[k] = b[k];
    }

    return ret;
  }

  proc ^=(ref a :_array, b: _array) where (a._value.type == b._value.type) && isAssociativeArr(a) {
    a.chpl__assertSingleArrayDomain("^=");
    serial !a.domain._value.parSafe do
      forall k in b.domain do
        if a.domain.member(k) then a.domain.remove(k);
        else a[k] = b[k];
  }

  proc -(a :domain, b :domain) where (a.type == b.type) && isAssociativeDom(a) {
    var newDom : a.type;
    serial !newDom._value.parSafe do
      forall e in a do
        if !b.member(e) then newDom.add(e);
    return newDom;
  }

  /*
     We remove elements in the RHS domain from those in the LHS domain only if
     they exist. If an element in the RHS is not present in the LHS, no error
     occurs.
  */
  proc -=(ref a :domain, b :domain) where (a.type == b.type) && isAssociativeDom(a) {
    for e in b do
      if a.member(e) then
        a.remove(e);
  }

  proc |(a :domain, b: domain) where (a.type == b.type) && isAssociativeDom(a) {
    return a + b;
  }

  proc |=(ref a :domain, b: domain) where (a.type == b.type) && isAssociativeDom(a) {
    for e in b do
      a.add(e);
  }

  proc +=(ref a :domain, b: domain) where (a.type == b.type) && isAssociativeDom(a) {
    a |= b;
  }

  /*
     We remove elements in the RHS domain from those in the LHS domain only if
     they exist. If an element in the RHS is not present in the LHS, no error
     occurs.
  */
  proc &(a :domain, b: domain) where (a.type == b.type) && isAssociativeDom(a) {
    var newDom : a.type;

    serial !newDom._value.parSafe do
      forall k in a with (ref newDom) do // no race - in 'serial'
        if b.member(k) then newDom += k;
    return newDom;
  }

  proc &=(ref a :domain, b: domain) where (a.type == b.type) && isAssociativeDom(a) {
    for e in a do
      if !b.member(e) then
        a.remove(e);
  }

  proc ^(a :domain, b: domain) where (a.type == b.type) && isAssociativeDom(a) {
    var newDom : a.type;

    serial !newDom._value.parSafe {
      forall k in a do
        if !b.member(k) then newDom.add(k);
      forall k in b do
        if !a.member(k) then newDom.add(k);
    }

    return newDom;
  }

  /*
     We remove elements in the RHS domain from those in the LHS domain only if
     they exist. If an element in the RHS is not present in the LHS, it is
     added to the LHS.
  */
  proc ^=(ref a :domain, b: domain) where (a.type == b.type) && isAssociativeDom(a) {
    for e in a do
      if b.member(e) then
        a.remove(e);
      else
        a.add(e);
  }
  //
  // Helper functions
  //

  pragma "no doc"
  proc isCollapsedDimension(r: range(?e,?b,?s,?a)) param return false;
  pragma "no doc"
  proc isCollapsedDimension(r) param return true;


  // computes || reduction over stridable of ranges
  proc chpl__anyStridable(ranges, param d: int = 1) param {
    for param i in 1..ranges.size do
      if ranges(i).stridable then
        return true;
    return false;
  }

  // given a tuple args, returns true if the tuple contains only
  // integers and ranges; that is, it is a valid argument list for rank
  // change
  proc _validRankChangeArgs(args, type idxType) param {
    proc _isRange(type idxType, r: range(?)) param return true;
    proc _isRange(type idxType, x) param return false;

    proc _validRankChangeArg(type idxType, r: range(?)) param return true;
    proc _validRankChangeArg(type idxType, i: idxType) param return true;
    proc _validRankChangeArg(type idxType, x) param return false;

    /*
    proc help(param dim: int) param {
      if !_validRankChangeArg(idxType, args(dim)) then
        return false;
      else if dim < args.size then
        return help(dim+1);
      else
        return true;
    }*/

    proc allValid() param {
      for param dim in 1.. args.size {
        if !_validRankChangeArg(idxType, args(dim)) then
          return false;
      }
      return true;
    }
    proc oneRange() param {
      for param dim in 1.. args.size {
        if _isRange(idxType, args(dim)) then
          return true;
      }
      return false;
    }

    return allValid() && oneRange();
    //return help(1);
  }

  proc _getRankChangeRanges(args) {
    proc _tupleize(x) {
      var y: 1*x.type;
      y(1) = x;
      return y;
    }
    proc collectRanges(param dim: int) {
      if dim > args.size then
        compilerError("domain slice requires a range in at least one dimension");
      if isRange(args(dim)) then
        return collectRanges(dim+1, _tupleize(args(dim)));
      else
        return collectRanges(dim+1);
    }
    proc collectRanges(param dim: int, x: _tuple) {
      if dim > args.size {
        return x;
      } else if dim < args.size {
        if isRange(args(dim)) then
          return collectRanges(dim+1, ((...x), args(dim)));
        else
          return collectRanges(dim+1, x);
      } else {
        if isRange(args(dim)) then
          return ((...x), args(dim));
        else
          return x;
      }
    }
    return collectRanges(1);
  }

  //
  // Assignment of domains and arrays
  //
  proc =(ref a: _distribution, b: _distribution) {
    if a._value == nil {
      __primitive("move", a, chpl__autoCopy(b.clone()));
    } else if a._value._doms.length == 0 {
      if a._value.type != b._value.type then
        compilerError("type mismatch in distribution assignment");
      // TODO: This is needed as part of the assign_to_ref implementation to
      // keep _distCnt from going below zero.  It's probably not the "correct"
      // solution, but it resolves the immediate problem in
      // test_distribution_syntax2.chpl (compiled with CHPL_COMM=none).
      if a._value == b._value {
        if !noRefCount then
          a._value.incRefCount();
      } else
        a._value.dsiAssign(b._value);
      if _isPrivatized(a._valueType) then
        _reprivatize(a._value);
    } else {
      halt("assignment to distributions with declared domains is not yet supported");
    }
  }

  proc =(ref a: domain, b: domain) {
    if !isIrregularDom(a) && !isIrregularDom(b) {
      for e in a._value._arrs do {
        on e do e.dsiReallocate(b);
      }
      a.setIndices(b.getIndices());
      for e in a._value._arrs do {
        on e do e.dsiPostReallocate();
      }
    } else {
      //
      // BLC: It's tempting to do a clear + add here, but because
      // we need to preserve array values that are in the intersection
      // between the old and new index sets, we use the following
      // instead.
      //
      // TODO: These should eventually become forall loops, hence the
      // warning
      //
      // NOTE: For the current implementation of associative domains,
      // the domain iteration is parallelized, but modification
      // of the underlying data structures (in particular, the _resize()
      // operation on the table) is not thread-safe.  Something more
      // intelligent will likely be needed before it is worth it to
      // parallelize whole-domain assignment for associative arrays.
      //
      compilerWarning("whole-domain assignment has been serialized (see note in $CHPL_HOME/STATUS)");
      for i in a._value.dsiIndsIterSafeForRemoving() {
        if !b.member(i) {
          a.remove(i);
        }
      }
      for i in b {
        if !a.member(i) {
          a.add(i);
        }
      }
    }
  }

  proc =(ref a: domain, b: _tuple) {
    a._value.clearForIteratableAssign();
    for ind in 1..b.size {
      a.add(b(ind));
    }
  }

  proc =(ref d: domain, r: range(?)) {
    d = {r};
  }

  //
  // Return true if t is a tuple of ranges that is legal to assign to
  // rectangular domain d
  //
  proc chpl__isLegalRectTupDomAssign(d, t) param {
    proc isRangeTuple(a) param {
      proc peelArgs(first, rest...) param {
        return if rest.size > 1 then
                 isRange(first) && peelArgs((...rest))
               else
                 isRange(first) && isRange(rest(1));
      }
      proc peelArgs(first) param return isRange(first);

      return if !isTuple(a) then false else peelArgs((...a));
    }

    proc strideSafe(d, rt, param dim: int=1) param {
      return if dim == d.rank then
               d.dim(dim).stridable || !rt(dim).stridable
             else
               (d.dim(dim).stridable || !rt(dim).stridable) && strideSafe(d, rt, dim+1);
    }
    return isRangeTuple(t) && d.rank == t.size && strideSafe(d, t);
  }

  proc =(ref d: domain, rt: _tuple) where chpl__isLegalRectTupDomAssign(d, rt) {
    d = {(...rt)};
  }

  proc =(ref a: domain, b) {  // b is iteratable
    a._value.clearForIteratableAssign();
    for ind in b {
      a.add(ind);
    }
  }

  proc chpl__serializeAssignment(a: [], b) param {
    if a.rank != 1 && isRange(b) then
      return true;

    // Sparse and Opaque arrays do not yet support parallel iteration.  We
    // could let them fall through, but then we get multiple warnings for a
    // single assignment statement which feels like overkill
    //
    if ((!isRectangularArr(a) && !isAssociativeArr(a) && !isSparseArr(a)) ||
        (isArray(b) &&
         !isRectangularArr(b) && !isAssociativeArr(b) && !isSparseArr(b))) then
      return true;
    return false;
  }

  // This must be a param function
  proc chpl__compatibleForBulkTransfer(a:[], b:[]) param {
    if a.eltType != b.eltType then return false;
    if !chpl__supportedDataTypeForBulkTransfer(a.eltType) then return false;
    if a._value.type != b._value.type then return false;
    if !a._value.dsiSupportsBulkTransfer() then return false;
    return true;
  }

  proc chpl__compatibleForBulkTransferStride(a:[], b:[]) param {
    if a.eltType != b.eltType then return false;
    if !chpl__supportedDataTypeForBulkTransfer(a.eltType) then return false;
    if !chpl__supportedDataTypeForBulkTransfer(b.eltType) then return false;
    if !a._value.dsiSupportsBulkTransferInterface() then return false;
    if !b._value.dsiSupportsBulkTransferInterface() then return false;
    return true;
  }

  // This must be a param function
  proc chpl__supportedDataTypeForBulkTransfer(type t) param {
    var x:t;
    return chpl__supportedDataTypeForBulkTransfer(x);
  }
  proc chpl__supportedDataTypeForBulkTransfer(x: string) param return false;
  proc chpl__supportedDataTypeForBulkTransfer(x: sync) param return false;
  proc chpl__supportedDataTypeForBulkTransfer(x: single) param return false;
  proc chpl__supportedDataTypeForBulkTransfer(x: domain) param return false;
  proc chpl__supportedDataTypeForBulkTransfer(x: []) param return false;
  proc chpl__supportedDataTypeForBulkTransfer(x: _distribution) param return true;
  proc chpl__supportedDataTypeForBulkTransfer(x: ?t) param where isComplexType(t) return true;
  proc chpl__supportedDataTypeForBulkTransfer(x: ?t) param where isRecordType(t) || isTupleType(t) {
    // TODO: The current implementations of isPODType and
    //       supportedDataTypeForBulkTransfer do not completely align. I'm
    //       leaving it as future work to enable bulk transfer for other types
    //       that are POD. In the long run it seems like we should be able to
    //       have only one method for supportedDataType that just calls
    //       isPODType.

    // We can bulk transfer any record or tuple that is 'Plain Old Data' ie. a
    // bag of bits
    return isPODType(t);
  }
  proc chpl__supportedDataTypeForBulkTransfer(x: ?t) param where isUnionType(t) return false;
  proc chpl__supportedDataTypeForBulkTransfer(x: object) param return false;
  proc chpl__supportedDataTypeForBulkTransfer(x) param return true;

  proc chpl__useBulkTransfer(a:[], b:[]) {
    //if debugDefaultDistBulkTransfer then writeln("chpl__useBulkTransfer");

    // constraints specific to a particular domain map array type
    if !a._value.doiCanBulkTransfer() then return false;
    if !b._value.doiCanBulkTransfer() then return false;

    return true;
  }

  //NOTE: This function also checks for equal lengths in all dimensions,
  //as the previous one (chpl__useBulkTransfer) so depending on the order they
  //are called, this can be factored out.
  proc chpl__useBulkTransferStride(a:[], b:[]) {
    //if debugDefaultDistBulkTransfer then writeln("chpl__useBulkTransferStride");

    // constraints specific to a particular domain map array type
    if !a._value.doiCanBulkTransferStride() then return false;
    if !b._value.doiCanBulkTransferStride() then return false;

    return true;
  }

  inline proc chpl__bulkTransferHelper(a, b) {
    if a._value.isDefaultRectangular() {
      if b._value.isDefaultRectangular() {
        // implemented in DefaultRectangular
        a._value.adjustBlkOffStrForNewDomain(a._value.dom, a._value);
        b._value.adjustBlkOffStrForNewDomain(b._value.dom, b._value);
        a._value.doiBulkTransferStride(b._value);
      }
      else
        // b's domain map must implement this
        b._value.doiBulkTransferToDR(a);
    } else {
      if b._value.isDefaultRectangular() then
        // a's domain map must implement this
        a._value.doiBulkTransferFromDR(b);
      else
        // a's domain map must implement this,
        // possibly using b._value.doiBulkTransferToDR()
        a._value.doiBulkTransferFrom(b);
    }
 }

  pragma "no doc"
  proc checkArrayShapesUponAssignment(a: [], b: []) {
    if isRectangularArr(a) && isRectangularArr(b) {
      const aDims = a._value.dom.dsiDims(),
            bDims = b._value.dom.dsiDims();
      compilerAssert(aDims.size == bDims.size);
      for param i in 1..aDims.size {
        if aDims(i).length != bDims(i).length then
          halt("assigning between arrays of different shapes in dimension ",
               i, ": ", aDims(i).length, " vs. ", bDims(i).length);
      }
    } else {
      // may not have dsiDims(), so can't check them as above
      // todo: compilerError if one is rectangular and the other isn't?
    }
  }

  inline proc =(ref a: [], b:[]) {
    if a.rank != b.rank then
      compilerError("rank mismatch in array assignment");

    if b._value == nil then
      // This happens e.g. for 'new' on a record with an array field whose
      // default initializer is a forall expr. E.g. arrayInClassRecord.chpl.
      return;

    if a._value == b._value {
      // Do nothing for A = A but we could generate a warning here
      // since it is probably unintended. We need this check here in order
      // to avoid memcpy(x,x) which happens inside doiBulkTransfer.
      return;
    }

    if a.size == 0 && b.size == 0 then
      // Do nothing for zero-length assignments
      return;

    if boundsChecking then
      checkArrayShapesUponAssignment(a, b);

    // try bulk transfer
    if !chpl__serializeAssignment(a, b) then
      // Do bulk transfer.
      chpl__bulkTransferArray(a, b);
    else
      // Do non-bulk transfer.
      chpl__transferArray(a, b);
  }

  inline proc chpl__bulkTransferArray(a: [], b) {
    if (useBulkTransfer &&
        chpl__compatibleForBulkTransfer(a, b) &&
        chpl__useBulkTransfer(a, b))
    {
      a._value.doiBulkTransfer(b);
    }
    else if (useBulkTransferStride &&
        chpl__compatibleForBulkTransferStride(a, b) &&
        chpl__useBulkTransferStride(a, b))
    {
      chpl__bulkTransferHelper(a, b);
    }
    else {
      if debugBulkTransfer then
        // just writeln() clashes with writeln.chpl
        stdout.writeln("proc =(a:[],b): bulk transfer did not happen");
      chpl__transferArray(a, b);
    }
  }

  inline proc chpl__transferArray(a: [], b) {
    if (a.eltType == b.type ||
        _isPrimitiveType(a.eltType) && _isPrimitiveType(b.type)) {
      forall aa in a do
        aa = b;
    } else if chpl__serializeAssignment(a, b) {
      compilerWarning("whole array assignment has been serialized (see note in $CHPL_HOME/STATUS)");
      for (aa,bb) in zip(a,b) do
        aa = bb;
    } else if chpl__tryToken { // try to parallelize using leader and follower iterators
      forall (aa,bb) in zip(a,b) do
        aa = bb;
    } else {
      compilerWarning("whole array assignment has been serialized (see note in $CHPL_HOME/STATUS)");
      for (aa,bb) in zip(a,b) do
        aa = bb;
    }
  }

  inline proc =(ref a: [], b:domain) {
    if a.rank != b.rank then
      compilerError("rank mismatch in array assignment");
    chpl__transferArray(a, b);
  }

  inline proc =(ref a: [], b) /* b is not an array nor a domain nor a tuple */ {
    chpl__transferArray(a, b);
  }

  inline proc =(ref a: [], b: _tuple) where isEnumArr(a) {
    if b.size != a.numElements then
      halt("tuple array initializer size mismatch");
    for (i,j) in zip(chpl_enumerate(index(a.domain)), 1..) {
      a(i) = b(j);
    }
  }

  proc =(ref a: [], b: _tuple) where isRectangularArr(a) {
    proc chpl__tupleInit(j, param rank: int, b: _tuple) {
      type idxType = a.domain.idxType,
           strType = chpl__signedType(idxType);

      const stride = a.domain.dim(a.rank-rank+1).stride,
            start = a.domain.dim(a.rank-rank+1).first;

      if rank == 1 {
        for param i in 1..b.size {
          j(a.rank-rank+1) = (start:strType + ((i-1)*stride)): idxType;
          a(j) = b(i);
        }
      } else {
        for param i in 1..b.size {
          j(a.rank-rank+1) = (start:strType + ((i-1)*stride)): idxType;
          chpl__tupleInit(j, rank-1, b(i));
        }
      }
    }
    var j: a.rank*a.domain.idxType;
    chpl__tupleInit(j, a.rank, b);
  }

  proc _desync(type t) where t: _syncvar || t: _singlevar {
    var x: t;
    return x.value;
  }

  proc _desync(type t) {
    var x: t;
    return x;
  }

  proc =(ref a: [], b: _desync(a.eltType)) {
    if isRectangularArr(a) {
      forall e in a do
        e = b;
    } else {
      compilerWarning("whole array assignment has been serialized (see note in $CHPL_HOME/STATUS)");
      for e in a do
        e = b;
    }
  }

  /*
   * The following procedure is effectively equivalent to:
   *
  inline proc chpl_by(a:domain, b) { ... }
   *
   * because the parser renames the routine since 'by' is a keyword.
   */
  proc by(a: domain, b) {
    var r: a.rank*range(a._value.idxType,
                      BoundedRangeType.bounded,
                      true);
    var t = _makeIndexTuple(a.rank, b, expand=true);
    for param i in 1..a.rank do
      r(i) = a.dim(i) by t(i);
    var d = a._value.dsiBuildRectangularDom(a.rank, a._value.idxType, true, r);
    if !noRefCount then
      if (d.linksDistribution()) then
        d.dist.incRefCount();
    return _newDomain(d);
  }

  //
  // index for all opaque domains
  //
  pragma "no doc"
  class _OpaqueIndex { }

  //
  // Swap operator for arrays
  //
  inline proc <=>(x: [], y: []) {
    forall (a,b) in zip(x, y) do
      a <=> b;
  }

  /* Returns a copy of the array containing the same values but
     in the shape of the new domain. The number of indices in the
     domain must equal the number of elements in the array. The
     elements of the array are copied into the new array using the
     default iteration orders over both arrays.  */
  proc reshape(A: [], D: domain) {
    if !isRectangularDom(D) then
      compilerError("reshape(A,D) is meaningful only when D is a rectangular domain; got D: ", D.type:string);
    if A.size != D.size then
      halt("reshape(A,D) is invoked when A has ", A.size,
           " elements, but D has ", D.size, " indices");
    var B: [D] A.eltType;
    for (i,a) in zip(D,A) do
      B(i) = a;
    return B;
  }

  pragma "no doc"
  iter linearize(Xs) {
    for x in Xs do yield x;
  }

  pragma "init copy fn"
  proc chpl__initCopy(a: _distribution) {
    pragma "no copy" var b = chpl__autoCopy(a.clone());
    return b;
  }

  pragma "init copy fn"
  proc chpl__initCopy(a: domain) {
    var b: a.type;
    if isRectangularDom(a) && isRectangularDom(b) {
      b.setIndices(a.getIndices());
    } else {
      // TODO: These should eventually become forall loops, hence the
      // warning
      //
      // NOTE: See above note regarding associative domains
      //
      compilerWarning("whole-domain assignment has been serialized (see note in $CHPL_HOME/STATUS)");
      for i in a do
        b.add(i);
    }
    return b;
  }

  pragma "init copy fn"
  proc chpl__initCopy(a: []) {
    var b : [a._dom] a.eltType;

    // Try bulk transfer.
    if !chpl__serializeAssignment(b, a) {
      chpl__bulkTransferArray(b, a);
      return b;
    }

    chpl__transferArray(b, a);
    return b;
  }

  //
  // Noakes 2015/11/05
  //
  // This function is invoked to implement for expressions and
  // forall expressions. An iterator is invoked that generates
  // the elements of the resulting array.
  //
  // Although it appears to be a copy constructor, it is in fact
  // an Array constructor.  It appears to me that this implementation
  // it due to an artifact in the interaction between normalize and
  // function resolution; the former inserts calls to initCopy() without
  // understanding the types involved.  This in turn leads to some
  // confusion for the compiler is resolved by the liberal use of
  // pragmas.
  //

  pragma "init copy fn"
  proc chpl__initCopy(ir: _iteratorRecord) {

    // The use of an explicit initCopy() is required
    // to support nested for/forall expressions.
    iter _ir_copy_recursive(ir) {
      for e in ir {
        pragma "no copy"
        var ee = chpl__initCopy(e);

        yield ee;
      }
    }

    pragma "no copy"
    var irc  = _ir_copy_recursive(ir);

    var i    = 1;
    var size = 4;

    pragma "insert auto destroy"
    var D    = {1..size};

    // note that _getIterator is called in order to copy the iterator
    // class since for arrays we need to iterate once to get the
    // element type (at least for now); this also means that if this
    // iterator has side effects, we will see them; a better way to
    // handle this may be to get the static type (not initialize the
    // array) and use a primitive to set the array's element; that may
    // also handle skyline arrays
    var A: [D] iteratorIndexType(irc);

    for e in irc {
      // The resulting array grows dynamically
      if i > size {
        size = 2 * size;
        D    = { 1 .. size };
      }

      A(i) = e;
      i    = i + 1;
    }

    D = { 1 .. i - 1 };

    return A;
  }

  /* ================================================
     Set Operations on Associative Domains and Arrays
     ================================================

     Associative domains and arrays support a number of operators for
     set manipulations.

   */
}<|MERGE_RESOLUTION|>--- conflicted
+++ resolved
@@ -1401,13 +1401,13 @@
     pragma "no doc"
     proc displayRepresentation() { _value.dsiDisplayRepresentation(); }
 
-<<<<<<< HEAD
     pragma "no doc"
     proc defaultSparseDist {
       // We assume here a distribution is the same as a dense one
       // This function would need to be updated if that changed.
       return _getDistribution(_value.dist);
-=======
+    }
+
     // the locale grid
     proc targetLocales() {
       return _value.dsiTargetLocales();
@@ -1432,7 +1432,6 @@
         yield _value.dsiLocalSubdomain();
       else
         for d in _value.dsiLocalSubdomains() do yield d;
->>>>>>> a894e6bf
     }
   }  // record _domain
 
