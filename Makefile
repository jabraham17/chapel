# Copyright 2004-2015 Cray Inc.
# Other additional copyright holders may be indicated within.
# 
# The entirety of this work is licensed under the Apache License,
# Version 2.0 (the "License"); you may not use this file except
# in compliance with the License.
# 
# You may obtain a copy of the License at
# 
#     http://www.apache.org/licenses/LICENSE-2.0
# 
# Unless required by applicable law or agreed to in writing, software
# distributed under the License is distributed on an "AS IS" BASIS,
# WITHOUT WARRANTIES OR CONDITIONS OF ANY KIND, either express or implied.
# See the License for the specific language governing permissions and
# limitations under the License.

#
# top-level Chapel Makefile
#

#
# This is the one Makefile that does not/should not include
# $CHPL_HOME/make/Makefile.base.  The reasons are:
# 
# (1) it does not need to include that file because it does not rely
# on any of its settings; it only is responsible for cd-ing into
# subdirectories and having them make things (where they should
# include Makefile.base).
#
# (2) including it will actually break the build because there are
# aspects of the CHPL_* environment that we don't know yet.
# Specifically, the third-party-try-opt rule speculatively tries to
# build GMP and RE2 if the user has not expressed a preference, and we
# can't know whether CHPL_GMP/RE2 should be set to 'none' or the
# package until those attempts to build complete.  If Makefile.base is
# included here, it will set them for the make environment based on
# the current state of the world, not the
# post-attempt-to-build-gmp/re2 world.
#

#
# We set this to avoid extraneous printing of Makefile subdirectories
# by default.  Having this un-set will break the Travis builds.
# Normally, Makefile.base sets this for our other Makefiles.
#
MAKEFLAGS = --no-print-directory

export CHPL_MAKE_HOME=$(shell pwd)

default: all

all: comprt
	@test -r Makefile.devel && $(MAKE) develall || echo ""

comprt: FORCE
	@$(MAKE) compiler
	@$(MAKE) third-party-try-opt
	@$(MAKE) always-build-test-venv
	@$(MAKE) runtime
	@$(MAKE) modules

compiler: FORCE
	cd compiler && $(MAKE)

parser: FORCE
	cd compiler && $(MAKE) parser

modules: FORCE
	cd modules && $(MAKE)

runtime: FORCE
	cd runtime && $(MAKE)
	-@if [ "llvm" = `${CHPL_MAKE_HOME}/util/chplenv/chpl_llvm.py` ]; then \
	source ${CHPL_MAKE_HOME}/util/config/set_clang_included.bash && \
	cd runtime && $(MAKE) ; \
	fi

third-party: FORCE
	cd third-party && $(MAKE)

third-party-try-opt: third-party-try-re2 third-party-try-gmp

third-party-try-re2: FORCE
	-@if [ -z "$$CHPL_REGEXP" ]; then \
	cd third-party && $(MAKE) try-re2; \
	if [ "llvm" = `${CHPL_MAKE_HOME}/util/chplenv/chpl_llvm.py` ]; then \
	source ${CHPL_MAKE_HOME}/util/config/set_clang_included.bash && \
	$(MAKE) try-re2; \
	fi \
	fi

third-party-try-gmp: FORCE
	-@if [ -z "$$CHPL_GMP" ]; then \
	cd third-party && $(MAKE) try-gmp; \
	if [ "llvm" = `${CHPL_MAKE_HOME}/util/chplenv/chpl_llvm.py` ]; then \
	source ${CHPL_MAKE_HOME}/util/config/set_clang_included.bash && \
	$(MAKE) try-gmp; \
	fi \
	fi

third-party-test-venv: FORCE
	cd third-party && $(MAKE) test-venv

third-party-chpldoc-venv: FORCE
	cd third-party && $(MAKE) chpldoc-venv

test-venv: third-party-test-venv

chpldoc: compiler third-party-chpldoc-venv
	cd compiler && $(MAKE) chpldoc
	@test -r Makefile.devel && $(MAKE) man-chpldoc || echo ""

always-build-test-venv: FORCE
	-@if [ -n "$$CHPL_ALWAYS_BUILD_TEST_VENV" ]; then \
	$(MAKE) test-venv; \
	fi

clean-module-docs:
	cd modules && $(MAKE) clean-documentation

module-docs-only:
	cd modules && $(MAKE) documentation

module-docs: chpldoc
# Call `make module-docs-only` as part of the recipe instead of as a
# dependency so parallel make executions correctly build chpldoc first.
	$(MAKE) module-docs-only

<<<<<<< HEAD
doc-sphinx: module-docs
	cd doc/sphinx && ${MAKE} symlink-docs
	cd doc/sphinx && ${MAKE} html
=======
symlink-docs:
# Set up symlinks between `/doc/release` and `/doc/sphinx/source`
	cd doc/sphinx && ./symlinks.py

docs: module-docs symlink-docs
	cd doc/sphinx && ./run-in-venv.bash ${MAKE} html
>>>>>>> 3ccf4f92

clean-sphinx:
	cd doc/shpinx && ${MAKE} cleanall

docs: doc-sphinx

clean-docs: FORCE
	cd doc/sphinx && $(MAKE) clean

chplvis: compiler third-party-fltk FORCE 
	cd tools/chplvis && $(MAKE)
	cd tools/chplvis && $(MAKE) install

third-party-fltk: FORCE
	cd third-party/fltk && $(MAKE)

clean: FORCE
	cd compiler && $(MAKE) clean
	cd modules && $(MAKE) clean
	cd runtime && $(MAKE) clean
	cd third-party && $(MAKE) clean

cleanall: FORCE
	cd compiler && $(MAKE) cleanall
	cd modules && $(MAKE) cleanall
	cd runtime && $(MAKE) cleanall
	cd third-party && $(MAKE) cleanall
	cd doc/sphinx && $(MAKE) clean

cleandeps: FORCE
	cd compiler && $(MAKE) cleandeps
	cd runtime && $(MAKE) cleandeps

clobber: FORCE
	cd compiler && $(MAKE) clobber
	cd modules && $(MAKE) clobber
	cd runtime && $(MAKE) clobber
	cd third-party && $(MAKE) clobber
	cd tools/chplvis && $(MAKE) clobber
	cd doc/sphinx && $(MAKE) clean
	rm -rf bin
	rm -rf lib

depend:
	@echo "make depend has been deprecated for the time being"

check: all
	@bash $(CHPL_MAKE_HOME)/util/test/checkChplInstall

check-chpldoc: chpldoc third-party-test-venv
	@bash $(CHPL_MAKE_HOME)/util/test/checkChplDoc

-include Makefile.devel

FORCE:<|MERGE_RESOLUTION|>--- conflicted
+++ resolved
@@ -127,18 +127,9 @@
 # dependency so parallel make executions correctly build chpldoc first.
 	$(MAKE) module-docs-only
 
-<<<<<<< HEAD
 doc-sphinx: module-docs
 	cd doc/sphinx && ${MAKE} symlink-docs
-	cd doc/sphinx && ${MAKE} html
-=======
-symlink-docs:
-# Set up symlinks between `/doc/release` and `/doc/sphinx/source`
-	cd doc/sphinx && ./symlinks.py
-
-docs: module-docs symlink-docs
 	cd doc/sphinx && ./run-in-venv.bash ${MAKE} html
->>>>>>> 3ccf4f92
 
 clean-sphinx:
 	cd doc/shpinx && ${MAKE} cleanall
