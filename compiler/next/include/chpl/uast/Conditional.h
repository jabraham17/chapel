--- conflicted
+++ resolved
@@ -50,12 +50,7 @@
               int elseBodyChildNum,
               int numElseBodyStmts,
               bool isExpressionLevel)
-<<<<<<< HEAD
       : Expression(asttags::Conditional, std::move(children)),
-        conditionChildNum_(conditionChildNum),
-=======
-      : ControlFlow(asttags::Conditional, std::move(children)),
->>>>>>> f74b96dd
         thenBlockStyle_(thenBlockStyle),
         thenBodyChildNum_(thenBodyChildNum),
         numThenBodyStmts_(numThenBodyStmts),
