/*
 * Copyright 2021 Hewlett Packard Enterprise Development LP
 * Other additional copyright holders may be indicated within.
 *
 * The entirety of this work is licensed under the Apache License,
 * Version 2.0 (the "License"); you may not use this file except
 * in compliance with the License.
 *
 * You may obtain a copy of the License at
 *
 *     http://www.apache.org/licenses/LICENSE-2.0
 *
 * Unless required by applicable law or agreed to in writing, software
 * distributed under the License is distributed on an "AS IS" BASIS,
 * WITHOUT WARRANTIES OR CONDITIONS OF ANY KIND, either express or implied.
 * See the License for the specific language governing permissions and
 * limitations under the License.
 */

#ifndef CHPL_UAST_ASTTAG_H
#define CHPL_UAST_ASTTAG_H

#include "chpl/queries/mark-functions.h"
#include "chpl/queries/update-functions.h"
#include "chpl/queries/stringify-functions.h"

namespace chpl {
namespace uast {
namespace asttags {


/**

  This enum is used to identify which AST class a node is.
 */
enum ASTTag {
  // define the enum for all of the non-virtual AST nodes
  // using macros and ASTClassesList.h
  /// \cond DO_NOT_DOCUMENT
  #define AST_NODE(NAME) NAME ,
  #define AST_LEAF(NAME) NAME ,
  #define AST_BEGIN_SUBCLASSES(NAME) START_##NAME ,
  #define AST_END_SUBCLASSES(NAME) END_##NAME ,
  /// \endcond
  // Apply the above macros to ASTClassesList.h
  #include "chpl/uast/ASTClassesList.h"
  // clear the macros
  #undef AST_NODE
  #undef AST_LEAF
  #undef AST_BEGIN_SUBCLASSES
  #undef AST_END_SUBCLASSES
  NUM_AST_TAGS
};

// define is___ for leaf and regular nodes
// (not yet for abstract parent classes)
/// \cond DO_NOT_DOCUMENT
#define IS_AST(NAME) \
  static inline bool is##NAME(ASTTag tag) { \
    return tag == NAME; \
  }
#define AST_NODE(NAME) IS_AST(NAME)
#define AST_LEAF(NAME) IS_AST(NAME)
#define AST_BEGIN_SUBCLASSES(NAME)
#define AST_END_SUBCLASSES(NAME)
/// \endcond
// Apply the above macros to ASTClassesList.h
#include "chpl/uast/ASTClassesList.h"
// clear the macros
#undef AST_NODE
#undef AST_LEAF
#undef AST_BEGIN_SUBCLASSES
#undef AST_END_SUBCLASSES
#undef IS_AST

// define is___ for abstract parent classes
/// \cond DO_NOT_DOCUMENT
#define IS_BASE_CLASS_AST(NAME) \
  static inline bool is##NAME(ASTTag tag) { \
    return START_##NAME < tag && tag < END_##NAME; \
  }
#define AST_NODE(NAME)
#define AST_LEAF(NAME)
#define AST_BEGIN_SUBCLASSES(NAME) IS_BASE_CLASS_AST(NAME)
#define AST_END_SUBCLASSES(NAME)
/// \endcond
// Apply the above macros to ASTClassesList.h
#include "chpl/uast/ASTClassesList.h"
// clear the macros
#undef AST_NODE
#undef AST_LEAF
#undef AST_BEGIN_SUBCLASSES
#undef AST_END_SUBCLASSES
#undef IS_BASE_CLASS_AST

const char* tagToString(ASTTag tag);


} // end namespace asttags

// Enable ASTTag to be used as chpl::uast::ASTTag
using chpl::uast::asttags::ASTTag;

} // end namespace uast

/// \cond DO_NOT_DOCUMENT
template<> struct update<uast::ASTTag> {
  bool operator()(uast::ASTTag& keep,
                  uast::ASTTag& addin) const {
    return defaultUpdateBasic(keep, addin);
  }
};

<<<<<<< HEAD
template<> struct mark<uast::ASTTag> {
  void operator()(Context* context, const uast::ASTTag& keep) const {
    // nothing to do for enum
  }
};

template<> struct stringify<uast::ASTTag> {
  void operator()(std::ostream &stringOut,
                  StringifyKind stringKind,
                  const uast::ASTTag& stringMe) const {
    stringOut << tagToString(stringMe);
  }
};
=======
>>>>>>> bda45d70
/// \endcond


} // end namespace chpl

#endif<|MERGE_RESOLUTION|>--- conflicted
+++ resolved
@@ -111,22 +111,12 @@
   }
 };
 
-<<<<<<< HEAD
 template<> struct mark<uast::ASTTag> {
   void operator()(Context* context, const uast::ASTTag& keep) const {
     // nothing to do for enum
   }
 };
 
-template<> struct stringify<uast::ASTTag> {
-  void operator()(std::ostream &stringOut,
-                  StringifyKind stringKind,
-                  const uast::ASTTag& stringMe) const {
-    stringOut << tagToString(stringMe);
-  }
-};
-=======
->>>>>>> bda45d70
 /// \endcond
 
 
