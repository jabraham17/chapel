/*
 * Copyright 2020-2021 Hewlett Packard Enterprise Development LP
 * Copyright 2004-2019 Cray Inc.
 * Other additional copyright holders may be indicated within.
 *
 * The entirety of this work is licensed under the Apache License,
 * Version 2.0 (the "License"); you may not use this file except
 * in compliance with the License.
 *
 * You may obtain a copy of the License at
 *
 *     http://www.apache.org/licenses/LICENSE-2.0
 *
 * Unless required by applicable law or agreed to in writing, software
 * distributed under the License is distributed on an "AS IS" BASIS,
 * WITHOUT WARRANTIES OR CONDITIONS OF ANY KIND, either express or implied.
 * See the License for the specific language governing permissions and
 * limitations under the License.
 */

#include <cerrno>
#include <cfloat>
#include <cinttypes>
#include <cmath>
#include <cstdlib>
#include <cstdio>
#include <string>
#include <vector>

static bool locationLessEq(YYLTYPE lhs, YYLTYPE rhs) {
  return (lhs.first_line < rhs.first_line) ||
         (lhs.first_line == rhs.first_line &&
          lhs.first_column <= rhs.first_column);
}

std::vector<ParserComment>* ParserContext::gatherComments(YYLTYPE location) {

  // If there were no comments, there is nothing to do.
  if (this->comments == nullptr) {
    return nullptr;
  }

  if (this->comments->size() == 0) {
    delete this->comments;
    this->comments = nullptr;
    return nullptr;
  }

  // Otherwise, gather only those comments that appear before the location.
  // This might be all of the comments or only some of them.

  ssize_t lastCommentToGather = -1;
  {
    size_t i = 0;
    for (ParserComment comment : *this->comments) {
      if (locationLessEq(comment.location, location)) {
        // OK, we can gather this comment (and any earlier ones)
        lastCommentToGather = i;
      }
      i++;
    }
  }

  // now, return the comments up to and including lastCommentToGather

  if (lastCommentToGather < 0) {
    // don't need to return any comments
    return nullptr;
  }

  if (lastCommentToGather == (int)this->comments->size()-1) {
    // need to return all comments
    std::vector<ParserComment>* ret = this->comments;
    this->comments = nullptr;
    return ret;
  }

  // general case: return only the comments up to lastCommentToGather
  std::vector<ParserComment>* ret = new std::vector<ParserComment>();
  for (int i = 0; i <= lastCommentToGather; i++) {
    ret->push_back((*this->comments)[i]);
  }
  this->comments->erase(this->comments->begin(),
                        this->comments->begin()+lastCommentToGather+1);
  return ret;
}

void ParserContext::noteDeclStartLoc(YYLTYPE loc) {
  if (this->declStartLocation.first_line == 0) {
    this->declStartLocation = loc;
  }
}
Decl::Visibility ParserContext::noteVisibility(Decl::Visibility visibility) {
  this->visibility = visibility;
  return this->visibility;
}
Variable::Kind ParserContext::noteVarDeclKind(Variable::Kind varDeclKind) {
  this->varDeclKind = varDeclKind;
  return this->varDeclKind;
}
bool ParserContext::noteIsVarDeclConfig(bool isConfig) {
  this->isVarDeclConfig = isConfig;
  return this->isVarDeclConfig;
}
YYLTYPE ParserContext::declStartLoc(YYLTYPE curLoc) {
  if (this->declStartLocation.first_line == 0)
    return curLoc;
  else
    return this->declStartLocation;
}
void ParserContext::resetDeclState() {
  this->varDeclKind = Variable::VAR;
  this->visibility = Decl::DEFAULT_VISIBILITY;
  this->isVarDeclConfig = false;
  YYLTYPE emptyLoc = {0};
  this->declStartLocation = emptyLoc;
}

void ParserContext::enterScope(asttags::ASTTag tag, UniqueString name) {
  ParserScope entry = {tag, name};
  scopeStack.push_back(entry);
}
ParserContext::ParserScope ParserContext::currentScope() {
  if (scopeStack.size() == 0) {
    ParserScope entry = {asttags::Module, UniqueString()};
    return entry;
  }
  return scopeStack.back();
}
bool ParserContext::currentScopeIsAggregate() {
  auto scope = currentScope();
  return (scope.tag == asttags::Class ||
          scope.tag == asttags::Record ||
          scope.tag == asttags::Union);
}
void ParserContext::exitScope(asttags::ASTTag tag, UniqueString name) {
  assert(scopeStack.size() > 0);
  assert(scopeStack.back().tag == tag);
  assert(scopeStack.back().name == name);
  scopeStack.pop_back();
}

void ParserContext::noteComment(YYLTYPE loc, const char* data, long size) {
  if (this->comments == nullptr) {
    this->comments = new std::vector<ParserComment>();
  }
  ParserComment c;
  c.location = loc;
  Location ll = this->convertLocation(loc);
  auto comment = Comment::build(this->builder, ll, std::string(data, size));
  free((void*)data);
  c.comment = comment.release();
  this->comments->push_back(c);
}

void ParserContext::clearCommentsBefore(YYLTYPE loc) {
  auto comments = this->gatherComments(loc);
  clearComments(comments);
}

void ParserContext::clearComments(std::vector<ParserComment>* comments) {
  if (comments != nullptr) {
    for (ParserComment parserComment : *comments) {
      delete parserComment.comment;
    }
    delete comments;
  }
}

void ParserContext::clearComments(ParserExprList* comments) {
  if (comments != nullptr) {
    for (Expression* expr : *comments) {
      assert(expr->isComment());
      delete expr;
    }
    delete comments;
  }
}

void ParserContext::clearComments() {
  if (this->comments != nullptr) {
    for (ParserComment parserComment : *this->comments) {
      delete parserComment.comment;
    }
    this->comments->clear();
  }
}

ParserExprList* ParserContext::makeList() {
  return new ParserExprList();
}
ParserExprList* ParserContext::makeList(ParserExprList* lst) {
  return lst;
}
ParserExprList* ParserContext::makeList(Expression* e) {
  assert(e != nullptr);
  ParserExprList* ret = new ParserExprList();
  ret->push_back(e);
  return ret;
}
ParserExprList* ParserContext::makeList(CommentsAndStmt cs) {
  ParserExprList* ret = new ParserExprList();
  this->appendList(ret, cs);
  return ret;
}

ParserExprList* ParserContext::appendList(ParserExprList* dst,
                                          ParserExprList* lst) {
  if (lst == nullptr) return dst;
  for (Expression* elt : *lst) {
    dst->push_back(elt);
  }
  delete lst;
  return dst;
}

ParserExprList* ParserContext::appendList(ParserExprList* dst, Expression* e) {
  assert(e != nullptr);
  dst->push_back(e);
  return dst;
}

ParserExprList* ParserContext::appendList(ParserExprList* dst,
                                          std::vector<ParserComment>* comments) {
  if (comments != nullptr) {
    for (ParserComment parserComment : *comments) {
      Comment* c = parserComment.comment;
      dst->push_back(c);
      this->commentLocations.insert({(void*)c, parserComment.location});
    }
    delete comments;
  }
  return dst;
}

ParserExprList* ParserContext::appendList(ParserExprList* dst,
                                          CommentsAndStmt cs) {
  // append the comments
  this->appendList(dst, cs.comments);
  // then append the statement
  if (cs.stmt != nullptr) {
    dst->push_back(cs.stmt);
  }
  return dst;
}

ASTList ParserContext::consumeList(ParserExprList* lst) {
  ASTList ret;
  if (lst != nullptr) {
    for (Expression* e : *lst) {
      if (e != nullptr) {
        ret.push_back(toOwned(e));
      }
    }
    delete lst;
  }
  return ret;
}

void ParserContext::consumeNamedActuals(MaybeNamedActualList* lst,
                                        ASTList& actualsOut,
                                        std::vector<UniqueString>& namesOut) {
  bool anyActualNames = false;
  if (lst != nullptr) {
    for (auto& elt : *lst) {
      if (!elt.name.isEmpty())
        anyActualNames = true;
    }
    for (auto& elt : *lst) {
      actualsOut.push_back(toOwned(elt.expr));
      if (anyActualNames)
        namesOut.push_back(elt.name);
    }
    delete lst;
  }
}

std::vector<ParserComment>*
ParserContext::gatherCommentsFromList(ParserExprList* lst,
                                      YYLTYPE location) {
  if (lst == nullptr || lst->size() == 0) {
    // no list, so nothing to do
    return nullptr;
  }

  size_t nToMove = 0;
  while (lst->size() > nToMove) {
    Expression* e = (*lst)[nToMove];
    if (Comment* c = e->toComment()) {
      auto search = this->commentLocations.find(c);
      assert(search != this->commentLocations.end());
      YYLTYPE commentLocation = search->second;
      if (locationLessEq(commentLocation, location)) {
        nToMove++;
        continue;
      }
    }
    break;
  }

  if (nToMove == 0) {
    return nullptr;
  }

  std::vector<ParserComment>* ret = new std::vector<ParserComment>();
  for (size_t i = 0; i < nToMove; i++) {
    Comment* c = (*lst)[i]->toComment();
    assert(c);
    auto search = this->commentLocations.find(c);
    assert(search != this->commentLocations.end());
    YYLTYPE commentLocation = search->second;
    ParserComment pc;
    pc.location = commentLocation;
    pc.comment = c;
    ret->push_back(pc);
  }

  lst->erase(lst->begin(), lst->begin()+nToMove);

  return ret;
}

void ParserContext::discardCommentsFromList(ParserExprList* lst,
                                            YYLTYPE loc) {
  if (lst == nullptr) return;

  auto comments = gatherCommentsFromList(lst, loc);
  if (comments != nullptr) {
    for (ParserComment parserComment : *comments) {
      delete parserComment.comment;
    }
    delete comments;
  }
}

void ParserContext::appendComments(CommentsAndStmt*cs,
                                   std::vector<ParserComment>* comments) {
  if (comments == nullptr) return;

  if (cs->comments == nullptr) {
    cs->comments = comments;
    return;
  }

  // otherwise, append them and then delete comments
  for (ParserComment parserComment : *comments) {
    cs->comments->push_back(parserComment);
  }

  delete comments;
}

CommentsAndStmt ParserContext::finishStmt(CommentsAndStmt cs) {
  this->clearComments();
  return cs;
}
CommentsAndStmt ParserContext::finishStmt(Expression* e) {
  this->clearComments();
  return makeCommentsAndStmt(NULL, e);
}

ParserExprList*
ParserContext::blockToParserExprList(YYLTYPE lbrLoc, YYLTYPE rbrLoc,
                                     ParserExprList* body) {
  this->clearCommentsBefore(lbrLoc);
  ParserExprList* ret = body != nullptr ? body : new ParserExprList();
  this->appendList(ret, this->gatherComments(rbrLoc));
  return ret;
}

Location ParserContext::convertLocation(YYLTYPE location) {
  return Location(this->filename,
                  location.first_line,
                  location.first_column,
                  location.last_line,
                  location.last_column);
}

Identifier* ParserContext::buildEmptyIdent(YYLTYPE location) {
  UniqueString empty;
  return Identifier::build(builder, convertLocation(location), empty).release();
}
Identifier* ParserContext::buildIdent(YYLTYPE location, PODUniqueString name) {
  return Identifier::build(builder, convertLocation(location), name).release();
}

OpCall* ParserContext::buildBinOp(YYLTYPE location,
                                  Expression* lhs,
                                  PODUniqueString op,
                                  Expression* rhs) {
  return OpCall::build(builder, convertLocation(location),
                       op, toOwned(lhs), toOwned(rhs)).release();
}
OpCall* ParserContext::buildUnaryOp(YYLTYPE location,
                                    PODUniqueString op,
                                    Expression* expr) {
  return OpCall::build(builder, convertLocation(location),
                       op, toOwned(expr)).release();
}

FunctionParts ParserContext::makeFunctionParts(bool isInline,
                                               bool isOverride) {
  FunctionParts fp = {nullptr,
                      nullptr,
                      this->visibility,
                      Function::DEFAULT_LINKAGE,
                      nullptr,
                      isInline,
                      isOverride,
                      Function::PROC,
                      Formal::DEFAULT_INTENT,
                      nullptr,
                      PODUniqueString::build(),
                      Function::DEFAULT_RETURN_INTENT,
                      false,
                      nullptr, nullptr, nullptr, nullptr,
                      nullptr};
  return fp;
}

CommentsAndStmt ParserContext::buildFunctionDecl(YYLTYPE location,
                                                 FunctionParts& fp) {
  CommentsAndStmt cs = {fp.comments, nullptr};
  if (fp.errorExpr == nullptr) {
    // Detect primary methods and create a receiver for them
    bool primaryMethod = false;
    auto scope = currentScope();
    if (currentScopeIsAggregate()) {
      if (fp.receiver == nullptr) {
        auto loc = convertLocation(location); 
        auto ths = UniqueString::build(context(), "this");
        UniqueString cls = scope.name;
        fp.receiver = Formal::build(builder, loc,
                                    ths,
                                    fp.thisIntent,
                                    Identifier::build(builder, loc, cls),
                                    nullptr).release();
        primaryMethod = true;
      }
    }

    auto f = Function::build(builder, this->convertLocation(location),
                             fp.name, this->visibility,
                             fp.linkage, toOwned(fp.linkageNameExpr),
                             fp.isInline,
                             fp.isOverride,
                             fp.kind,
                             toOwned(fp.receiver),
                             fp.returnIntent,
                             fp.throws,
                             primaryMethod,
                             this->consumeList(fp.formals),
                             toOwned(fp.returnType),
                             toOwned(fp.where),
                             this->consumeList(fp.lifetime),
                             this->consumeList(fp.body));
    cs.stmt = f.release();
  } else {
    cs.stmt = fp.errorExpr;
  }
  this->clearComments();
  return cs;
}

// TODO: Need way to clear location of 'e' in the builder.
owned<Decl> ParserContext::buildLoopIndexDecl(YYLTYPE location,
                                              owned<Expression> e) {
  if (const Identifier* ident = e->toIdentifier()) {
    return Variable::build(builder, convertLocation(location),
                           ident->name(),
                           Decl::DEFAULT_VISIBILITY,
                           Variable::INDEX,
<<<<<<< HEAD
                           /*isConfig*/ false,
=======
                           /*isField*/ false,
>>>>>>> 9db468ef
                           /*typeExpression*/ nullptr,
                           /*initExpression*/ nullptr);
  } else {
    noteError(location, "Cannot handle this kind of index var");
  }

  return nullptr;
}

FnCall* ParserContext::wrapCalledExpressionInNew(YYLTYPE location,
                                                 New::Management management,
                                                 FnCall* fnCall) {
  assert(fnCall->calledExpression());
  bool wrappedBaseExpression = false;

  // Find the child slot containing the called expression. Then remove it,
  // wrap it in a new expression, and swap in the new expression.
  for (auto& child : builder->mutableRefToChildren(fnCall)) {
    if (child.get() == fnCall->calledExpression()) {
      auto calledExpr = std::move(child).release()->toExpression();
      assert(calledExpr);
      auto newExpr = New::build(builder, convertLocation(location),
                                toOwned(calledExpr),
                                management);
      child = std::move(newExpr);
      wrappedBaseExpression = true;
      break;
    }
  }

  assert(wrappedBaseExpression);

  return fnCall;
}

ASTList
ParserContext::consumeAndFlattenTopLevelBlocks(ParserExprList* exprLst) {
  return builder->flattenTopLevelBlocks(consumeList(exprLst));
}

void
ParserContext::prepareStmtPieces(std::vector<ParserComment>*& outComments,
                                 ParserExprList*& outExprLst,
                                 BlockStyle& outBlockStyle,
                                 YYLTYPE locStartKeyword,
                                 bool isBodyAnchorSecondKeyword,
                                 YYLTYPE locBodyAnchor,
                                 CommentsAndStmt consume) {
  auto comments = consume.comments;
  auto bodyStmt = consume.stmt;

  auto blockStyle = BlockStyle::IMPLICIT;

  // The body statement can be nullptr.
  if (bodyStmt && bodyStmt->isBlock()) {
    if (isBodyAnchorSecondKeyword) {
      blockStyle = BlockStyle::UNNECESSARY_KEYWORD_AND_BLOCK;
    } else {
      blockStyle = BlockStyle::EXPLICIT;
    }
  }

  // Set the block style of the statement.
  outBlockStyle = blockStyle;

  auto csCommentLst = appendList(makeList(), comments);

  // Set the comments preceding the statement.
  outComments = gatherCommentsFromList(csCommentLst, locStartKeyword);

  // If there is no body statement, or the body statement is a block, clear
  // all remaining comments. Else just clear the comments that precede the
  // anchor point.
  if (csCommentLst) {
    if (!bodyStmt || bodyStmt->isBlock()) {
      clearComments(csCommentLst);
      csCommentLst = nullptr;
    } else {
      discardCommentsFromList(csCommentLst, locBodyAnchor);
    }
  }

  auto bodyExprLst = bodyStmt ? makeList(bodyStmt) : nullptr;

  outExprLst = csCommentLst ? appendList(csCommentLst, bodyExprLst)
                            : bodyExprLst;
}

void
ParserContext::prepareStmtPieces(std::vector<ParserComment>*& outComments,
                                 ParserExprList*& outExprLst,
                                 BlockStyle& outBlockStyle,
                                 YYLTYPE locStartKeyword,
                                 YYLTYPE locBodyAnchor,
                                 BlockOrDo consume) {
  return prepareStmtPieces(outComments, outExprLst, outBlockStyle,
                           locStartKeyword,
                           consume.usesDo,
                           locBodyAnchor,
                           consume.cs);
}

CommentsAndStmt
ParserContext::buildBracketLoopStmt(YYLTYPE locLeftBracket,
                                    YYLTYPE locIndex,
                                    YYLTYPE locBodyAnchor,
                                    ParserExprList* indexExprs,
                                    Expression* iterandExpr,
                                    WithClause* withClause,
                                    CommentsAndStmt cs) {
  // Should not be nullptr, use other overload instead.
  assert(indexExprs && indexExprs->size() >= 1);

  std::vector<ParserComment>* comments;
  ParserExprList* exprLst;
  BlockStyle blockStyle;

  prepareStmtPieces(comments, exprLst, blockStyle, locLeftBracket,
                    false,
                    locBodyAnchor,
                    cs);

  Expression* indexExpr = nullptr;

  if (indexExprs->size() > 1) {
    const char* msg = "Invalid index expression";
    return { .comments=comments, .stmt=raiseError(locIndex, msg) };
  } else {
    auto uncastedIndexExpr = consumeList(indexExprs)[0].release();
    indexExpr = uncastedIndexExpr->toExpression();
  }

  assert(indexExpr);
  auto index = buildLoopIndexDecl(locIndex, toOwned(indexExpr));

  auto stmts = consumeAndFlattenTopLevelBlocks(exprLst);

  auto node = BracketLoop::build(builder, convertLocation(locLeftBracket),
                                 std::move(index),
                                 toOwned(iterandExpr),
                                 toOwned(withClause),
                                 blockStyle,
                                 std::move(stmts),
                                 /*isExpressionLevel*/ false);

  return { .comments=comments, .stmt=node.release() };
}

CommentsAndStmt ParserContext::buildBracketLoopStmt(YYLTYPE locLeftBracket,
                                                    YYLTYPE locIterExprs,
                                                    YYLTYPE locBodyAnchor,
                                                    ParserExprList* iterExprs,
                                                    WithClause* withClause,
                                                    CommentsAndStmt cs) {
  assert(iterExprs && iterExprs->size() >= 1);

  std::vector<ParserComment>* comments;
  ParserExprList* exprLst;
  BlockStyle blockStyle;

  prepareStmtPieces(comments, exprLst, blockStyle, locLeftBracket,
                    false,
                    locBodyAnchor,
                    cs);

  Expression* iterandExpr = nullptr;

  if (iterExprs->size() > 1) {
    const char* msg = "Invalid iterand expression";
    return { .comments=comments, .stmt=raiseError(locIterExprs, msg) };
  } else {
    auto uncastedIterandExpr = consumeList(iterExprs)[0].release();
    iterandExpr = uncastedIterandExpr->toExpression();
  }

  assert(iterandExpr);

  auto stmts = consumeAndFlattenTopLevelBlocks(exprLst);

  auto node = BracketLoop::build(builder, convertLocation(locLeftBracket),
                                 /*index*/ nullptr,
                                 toOwned(iterandExpr),
                                 toOwned(withClause),
                                 blockStyle,
                                 std::move(stmts),
                                 /*isExpressionLevel*/ false);

  return { .comments=comments, .stmt=node.release() };
}

CommentsAndStmt ParserContext::buildForallLoopStmt(YYLTYPE locForall,
                                                   YYLTYPE locIndex,
                                                   YYLTYPE locBodyAnchor,
                                                   Expression* indexExpr,
                                                   Expression* iterandExpr,
                                                   WithClause* withClause,
                                                   BlockOrDo blockOrDo) {
  auto index = indexExpr ? buildLoopIndexDecl(locIndex, toOwned(indexExpr))
                         : nullptr;

  std::vector<ParserComment>* comments;
  ParserExprList* exprLst;
  BlockStyle blockStyle;

  prepareStmtPieces(comments, exprLst, blockStyle, locForall,
                    locBodyAnchor,
                    blockOrDo);

  auto stmts = consumeAndFlattenTopLevelBlocks(exprLst);

  auto node = Forall::build(builder, convertLocation(locForall),
                            std::move(index),
                            toOwned(iterandExpr),
                            toOwned(withClause),
                            blockStyle,
                            std::move(stmts),
                            /*isExpressionLevel*/ false);

  return { .comments=comments, .stmt=node.release() };
}

CommentsAndStmt ParserContext::buildForeachLoopStmt(YYLTYPE locForeach,
                                                    YYLTYPE locIndex,
                                                    YYLTYPE locBodyAnchor,
                                                    Expression* indexExpr,
                                                    Expression* iterandExpr,
                                                    WithClause* withClause,
                                                    BlockOrDo blockOrDo) {
  auto index = indexExpr ? buildLoopIndexDecl(locIndex, toOwned(indexExpr))
                         : nullptr;

  std::vector<ParserComment>* comments;
  ParserExprList* exprLst;
  BlockStyle blockStyle;

  prepareStmtPieces(comments, exprLst, blockStyle, locForeach,
                    locBodyAnchor,
                    blockOrDo);

  auto stmts = consumeAndFlattenTopLevelBlocks(exprLst);

  auto node = Foreach::build(builder, convertLocation(locForeach),
                             std::move(index),
                             toOwned(iterandExpr),
                             toOwned(withClause),
                             blockStyle,
                             std::move(stmts));

  return { .comments=comments, .stmt=node.release() };
}

CommentsAndStmt ParserContext::buildForLoopStmt(YYLTYPE locFor,
                                                YYLTYPE locIndex,
                                                YYLTYPE locBodyAnchor,
                                                Expression* indexExpr,
                                                Expression* iterandExpr,
                                                BlockOrDo blockOrDo) {
  auto index = indexExpr ? buildLoopIndexDecl(locIndex, toOwned(indexExpr))
                         : nullptr;

  std::vector<ParserComment>* comments;
  ParserExprList* exprLst;
  BlockStyle blockStyle;

  prepareStmtPieces(comments, exprLst, blockStyle, locFor,
                    locBodyAnchor,
                    blockOrDo);

  auto stmts = consumeAndFlattenTopLevelBlocks(exprLst);

  auto node = For::build(builder, convertLocation(locFor),
                         std::move(index),
                         toOwned(iterandExpr),
                         blockStyle,
                         std::move(stmts),
                         /*isExpressionLevel*/ false,
                         /*isParam*/ false);

  return { .comments=comments, .stmt=node.release() };
}

CommentsAndStmt ParserContext::buildCoforallLoopStmt(YYLTYPE locCoforall,
                                                     YYLTYPE locIndex,
                                                     YYLTYPE locBodyAnchor,
                                                     Expression* indexExpr,
                                                     Expression* iterandExpr,
                                                     WithClause* withClause,
                                                     BlockOrDo blockOrDo) {
  auto index = indexExpr ? buildLoopIndexDecl(locIndex, toOwned(indexExpr))
                         : nullptr;

  std::vector<ParserComment>* comments;
  ParserExprList* exprLst;
  BlockStyle blockStyle;

  prepareStmtPieces(comments, exprLst, blockStyle, locCoforall,
                    locBodyAnchor,
                    blockOrDo);

  auto stmts = consumeAndFlattenTopLevelBlocks(exprLst);

  auto node = Coforall::build(builder, convertLocation(locCoforall),
                              std::move(index),
                              toOwned(iterandExpr),
                              toOwned(withClause),
                              blockStyle,
                              std::move(stmts));

  return { .comments=comments, .stmt=node.release() };
}

CommentsAndStmt
ParserContext::buildConditionalStmt(bool usesThenKeyword, YYLTYPE locIf,
                                    YYLTYPE locThenBodyAnchor,
                                    Expression* condition,
                                    CommentsAndStmt thenCs) {

  std::vector<ParserComment>* comments;
  ParserExprList* thenExprLst;
  BlockStyle thenBlockStyle;

  prepareStmtPieces(comments, thenExprLst, thenBlockStyle, locIf,
                    usesThenKeyword,
                    locThenBodyAnchor,
                    thenCs);

  auto thenStmts = consumeAndFlattenTopLevelBlocks(thenExprLst);

  auto node = Conditional::build(builder, convertLocation(locIf),
                                 toOwned(condition),
                                 thenBlockStyle,
                                 std::move(thenStmts));

  // Do NOT clear comments here! Due to lookahead we might clear a valid
  // comment that has already been stored.
  return { .comments=comments, .stmt=node.release() };
}

CommentsAndStmt
ParserContext::buildConditionalStmt(bool usesThenKeyword, YYLTYPE locIf,
                                    YYLTYPE locThenBodyAnchor,
                                    YYLTYPE locElse,
                                    Expression* condition,
                                    CommentsAndStmt thenCs,
                                    CommentsAndStmt elseCs) {

  std::vector<ParserComment>* comments;
  ParserExprList* thenExprLst;
  BlockStyle thenBlockStyle;

  prepareStmtPieces(comments, thenExprLst, thenBlockStyle,
                    locIf,
                    usesThenKeyword,
                    locThenBodyAnchor,
                    thenCs);

  const bool isElseBodyBlock = elseCs.stmt->isBlock();

  auto elseBlockStyle = isElseBodyBlock ? BlockStyle::EXPLICIT
                                        : BlockStyle::IMPLICIT;

  auto thenStmts = consumeAndFlattenTopLevelBlocks(thenExprLst);

  // If the else body is a block, discard all comments preceding it.
  if (isElseBodyBlock) {
    clearComments(elseCs.comments);
    elseCs.comments = nullptr;
  }

  auto elseExprLst = makeList(elseCs);

  // If else body is not a block, discard comments preceding the 'else'.
  if (!isElseBodyBlock) discardCommentsFromList(elseExprLst, locElse);

  auto elseStmts = consumeAndFlattenTopLevelBlocks(elseExprLst);

  auto node = Conditional::build(builder, convertLocation(locIf),
                                 toOwned(condition),
                                 thenBlockStyle,
                                 std::move(thenStmts),
                                 elseBlockStyle,
                                 std::move(elseStmts),
                                 /*isExpressionLevel*/ false);

  return { .comments=comments, .stmt=node.release() };
}

uint64_t ParserContext::binStr2uint64(YYLTYPE location,
                                      const char* str,
                                      bool& erroneous) {
  assert(str);
  assert(str[0] == '0' && (str[1] == 'b' || str[1] == 'B'));

  int len = strlen(str);
  assert(len >= 3);

  erroneous = false;

  // Remove leading 0s
  int startPos = 2;
  while (str[startPos] == '0' && startPos < len-1) {
    startPos++;
  }
  // Check length
  if (len-startPos > 64) {
    erroneous = true;
    std::string msg = "Integer literal overflow: '";
    msg += str;
    msg += "' is too big for type uint64";
    noteError(location, msg);
  }
  uint64_t val = 0;
  for (int i=startPos; i<len; i++) {
    val <<= 1;
    switch (str[i]) {
    case '0':
      break;
    case '1':
      val += 1;
      break;
    default:
      erroneous = true;
      noteError(location, std::string("illegal character '") +
                          str[i] + "' in binary literal");
    }
  }

  if (erroneous)
    return 0;

  return val;
}

uint64_t ParserContext::octStr2uint64(YYLTYPE location,
                                      const char* str,
                                      bool& erroneous) {
  assert(str);
  assert(str[0] == '0' && (str[1] == 'o' || str[1] == 'O'));

  int len = strlen(str);
  assert(len >= 3);

  /* Remove leading 0s */
  int startPos = 2;
  while (str[startPos] == '0' && startPos < len-1) {
    startPos++;
  }

  if (len-startPos > 22 || (len-startPos == 22 && str[startPos] != '1')) {
    erroneous = true;
    std::string msg = "Integer literal overflow: '";
    msg += str;
    msg += "' is too big for type uint64";
    noteError(location, msg);
  }

  for (int i = startPos; i < len; i++) {
    if ('0' <= str[i] && str[i] <= '8') {
      // OK
    } else {
      erroneous = true;
      noteError(location, std::string("illegal character '") +
                          str[i] + "' in octal literal");
    }
  }

  if (erroneous == true)
    return 0;

  uint64_t val;
  int numitems = sscanf(str+startPos, "%" SCNo64, &val);
  if (numitems != 1) {
    erroneous = true;
    noteError(location, "error converting octal literal");
  }

  return val;
}

uint64_t ParserContext::decStr2uint64(YYLTYPE location,
                                      const char* str,
                                      bool& erroneous) {
  assert(str);

  int len = strlen(str);
  assert(len >= 1);

  /* Remove leading 0s */
  int startPos = 0;
  while (str[startPos] == '0' && startPos < len-1) {
    startPos++;
  }

  for (int i = startPos; i < len; i++) {
    if ('0' <= str[i] && str[i] <= '9') {
      // OK
    } else {
      erroneous = true;
      noteError(location, std::string("illegal character '") +
                          str[i] + "' in decimal literal");
    }
  }

  int64_t val;
  int numitems = sscanf(str+startPos, "%" SCNu64, &val);
  if (numitems != 1) {                                          \
    erroneous = true;
    noteError(location, "error converting decimal literal");
  }

  char* checkStr = (char*)malloc(len+1);
  snprintf(checkStr, len+1, "%" SCNu64, val);
  if (strcmp(str+startPos, checkStr) != 0) {
    erroneous = true;
    std::string msg = "Integer literal overflow: '";
    msg += str;
    msg += "' is too big for type uint64";
    noteError(location, msg);
  }
  free(checkStr);

  if (erroneous)
    return 0;

  return val;
}



uint64_t ParserContext::hexStr2uint64(YYLTYPE location,
                                      const char* str,
                                      bool& erroneous) {
  assert(str);
  assert(str[0] == '0' && (str[1] == 'x' || str[1] == 'X'));

  int len = strlen(str);
  assert(len >= 3);

  /* Remove leading 0s */
  int startPos = 2;
  while (str[startPos] == '0' && startPos < len-1) {
    startPos++;
  }

  if (len-startPos > 16) {
    erroneous = true;
    std::string msg = "Integer literal overflow: '";
    msg += str;
    msg += "' is too big for type uint64";
    noteError(location, msg);
  }

  for (int i = startPos; i < len; i++) {
    if (('0' <= str[i] && str[i] <= '9') ||
        ('a' <= str[i] && str[i] <= 'f') ||
        ('A' <= str[i] && str[i] <= 'F')) {
      // OK
    } else {
      erroneous = true;
      noteError(location, std::string("illegal character '") +
                          str[i] + "' in hexadecimal literal");
    }
  }

  if (erroneous)
    return 0;

  uint64_t val;
  int numitems = sscanf(str+2, "%" SCNx64, &val);
  if (numitems != 1) {
    erroneous = true;
    noteError(location, "error converting hexadecimal literal");
  }
  return val;
}

double ParserContext::str2double(YYLTYPE location,
                                 const char* str,
                                 bool& erroneous) {
  char* endptr = nullptr;
  double num = strtod(str, &endptr);
  if (std::isnan(num) || std::isinf(num)) {
    // don't worry about checking magnitude of these
  } else {
    double mag = fabs(num);
    // check strtod result
    if ((mag == HUGE_VAL || mag == DBL_MIN) && errno == ERANGE) {
      erroneous = true;
      noteError(location, "overflow or underflow in floating point literal");
    } else if (num == 0.0 && endptr == str) {
      erroneous = true;
      noteError(location, "error in floating point literal");
    }
  }

  return num;
}

Expression* ParserContext::buildNumericLiteral(YYLTYPE location,
                                               PODUniqueString str,
                                               int type) {
  UniqueString text = str;
  const char* pch = str.c_str();
  uint64_t ull;
  int len = strlen(pch);
  char* noUnderscores = (char*)malloc(len+1);

  // remove all underscores from the number
  int noUnderscoresLen = 0;
  for (int i=0; i<len; i++) {
    if (pch[i] != '_') {
      noUnderscores[noUnderscoresLen++] = pch[i];
    }
  }
  noUnderscores[noUnderscoresLen] = '\0';

  bool erroneous = false;
  Expression* ret = nullptr;
  auto loc = convertLocation(location);

  if (type == INTLITERAL) {
    if (!strncmp("0b", pch, 2) || !strncmp("0B", pch, 2)) {
      ull = binStr2uint64(location, noUnderscores, erroneous);
    } else if (!strncmp("0o", pch, 2) || !strncmp("0O", pch, 2)) {
      // The second case is difficult to read, but is zero followed by a capital
      // letter 'o'
      ull = octStr2uint64(location, noUnderscores, erroneous);
    } else if (!strncmp("0x", pch, 2) || !strncmp("0X", pch, 2)) {
      ull = hexStr2uint64(location, noUnderscores, erroneous);
    } else {
      ull = decStr2uint64(location, noUnderscores, erroneous);
    }

    if (erroneous)
      ret = ErroneousExpression::build(builder, loc).release();
    else if (ull <= 9223372036854775807ull)
      ret = IntLiteral::build(builder, loc, ull, text).release();
    else
      ret =  UintLiteral::build(builder, loc, ull, text).release();
  } else if (type == REALLITERAL || type == IMAGLITERAL) {

    if (type == IMAGLITERAL) {
      // Remove the trailing `i` from the noUnderscores number
      assert(noUnderscores[noUnderscoresLen-1] == 'i');
      noUnderscores[noUnderscoresLen-1] = '\0';
    }

    double num = str2double(location, noUnderscores, erroneous);

    if (erroneous)
      ret = ErroneousExpression::build(builder, loc).release();
    else if (type == IMAGLITERAL)
      ret = ImagLiteral::build(builder, loc, num, text).release();
    else
      ret = RealLiteral::build(builder, loc, num, text).release();

  } else {
    assert(false && "Case note handled in buildNumericLiteral");
  }

  free(noUnderscores);
  return ret;
}

Expression* ParserContext::buildAsExpr(YYLTYPE locName, YYLTYPE locRename,
                                       owned<Expression> name,
                                       owned<Expression> rename) {
  if (!rename->isIdentifier()) {
    const char* msg = "Rename in as expression must be identifier";
    return raiseError(locRename, msg);
  }

  auto renameAsIdent = toOwned(rename.release()->toIdentifier());

  YYLTYPE locEverything = makeSpannedLocation(locName, locRename);

  auto node = As::build(builder, convertLocation(locEverything),
                        std::move(name),
                        std::move(renameAsIdent));

  return node.release();
}

CommentsAndStmt ParserContext::
buildSingleUseStmt(YYLTYPE locEverything, YYLTYPE locUseClause,
                   Decl::Visibility visibility,
                   owned<Expression> name,
                   UseClause::LimitationClauseKind limitationClauseKind,
                   ParserExprList* limitationExprs) {
  auto comments = gatherComments(locEverything);

  auto useClause = UseClause::build(builder, convertLocation(locUseClause),
                                    std::move(name),
                                    limitationClauseKind,
                                    consumeList(limitationExprs));

  auto uses = consumeList(makeList(useClause.release()));

  auto node = Use::build(builder, convertLocation(locEverything),
                         visibility,
                         std::move(uses));

  CommentsAndStmt cs = { .comments=comments, .stmt=node.release() };

  return finishStmt(cs);
}

<<<<<<< HEAD
// Given a list of vars, build either a single var or a multi-decl.
CommentsAndStmt ParserContext::buildVarOrMultiDecl(YYLTYPE locEverything,
                                                   ParserExprList* vars) {
  int numDecls = 0;
  Decl* lastDecl = nullptr;

  for (auto elt : *vars) {
    if (Decl* d = elt->toDecl()) {
      lastDecl = d;
      numDecls++;
    }
  }

  assert(numDecls > 0);
  assert(lastDecl);

  auto comments = gatherCommentsFromList(vars, locEverything);
  CommentsAndStmt cs = { .comments=comments, .stmt=nullptr };

  if (numDecls == 1) {
    cs.stmt = lastDecl;

    // Delete any remaining comments and then the expr list.
    for (auto elt : *vars) {
      if (elt->isComment()) delete elt;
    }
    delete vars;

  } else {
    auto multi = MultiDecl::build(builder, convertLocation(locEverything),
                                  visibility,
                                  consumeList(vars));
    cs.stmt = multi.release();
  }

  assert(cs.stmt);

  resetDeclState();

=======
CommentsAndStmt
ParserContext::buildAggregateTypeDecl(YYLTYPE location,
                                      TypeDeclParts parts,
                                      YYLTYPE inheritLoc,
                                      ParserExprList* optInherit,
                                      YYLTYPE openingBrace,
                                      ParserExprList* contents,
                                      YYLTYPE closingBrace) {

  CommentsAndStmt cs = {parts.comments, nullptr};
  // adjust the contents list to have the right comments
  discardCommentsFromList(contents, openingBrace);
  appendList(contents, gatherComments(closingBrace));

  auto contentsList = consumeList(contents);

  owned<Identifier> inheritIdentifier;
  if (optInherit != nullptr) {
    if (optInherit->size() > 0) {
      if (parts.tag == asttags::Record) {
        noteError(inheritLoc, "records cannot inherit");
      } else if (parts.tag == asttags::Union) {
        noteError(inheritLoc, "unions cannot inherit");
      } else {
        if (optInherit->size() > 1)
          noteError(inheritLoc, "only single inheritance is supported");
        ASTNode* ast = (*optInherit)[0];
        if (ast->isIdentifier()) {
          inheritIdentifier = toOwned(ast->toIdentifier());
          (*optInherit)[0] = nullptr;
        } else {
          noteError(inheritLoc, "non-Identifier expression cannot be inherited");
        }
      }
    }
    consumeList(optInherit); // just to delete it
  }

  Expression* decl = nullptr;
  if (parts.tag == asttags::Class) {
    decl = Class::build(builder, convertLocation(location),
                        parts.visibility, parts.name,
                        std::move(inheritIdentifier),
                        std::move(contentsList)).release();
  } else if (parts.tag == asttags::Record) {
    decl = Record::build(builder, convertLocation(location),
                         parts.visibility, parts.name,
                         std::move(contentsList)).release();
  } else if (parts.tag == asttags::Union) {
    decl = Union::build(builder, convertLocation(location),
                        parts.visibility, parts.name,
                        std::move(contentsList)).release();
  } else {
    assert(false && "case not handled");
  }

  cs.stmt = decl;
>>>>>>> 9db468ef
  return cs;
}<|MERGE_RESOLUTION|>--- conflicted
+++ resolved
@@ -470,11 +470,8 @@
                            ident->name(),
                            Decl::DEFAULT_VISIBILITY,
                            Variable::INDEX,
-<<<<<<< HEAD
                            /*isConfig*/ false,
-=======
                            /*isField*/ false,
->>>>>>> 9db468ef
                            /*typeExpression*/ nullptr,
                            /*initExpression*/ nullptr);
   } else {
@@ -1182,7 +1179,6 @@
   return finishStmt(cs);
 }
 
-<<<<<<< HEAD
 // Given a list of vars, build either a single var or a multi-decl.
 CommentsAndStmt ParserContext::buildVarOrMultiDecl(YYLTYPE locEverything,
                                                    ParserExprList* vars) {
@@ -1222,7 +1218,9 @@
 
   resetDeclState();
 
-=======
+  return cs;
+}
+
 CommentsAndStmt
 ParserContext::buildAggregateTypeDecl(YYLTYPE location,
                                       TypeDeclParts parts,
@@ -1280,6 +1278,5 @@
   }
 
   cs.stmt = decl;
->>>>>>> 9db468ef
   return cs;
 }