/*
 * Copyright 2004-2016 Cray Inc.
 * Other additional copyright holders may be indicated within.
 *
 * The entirety of this work is licensed under the Apache License,
 * Version 2.0 (the "License"); you may not use this file except
 * in compliance with the License.
 *
 * You may obtain a copy of the License at
 *
 *     http://www.apache.org/licenses/LICENSE-2.0
 *
 * Unless required by applicable law or agreed to in writing, software
 * distributed under the License is distributed on an "AS IS" BASIS,
 * WITHOUT WARRANTIES OR CONDITIONS OF ANY KIND, either express or implied.
 * See the License for the specific language governing permissions and
 * limitations under the License.
 */

#define EXTERN
#ifndef __STDC_FORMAT_MACROS
#define __STDC_FORMAT_MACROS
#endif

#include "driver.h"

#include "arg.h"
#include "chpl.h"
#include "commonFlags.h"
#include "config.h"
#include "countTokens.h"
#include "docsDriver.h"
#include "files.h"
#include "ipe.h"
#include "log.h"
#include "misc.h"
#include "mysystem.h"
#include "PhaseTracker.h"
#include "primitive.h"
#include "runpasses.h"
#include "stmt.h"
#include "stringutil.h"
#include "symbol.h"
#include "timer.h"
#include "version.h"

#include <inttypes.h>
#include <string>
#include <sstream>
#include <map>

std::map<std::string, const char*> envMap;

char CHPL_HOME[FILENAME_MAX+1] = "";

const char* CHPL_HOST_PLATFORM = NULL;
const char* CHPL_HOST_COMPILER = NULL;
const char* CHPL_TARGET_PLATFORM = NULL;
const char* CHPL_TARGET_COMPILER = NULL;
const char* CHPL_TARGET_ARCH = NULL;
const char* CHPL_LOCALE_MODEL = NULL;
const char* CHPL_COMM = NULL;
const char* CHPL_COMM_SUBSTRATE = NULL;
const char* CHPL_GASNET_SEGMENT = NULL;
const char* CHPL_TASKS = NULL;
const char* CHPL_LAUNCHER = NULL;
const char* CHPL_TIMERS = NULL;
const char* CHPL_MEM = NULL;
const char* CHPL_MAKE = NULL;
const char* CHPL_ATOMICS = NULL;
const char* CHPL_NETWORK_ATOMICS = NULL;
const char* CHPL_GMP = NULL;
const char* CHPL_HWLOC = NULL;
const char* CHPL_REGEXP = NULL;
const char* CHPL_WIDE_POINTERS = NULL;
const char* CHPL_LLVM = NULL;
const char* CHPL_AUX_FILESYS = NULL;
const char* CHPL_UNWIND = NULL;

bool widePointersStruct;

static char libraryFilename[FILENAME_MAX] = "";
static char incFilename[FILENAME_MAX] = "";
static char moduleSearchPath[FILENAME_MAX] = "";
static char log_flags[512] = "";
bool fLibraryCompile = false;
bool no_codegen = false;
int debugParserLevel = 0;
bool fVerify = false;
bool ignore_errors = false;
bool ignore_errors_for_pass = false;
bool ignore_warnings = false;
int fcg = 0;
static bool fBaseline = false;
bool fCacheRemote = false;
bool fFastFlag = false;
int fConditionalDynamicDispatchLimit = 0;
bool fUseNoinit = true;
bool fNoCopyPropagation = false;
bool fNoDeadCodeElimination = false;
bool fNoScalarReplacement = false;
bool fNoTupleCopyOpt = false;
bool fNoRemoteValueForwarding = false;
bool fNoRemoveCopyCalls = false;
bool fNoOptimizeArrayIndexing = false;
bool fNoOptimizeLoopIterators = false;
bool fNoVectorize = true;
bool fNoGlobalConstOpt = false;
bool fNoFastFollowers = false;
bool fNoInlineIterators = false;
bool fNoLiveAnalysis = false;
bool fNoBoundsChecks = false;
bool fNoFormalDomainChecks = false;
bool fNoLocalChecks = false;
bool fNoNilChecks = false;
bool fNoStackChecks = false;
bool fReplaceArrayAccessesWithRefTemps = false;
bool fUserSetStackChecks = false;
bool fNoCastChecks = false;
bool fMungeUserIdents = true;
bool fEnableTaskTracking = false;

bool  printPasses     = false;
FILE* printPassesFile = NULL;

// flag for llvmWideOpt
bool fLLVMWideOpt = false;

bool fWarnConstLoops = true;
// Enable all extra special warnings
static bool fNoWarnSpecial = true;
static bool fNoWarnDomainLiteral = true;
static bool fNoWarnTupleIteration = true;

bool fNoloopInvariantCodeMotion = false;
bool fNoChecks = false;
bool fNoInline = false;
bool fNoPrivatization = false;
bool fNoOptimizeOnClauses = false;
bool fNoRemoveEmptyRecords = true;
bool fRemoveUnreachableBlocks = true;
bool fMinimalModules = false;
bool fIncrementalCompilation = false;
bool fUseIPE         = false;

int optimize_on_clause_limit = 20;
int scalar_replace_limit = 8;
int tuple_copy_limit = scalar_replace_limit;
bool fGenIDS = false;
int fLinkStyle = LS_DEFAULT; // use backend compiler's default
bool fUserSetLocal = false;
bool fLocal;   // initialized in postLocal()
bool fIgnoreLocalClasses = false;
bool fHeterogeneous = false;
bool fieeefloat = false;
int ffloatOpt = 0; // 0 -> backend default; -1 -> strict; 1 -> opt
bool report_inlining = false;
char fExplainCall[256] = "";
int explainCallID = -1;
int breakOnResolveID = -1;
bool fDenormalize = false;
char fExplainInstantiation[256] = "";
bool fExplainVerbose = false;
bool fParseOnly = false;
bool fPrintCallStackOnError = false;
bool fPrintIDonError = false;
bool fPrintModuleResolution = false;
bool fPrintEmittedCodeSize = false;
char fPrintStatistics[256] = "";
bool fPrintDispatch = false;
bool fReportOptimizedArrayIndexing = false;
bool fReportOptimizedLoopIterators = false;
bool fReportOrderIndependentLoops = false;
bool fReportOptimizedOn = false;
bool fReportPromotion = false;
bool fReportScalarReplace = false;
bool fReportDeadBlocks = false;
bool fReportDeadModules = false;
bool printCppLineno = false;
bool userSetCppLineno = false;
int num_constants_per_variable = 1;
char defaultDist[256] = "DefaultDist";
int instantiation_limit = 256;
char mainModuleName[256] = "";
bool printSearchDirs = false;
bool printModuleFiles = false;
bool llvmCodegen = false;
#ifdef HAVE_LLVM
bool externC = true;
#else
bool externC = false;
#endif
char breakOnCodegenCname[256] = "";
int breakOnCodegenID = 0;

bool debugCCode = false;
bool optimizeCCode = false;
bool specializeCCode = false;

bool fNoMemoryFrees = false;
int numGlobalsOnHeap = 0;
bool preserveInlinedLineNumbers = false;

const char* compileCommand = NULL;
char compileVersion[64];


/* Note -- LLVM provides a way to get the path to the executable...
// This function isn't referenced outside its translation unit, but it
// can't use the "static" keyword because its address is used for
// GetMainExecutable (since some platforms don't support taking the
// address of main, and some platforms can't implement GetMainExecutable
// without being given the address of a function in the main executable).
llvm::sys::Path GetExecutablePath(const char *Argv0) {
  // This just needs to be some symbol in the binary; C++ doesn't
  // allow taking the address of ::main however.
  void *MainAddr = (void*) (intptr_t) GetExecutablePath;
  return llvm::sys::Path::GetMainExecutable(Argv0, MainAddr);
}
*/

static bool isMaybeChplHome(const char* path)
{
  bool  ret  = false;
  char* real = dirHasFile(path, "util/chplenv");

  if (real)
    ret = true;

  free(real);

  return ret;
}

static void setupChplHome(const char* argv0) {
  const char* chpl_home = getenv("CHPL_HOME");
  char*       guess     = NULL;

  // Get the executable path.
  guess = findProgramPath(argv0);

  if (guess) {
    // Determine CHPL_HOME based on the exe path.
    // Determined exe path, but don't have a env var set
    // Look for ../../../util/chplenv
    // Remove the /bin/some-platform/chpl part
    // from the path.
    if( guess[0] ) {
      int j = strlen(guess) - 5; // /bin and '\0'
      for( ; j >= 0; j-- ) {
        if( guess[j] == '/' &&
            guess[j+1] == 'b' &&
            guess[j+2] == 'i' &&
            guess[j+3] == 'n' ) {
          guess[j] = '\0';
          break;
        }
      }
    }

    if( isMaybeChplHome(guess) ) {
      // OK!
    } else {
      // Maybe we are in e.g. /usr/bin.
      free(guess);
      guess = NULL;
    }
  }

  if( chpl_home ) {
    if( strlen(chpl_home) > FILENAME_MAX )
      USR_FATAL("$CHPL_HOME=%s path too long", chpl_home);

    if( guess == NULL ) {
      // Could not find exe path, but have a env var set
      strncpy(CHPL_HOME, chpl_home, FILENAME_MAX);
    } else {
      // We have env var and found exe path.
      // Check that they match and emit a warning if not.

      if( ! isSameFile(chpl_home, guess) ) {
        // Not the same. Emit warning.
        USR_WARN("$CHPL_HOME=%s mismatched with executable home=%s",
                 chpl_home, guess);
      }
      // Since we have an enviro var, always use that.
      strncpy(CHPL_HOME, chpl_home, FILENAME_MAX);
    }
  } else {
    if( guess == NULL ) {
      // Could not find enviro var, and could not
      // guess at exe's path name.
      USR_FATAL("$CHPL_HOME must be set to run chpl");
    } else {
      int rc;

      if( strlen(guess) > FILENAME_MAX )
        USR_FATAL("chpl guessed home %s too long", guess);

      // Determined exe path, but don't have a env var set
      strncpy(CHPL_HOME, guess, FILENAME_MAX);
      // Also need to setenv in this case.
      rc = setenv("CHPL_HOME", guess, 0);
      if( rc ) USR_FATAL("Could not setenv CHPL_HOME");
    }
  }

  // Check that the resulting path is a Chapel distribution.
  if( ! isMaybeChplHome(CHPL_HOME) ) {
    // Bad enviro var.
    USR_WARN("CHPL_HOME=%s is not a Chapel distribution", CHPL_HOME);
  }

  if( guess )
    free(guess);
}

// NOTE: We are leaking memory here by dropping astr() results on the ground.
static void recordCodeGenStrings(int argc, char* argv[]) {
  compileCommand = astr("chpl ");
  // WARNING: This does not handle arbitrary sequences of escaped characters
  //  in string arguments
  for (int i = 1; i < argc; i++) {
    char *arg = argv[i];
    // Handle " and \" in strings
    while (char *dq = strchr(arg, '"')) {
      char targ[strlen(argv[i])+4];
      memcpy(targ, arg, dq-arg);
      if ((dq==argv[i]) || ((dq!=argv[i]) && (*(dq-1)!='\\'))) {
        targ[dq-arg] = '\\';
        targ[dq-arg+1] = '"';
        targ[dq-arg+2] = '\0';
      } else {
        targ[dq-arg] = '"';
        targ[dq-arg+1] = '\0';
      }
      arg = dq+1;
      compileCommand = astr(compileCommand, targ);
      if (arg == NULL) break;
    }
    if (arg)
      compileCommand = astr(compileCommand, arg, " ");
  }
  get_version(compileVersion);
}

static void setHome(const ArgumentDescription* desc, const char* arg) {
  // Wipe previous CHPL_HOME when comp flag is given
  CHPL_HOME[0] = '\0';

  // Copy arg into CHPL_HOME
  size_t arglen = strlen(arg) + 1; // room for \0
  if (arglen <= sizeof(CHPL_HOME)) {
    memcpy(CHPL_HOME, arg, arglen);
    // Update envMap
    envMap["CHPL_HOME"] = CHPL_HOME;
  } else {
    USR_FATAL("CHPL_HOME argument too long");
  }
}

static void setEnv(const ArgumentDescription* desc, const char* arg) {
    // Copy desc->env because it is 'const char *'
    std::string env = std::string(desc->env);
    // Cut off underscore prefix so we are left with variable name
    env.erase(0, 1);
    envMap[env] = strdup(arg);
}

static void setDynamicLink(const ArgumentDescription* desc, const char* arg_unused) {
  fLinkStyle = LS_DYNAMIC;
}

static void setChapelDebug(const ArgumentDescription* desc, const char* arg_unused) {
  printCppLineno = true;
}

// In order to handle accumulating ccflags arguments, the argument
// processing calls this function. This function appends the flags
// to the ccflags variable, so that multiple --ccflags arguments
// all end up together in the ccflags variable (and will end up
// being passed to the backend C compiler).
static void setCCFlags(const ArgumentDescription* desc, const char* arg) {
  // Append arg to the end of ccflags.

  // add a space if there are already arguments here
  if( ccflags.length() > 0 )
    ccflags += ' ';

  ccflags += arg;
}

// similar to setCCFlags
static void setLDFlags(const ArgumentDescription* desc, const char* arg) {
  // Append arg to the end of ldflags.

  // add a space if there are already arguments here
  if( ldflags.length() > 0 )
    ldflags += ' ';

  ldflags += arg;
}


static void handleLibrary(const ArgumentDescription* desc, const char* arg_unused) {
  addLibInfo(astr("-l", libraryFilename));
}

static void handleLibPath(const ArgumentDescription* desc, const char* arg_unused) {
  addLibInfo(astr("-L", libraryFilename));
}

static void handleIncDir(const ArgumentDescription* desc, const char* arg_unused) {
  addIncInfo(incFilename);
}

static void runCompilerInGDB(int argc, char* argv[]) {
  const char* gdbCommandFilename = createDebuggerFile("gdb", argc, argv);
  const char* command = astr("gdb -q ", argv[0]," -x ", gdbCommandFilename);
  int status = mysystem(command, "running gdb", false);

  clean_exit(status);
}


static void runCompilerInLLDB(int argc, char* argv[]) {
  const char* lldbCommandFilename = createDebuggerFile("lldb", argc, argv);
  const char* command = astr("lldb -s ", lldbCommandFilename, " ", argv[0]);
  int status = mysystem(command, "running lldb", false);

  clean_exit(status);
}


static void readConfig(const ArgumentDescription* desc, const char* arg_unused) {
  // Expect arg_unused to be a string of either of these forms:
  // 1. name=value -- set the config param "name" to "value"
  // 2. name       -- set the boolean config param "name" to NOT("name")
  //                  if name is not type bool, set it to 0.

  char *name = strdup(arg_unused);
  char *value;
  value = strstr(name, "=");
  if (value) {
    *value = '\0';
    value++;
    if (value[0]) {
      // arg_unused was name=value
      parseCmdLineConfig(name, value);
    } else {
      // arg_unused was name=  <blank>
      USR_FATAL("Missing config param value");
    }
  } else {
    // arg_unused was just name
    parseCmdLineConfig(name, "");
  }
}

static void addModulePath(const ArgumentDescription* desc, const char* newpath) {
  addFlagModulePath(newpath);
}

static void noteCppLinesSet(const ArgumentDescription* desc, const char* unused) {
  userSetCppLineno = true;
}

static void verifySaveCDir(const ArgumentDescription* desc, const char* unused) {
  if (saveCDir[0] == '-') {
    USR_FATAL("--savec takes a directory name as its argument\n"
              "       (you specified '%s', assumed to be another flag)",
              saveCDir);
  }
}

static void turnOffChecks(const ArgumentDescription* desc, const char* unused) {
  fNoNilChecks    = true;
  fNoBoundsChecks = true;
  fNoFormalDomainChecks = true;
  fNoLocalChecks  = true;
  fNoStackChecks  = true;
  fNoCastChecks = true;
}

static void setFastFlag(const ArgumentDescription* desc, const char* unused) {
  //
  // Enable all compiler optimizations, disable all runtime checks
  //
  fBaseline = false;
  // don't set fieeefloat since it can change program behavior.
  // instead, we rely on the backend C compiler to choose
  // an appropriate level of optimization.
  fNoCopyPropagation = false;
  fNoDeadCodeElimination = false;
  fNoFastFollowers = false;
  fNoloopInvariantCodeMotion= false;
  fNoInline = false;
  fNoInlineIterators = false;
  fNoOptimizeArrayIndexing = false;
  fNoOptimizeLoopIterators = false;
  fNoLiveAnalysis = false;
  fNoRemoteValueForwarding = false;
  fNoRemoveCopyCalls = false;
  fNoScalarReplacement = false;
  fNoTupleCopyOpt = false;
  fNoPrivatization = false;
  fNoChecks = true;
  fIgnoreLocalClasses = false;
  fNoOptimizeOnClauses = false;
  //fReplaceArrayAccessesWithRefTemps = true; // don't tie this to --fast yet
  optimizeCCode = true;
  specializeCCode = true;
  turnOffChecks(desc, unused);
}

static void setFloatOptFlag(const ArgumentDescription* desc, const char* unused) {
  // It would be nicer if arg.cpp could handle
  // 3-value variables like this (set to false, set to true, not set)
  // But if this is the only such case, having a set function is an OK plan.

  // ffloatOpt defaults to 0 -> backend default
  if( fieeefloat ) {
    // IEEE strict
    ffloatOpt = -1;
  } else {
    // lax IEEE, optimize
    ffloatOpt = 1;
  }
}

static void setBaselineFlag(const ArgumentDescription* desc, const char* unused) {
  //
  // disable all chapel compiler optimizations
  //
  fBaseline = true;
<<<<<<< HEAD
  fNoCopyPropagation = true;          // --no-copy-propagation
  fNoDeadCodeElimination = true;      // --no-dead-code-elimination
  fNoFastFollowers = true;            // --no-fast-followers
  fNoloopInvariantCodeMotion = true;  // --no-loop-invariant-code-motion
  fNoInline = true;                   // --no-inline
  fNoInlineIterators = true;          // --no-inline-iterators
  fNoLiveAnalysis = true;             // --no-live-analysis
  fNoOptimizeLoopIterators = true;    // --no-optimize-loop-iterators
  fNoVectorize = true;                // --no-vectorize
  fNoRemoteValueForwarding = true;    // --no-remote-value-forwarding
  fNoRemoveCopyCalls = true;          // --no-remove-copy-calls
  fNoScalarReplacement = true;        // --no-scalar-replacement
  fNoTupleCopyOpt = true;             // --no-tuple-copy-opt
  fNoPrivatization = true;            // --no-privatization
  fNoOptimizeOnClauses = true;        // --no-optimize-on-clauses
  fIgnoreLocalClasses = true;         // --ignore-local-classes
  fDenormalize = false;               // --no-denormalize
=======
  fNoCopyPropagation = true;
  fNoDeadCodeElimination = true;
  fNoFastFollowers = true;
  fNoloopInvariantCodeMotion = true;
  fNoInline = true;
  fNoInlineIterators = true;
  fNoLiveAnalysis = true;
  fNoOptimizeArrayIndexing = true;
  fNoOptimizeLoopIterators = true;
  fNoVectorize = true;
  fNoRemoteValueForwarding = true;
  fNoRemoveCopyCalls = true;
  fNoScalarReplacement = true;
  fNoTupleCopyOpt = true;
  fNoPrivatization = true;
  fNoOptimizeOnClauses = true;
  fIgnoreLocalClasses = true;
  //fReplaceArrayAccessesWithRefTemps = false; // don't tie this to --baseline yet
  fDenormalize = false;
>>>>>>> daa7230d
  fConditionalDynamicDispatchLimit = 0;
}

static void setCacheEnable(const ArgumentDescription* desc, const char* unused) {
  const char *val = fCacheRemote ? "true" : "false";
  parseCmdLineConfig("CHPL_CACHE_REMOTE", val);
}

static void setHtmlUser(const ArgumentDescription* desc, const char* unused) {
  fdump_html = true;
  fdump_html_include_system_modules = false;
}

static void setWarnTupleIteration(const ArgumentDescription* desc, const char* unused) {
  const char *val = fNoWarnTupleIteration ? "false" : "true";
  parseCmdLineConfig("CHPL_WARN_TUPLE_ITERATION", astr("\"", val, "\""));
}

static void setWarnDomainLiteral(const ArgumentDescription* desc, const char* unused) {
  const char *val = fNoWarnDomainLiteral ? "false" : "true";
  parseCmdLineConfig("CHPL_WARN_DOMAIN_LITERAL", astr("\"", val, "\""));
}

static void setWarnSpecial(const ArgumentDescription* desc, const char* unused) {
  fNoWarnSpecial = false;

  fNoWarnDomainLiteral = false;
  setWarnDomainLiteral(desc, unused);

  fNoWarnTupleIteration = false;
  setWarnTupleIteration(desc, unused);
}

static void setPrintPassesFile(const ArgumentDescription* desc, const char* fileName) {
  printPassesFile = fopen(fileName, "w");

  if (printPassesFile == NULL) {
    USR_WARN("Error opening printPassesFile: %s.", fileName);
  }
}

static void setLocal (const ArgumentDescription* desc, const char* unused) {
  // Used in postLocal() to set fLocal if user threw flag
  fUserSetLocal = true;
}

static void setStackChecks (const ArgumentDescription* desc, const char* unused) {
  // Used in postStackChecks() to set fNoStackChecks if user threw flag
  fUserSetStackChecks= true;
}

/*
Flag types:

  I = int
  P = path
  S = string
  D = double
  f = set to false
  F = set to true
  + = increment
  T = toggle
  L = int64 (long)
  N = --no-... flag, --no version sets to false
  n = --no-... flag, --no version sets to true

Record components:
 {"long option" (or "" for separators), 'short option', "description of option argument(s), if any", "option description", "option type", &affectedVariable, "environment variable name", setter_function},
*/

// The setEnv args use _ variable prefix (_CHPL_HOME) to ensure that setEnv is
// only called when a flag is passed - otherwise arg functions are  called if
// their environment variable is set

static ArgumentDescription arg_desc[] = {
 {"", ' ', NULL, "Module Processing Options", NULL, NULL, NULL, NULL},
 {"count-tokens", ' ', NULL, "[Don't] count tokens in main modules", "N", &countTokens, "CHPL_COUNT_TOKENS", NULL},
 {"main-module", ' ', "<module>", "Specify entry point module", "S256", mainModuleName, NULL, NULL},
 {"module-dir", 'M', "<directory>", "Add directory to module search path", "P", moduleSearchPath, NULL, addModulePath},
 {"print-code-size", ' ', NULL, "[Don't] print code size of main modules", "N", &printTokens, "CHPL_PRINT_TOKENS", NULL},
 {"print-module-files", ' ', NULL, "Print module file locations", "F", &printModuleFiles, NULL, NULL},
 {"print-search-dirs", ' ', NULL, "[Don't] print module search path", "N", &printSearchDirs, "CHPL_PRINT_SEARCH_DIRS", NULL},

 {"", ' ', NULL, "Parallelism Control Options", NULL, NULL, NULL, NULL},
 {"local", ' ', NULL, "Target one [many] locale[s]", "N", &fLocal, "CHPL_LOCAL", setLocal},

 {"", ' ', NULL, "Optimization Control Options", NULL, NULL, NULL, NULL},
 {"baseline", ' ', NULL, "Disable all Chapel optimizations", "F", &fBaseline, "CHPL_BASELINE", setBaselineFlag},
 {"cache-remote", ' ', NULL, "Enable cache for remote data (must be enabled specifically)", "F", &fCacheRemote, "CHPL_CACHE_REMOTE", setCacheEnable},
 {"conditional-dynamic-dispatch-limit", ' ', "<limit>", "Set limit on # of inline conditionals used for dynamic dispatch", "I", &fConditionalDynamicDispatchLimit, "CHPL_CONDITIONAL_DYNAMIC_DISPATCH_LIMIT", NULL},
 {"copy-propagation", ' ', NULL, "Enable [disable] copy propagation", "n", &fNoCopyPropagation, "CHPL_DISABLE_COPY_PROPAGATION", NULL},
 {"dead-code-elimination", ' ', NULL, "Enable [disable] dead code elimination", "n", &fNoDeadCodeElimination, "CHPL_DISABLE_DEAD_CODE_ELIMINATION", NULL},
 {"fast", ' ', NULL, "Use fast default settings", "F", &fFastFlag, "CHPL_FAST", setFastFlag},
 {"fast-followers", ' ', NULL, "Enable [disable] fast followers", "n", &fNoFastFollowers, "CHPL_DISABLE_FAST_FOLLOWERS", NULL},
 {"ieee-float", ' ', NULL, "Generate code that is strict [lax] with respect to IEEE compliance", "N", &fieeefloat, "CHPL_IEEE_FLOAT", setFloatOptFlag},
 {"ignore-local-classes", ' ', NULL, "Disable [enable] local classes", "N", &fIgnoreLocalClasses, NULL, NULL},
 {"inline", ' ', NULL, "Enable [disable] function inlining", "n", &fNoInline, NULL, NULL},
 {"inline-iterators", ' ', NULL, "Enable [disable] iterator inlining", "n", &fNoInlineIterators, "CHPL_DISABLE_INLINE_ITERATORS", NULL},
 {"live-analysis", ' ', NULL, "Enable [disable] live variable analysis", "n", &fNoLiveAnalysis, "CHPL_DISABLE_LIVE_ANALYSIS", NULL},
 {"loop-invariant-code-motion", ' ', NULL, "Enable [disable] loop invariant code motion", "n", &fNoloopInvariantCodeMotion, NULL, NULL},
 {"optimize-array-indexing", ' ', NULL, "Enable [disable] array indexing optimization", "n", &fNoOptimizeArrayIndexing, "CHPL_DISABLE_OPTIMIZE_ARRAY_INDEXING", NULL},
 {"optimize-loop-iterators", ' ', NULL, "Enable [disable] optimization of iterators composed of a single loop", "n", &fNoOptimizeLoopIterators, "CHPL_DISABLE_OPTIMIZE_LOOP_ITERATORS", NULL},
 {"optimize-on-clauses", ' ', NULL, "Enable [disable] optimization of on clauses", "n", &fNoOptimizeOnClauses, "CHPL_DISABLE_OPTIMIZE_ON_CLAUSES", NULL},
 {"optimize-on-clause-limit", ' ', "<limit>", "Limit recursion depth of on clause optimization search", "I", &optimize_on_clause_limit, "CHPL_OPTIMIZE_ON_CLAUSE_LIMIT", NULL},
 {"privatization", ' ', NULL, "Enable [disable] privatization of distributed arrays and domains", "n", &fNoPrivatization, "CHPL_DISABLE_PRIVATIZATION", NULL},
 {"remote-value-forwarding", ' ', NULL, "Enable [disable] remote value forwarding", "n", &fNoRemoteValueForwarding, "CHPL_DISABLE_REMOTE_VALUE_FORWARDING", NULL},
 {"remove-copy-calls", ' ', NULL, "Enable [disable] remove copy calls", "n", &fNoRemoveCopyCalls, "CHPL_DISABLE_REMOVE_COPY_CALLS", NULL},
 {"scalar-replacement", ' ', NULL, "Enable [disable] scalar replacement", "n", &fNoScalarReplacement, "CHPL_DISABLE_SCALAR_REPLACEMENT", NULL},
 {"scalar-replace-limit", ' ', "<limit>", "Limit on the size of tuples being replaced during scalar replacement", "I", &scalar_replace_limit, "CHPL_SCALAR_REPLACE_TUPLE_LIMIT", NULL},
 {"tuple-copy-opt", ' ', NULL, "Enable [disable] tuple (memcpy) optimization", "n", &fNoTupleCopyOpt, "CHPL_DISABLE_TUPLE_COPY_OPT", NULL},
 {"tuple-copy-limit", ' ', "<limit>", "Limit on the size of tuples considered for optimization", "I", &tuple_copy_limit, "CHPL_TUPLE_COPY_LIMIT", NULL},
 {"use-noinit", ' ', NULL, "Enable [disable] ability to skip default initialization through the keyword noinit", "N", &fUseNoinit, NULL, NULL},
 {"vectorize", ' ', NULL, "Enable [disable] generation of vectorization hints", "n", &fNoVectorize, "CHPL_DISABLE_VECTORIZATION", NULL},

 {"", ' ', NULL, "Run-time Semantic Check Options", NULL, NULL, NULL, NULL},
 {"no-checks", ' ', NULL, "Disable all following run-time checks", "F", &fNoChecks, "CHPL_NO_CHECKS", turnOffChecks},
 {"bounds-checks", ' ', NULL, "Enable [disable] bounds checking", "n", &fNoBoundsChecks, "CHPL_NO_BOUNDS_CHECKING", NULL},
 {"formal-domain-checks", ' ', NULL, "Enable [disable] formal domain checking", "n", &fNoFormalDomainChecks, NULL, NULL},
 {"local-checks", ' ', NULL, "Enable [disable] local block checking", "n", &fNoLocalChecks, NULL, NULL},
 {"nil-checks", ' ', NULL, "Enable [disable] nil checking", "n", &fNoNilChecks, "CHPL_NO_NIL_CHECKS", NULL},
 {"stack-checks", ' ', NULL, "Enable [disable] stack overflow checking", "n", &fNoStackChecks, "CHPL_STACK_CHECKS", setStackChecks},
 {"cast-checks", ' ', NULL, "Enable [disable] checks in safeCast calls", "n", &fNoCastChecks, NULL, NULL},

 {"", ' ', NULL, "C Code Generation Options", NULL, NULL, NULL, NULL},
 {"codegen", ' ', NULL, "[Don't] Do code generation", "n", &no_codegen, "CHPL_NO_CODEGEN", NULL},
 {"cpp-lines", ' ', NULL, "[Don't] Generate #line annotations", "N", &printCppLineno, "CHPL_CG_CPP_LINES", noteCppLinesSet},
 {"max-c-ident-len", ' ', NULL, "Maximum length of identifiers in generated code, 0 for unlimited", "I", &fMaxCIdentLen, "CHPL_MAX_C_IDENT_LEN", NULL},
 {"munge-user-idents", ' ', NULL, "[Don't] Munge user identifiers to avoid naming conflicts with external code", "N", &fMungeUserIdents, "CHPL_MUNGE_USER_IDENTS"},
 {"savec", ' ', "<directory>", "Save generated C code in directory", "P", saveCDir, "CHPL_SAVEC_DIR", verifySaveCDir},

 {"", ' ', NULL, "C Code Compilation Options", NULL, NULL, NULL, NULL},
 {"ccflags", ' ', "<flags>", "Back-end C compiler flags (can be specified multiple times)", "S", NULL, "CHPL_CC_FLAGS", setCCFlags},
 {"debug", 'g', NULL, "[Don't] Support debugging of generated C code", "N", &debugCCode, "CHPL_DEBUG", setChapelDebug},
 {"dynamic", ' ', NULL, "Generate a dynamically linked binary", "F", &fLinkStyle, NULL, setDynamicLink},
 {"hdr-search-path", 'I', "<directory>", "C header search path", "P", incFilename, NULL, handleIncDir},
 {"ldflags", ' ', "<flags>", "Back-end C linker flags (can be specified multiple times)", "S", NULL, "CHPL_LD_FLAGS", setLDFlags},
 {"lib-linkage", 'l', "<library>", "C library linkage", "P", libraryFilename, "CHPL_LIB_NAME", handleLibrary},
 {"lib-search-path", 'L', "<directory>", "C library search path", "P", libraryFilename, "CHPL_LIB_PATH", handleLibPath},
 {"optimize", 'O', NULL, "[Don't] Optimize generated C code", "N", &optimizeCCode, "CHPL_OPTIMIZE", NULL},
 {"specialize", ' ', NULL, "[Don't] Specialize generated C code for CHPL_TARGET_ARCH", "N", &specializeCCode, "CHPL_SPECIALIZE", NULL},
 {"output", 'o', "<filename>", "Name output executable", "P", executableFilename, "CHPL_EXE_NAME", NULL},
 {"static", ' ', NULL, "Generate a statically linked binary", "F", &fLinkStyle, NULL, NULL},

 {"", ' ', NULL, "LLVM Code Generation Options", NULL, NULL, NULL, NULL},
 {"llvm", ' ', NULL, "[Don't] use the LLVM code generator", "N", &llvmCodegen, "CHPL_LLVM_CODEGEN", NULL},
 {"llvm-wide-opt", ' ', NULL, "Enable [disable] LLVM wide pointer optimizations", "N", &fLLVMWideOpt, "CHPL_LLVM_WIDE_OPTS", NULL},

 {"", ' ', NULL, "Compilation Trace Options", NULL, NULL, NULL, NULL},
 {"print-commands", ' ', NULL, "[Don't] print system commands", "N", &printSystemCommands, "CHPL_PRINT_COMMANDS", NULL},
 {"print-passes", ' ', NULL, "[Don't] print compiler passes", "N", &printPasses, "CHPL_PRINT_PASSES", NULL},
 {"print-passes-file", ' ', "<filename>", "Print compiler passes to <filename>", "S", NULL, "CHPL_PRINT_PASSES_FILE", setPrintPassesFile},

 {"", ' ', NULL, "Miscellaneous Options", NULL, NULL, NULL, NULL},
// Support for extern { c-code-here } blocks could be toggled with this
// flag, but instead we just leave it on if the compiler can do it.
// {"extern-c", ' ', NULL, "Enable [disable] extern C block support", "f", &externC, "CHPL_EXTERN_C", NULL},
 DRIVER_ARG_DEVELOPER,
 {"explain-call", ' ', "<call>[:<module>][:<line>]", "Explain resolution of call", "S256", fExplainCall, NULL, NULL},
 {"explain-instantiation", ' ', "<function|type>[:<module>][:<line>]", "Explain instantiation of type", "S256", fExplainInstantiation, NULL, NULL},
 {"explain-verbose", ' ', NULL, "Enable [disable] tracing of disambiguation with 'explain' options", "N", &fExplainVerbose, "CHPL_EXPLAIN_VERBOSE", NULL},
 {"instantiate-max", ' ', "<max>", "Limit number of instantiations", "I", &instantiation_limit, "CHPL_INSTANTIATION_LIMIT", NULL},
 {"print-callstack-on-error", ' ', NULL, "print the Chapel call stack leading to each error or warning", "N", &fPrintCallStackOnError, "CHPL_PRINT_CALLSTACK_ON_ERROR", NULL},
 {"set", 's', "<name>[=<value>]", "Set config param value", "S", NULL, NULL, readConfig},
 {"task-tracking", ' ', NULL, "Enable [disable] runtime task tracking", "N", &fEnableTaskTracking, "CHPL_TASK_TRACKING", NULL},
 {"warn-const-loops", ' ', NULL, "Enable [disable] warnings for some 'while' loops with constant conditions", "N", &fWarnConstLoops, "CHPL_WARN_CONST_LOOPS", NULL},
 {"warn-special", ' ', NULL, "Enable [disable] special warnings", "n", &fNoWarnSpecial, "CHPL_WARN_SPECIAL", setWarnSpecial},
 {"warn-domain-literal", ' ', NULL, "Enable [disable] old domain literal syntax warnings", "n", &fNoWarnDomainLiteral, "CHPL_WARN_DOMAIN_LITERAL", setWarnDomainLiteral},
 {"warn-tuple-iteration", ' ', NULL, "Enable [disable] warnings for tuple iteration", "n", &fNoWarnTupleIteration, "CHPL_WARN_TUPLE_ITERATION", setWarnTupleIteration},
 {"warnings", ' ', NULL, "Enable [disable] output of warnings", "n", &ignore_warnings, "CHPL_DISABLE_WARNINGS", NULL},

 {"", ' ', NULL, "Compiler Configuration Options", NULL, NULL, NULL, NULL},
 {"home", ' ', "<path>", "Path to Chapel's home directory", "S", NULL, "_CHPL_HOME", setHome},
 {"atomics", ' ', "<atomics-impl>", "Specify atomics implementation", "S", NULL, "_CHPL_ATOMICS", setEnv},
 {"network-atomics", ' ', "<network>", "Specify network atomics implementation", "S", NULL, "_CHPL_NETWORK_ATOMICS", setEnv},
 {"aux-filesys", ' ', "<aio-system>", "Specify auxiliary I/O system", "S", NULL, "_CHPL_AUX_FILESYS", setEnv},
 {"comm", ' ', "<comm-impl>", "Specify communication implementation", "S", NULL, "_CHPL_COMM", setEnv},
 {"comm-substrate", ' ', "<conduit>", "Specify communication conduit", "S", NULL, "_CHPL_COMM_SUBSTRATE", setEnv},
 {"gasnet-segment", ' ', "<segment>", "Specify GASNet memory segment", "S", NULL, "_CHPL_GASNET_SEGMENT", setEnv},
 {"gmp", ' ', "<gmp-version>", "Specify GMP library", "S", NULL, "_CHPL_GMP", setEnv},
 {"hwloc", ' ', "<hwloc-impl>", "Specify whether to use hwloc", "S", NULL, "_CHPL_HWLOC", setEnv},
 {"launcher", ' ', "<launcher-system>", "Specify how to launch programs", "S", NULL, "_CHPL_LAUNCHER", setEnv},
 {"locale-model", ' ', "<locale-model>", "Specify locale model to use", "S", NULL, "_CHPL_LOCALE_MODEL", setEnv},
 {"make", ' ', "<make utility>", "Make utility for generated code", "S", NULL, "_CHPL_MAKE", setEnv},
 {"mem", ' ', "<mem-impl>", "Specify the memory manager", "S", NULL, "_CHPL_MEM", setEnv},
 {"regexp", ' ', "<regexp>", "Specify whether to use regexp support", "S", NULL, "_CHPL_REGEXP", setEnv},
 {"target-arch", ' ', "<architecture>", "Target architecture to optimize for", "S", NULL, "_CHPL_TARGET_ARCH", setEnv},
 {"target-compiler", ' ', "<compiler>", "Compiler for generated code", "S", NULL, "_CHPL_TARGET_COMPILER", setEnv},
 {"target-platform", ' ', "<platform>", "Platform for cross-compilation", "S", NULL, "_CHPL_TARGET_PLATFORM", setEnv},
 {"tasks", ' ', "<task-impl>", "Specify tasking implementation", "S", NULL, "_CHPL_TASKS", setEnv},
 {"timers", ' ', "<timer-impl>", "Specify timer implementation", "S", NULL, "_CHPL_TIMERS", setEnv},
 {"wide-pointers", ' ', "<format>", "Specify wide pointer format", "S", NULL, "_CHPL_WIDE_POINTERS", setEnv},

 {"", ' ', NULL, "Compiler Information Options", NULL, NULL, NULL, NULL},
 DRIVER_ARG_COPYRIGHT,
 DRIVER_ARG_HELP,
 DRIVER_ARG_HELP_ENV,
 DRIVER_ARG_HELP_SETTINGS,
 DRIVER_ARG_LICENSE,
 DRIVER_ARG_VERSION,

 {"", ' ', NULL, "Developer Flags -- Debug Output", NULL, NULL, NULL, NULL},
 {"cc-warnings", ' ', NULL, "[Don't] Give warnings for generated code", "N", &ccwarnings, "CHPL_CC_WARNINGS", NULL},
 {"gen-ids", ' ', NULL, "[Don't] pepper generated code with BaseAST::ids", "N", &fGenIDS, "CHPL_GEN_IDS", NULL},
 {"html", 't', NULL, "Dump IR in HTML format (toggle)", "T", &fdump_html, "CHPL_HTML", NULL},
 {"html-user", ' ', NULL, "Dump IR in HTML for user module(s) only (toggle)", "T", &fdump_html, "CHPL_HTML_USER", setHtmlUser},
 {"html-wrap-lines", ' ', NULL, "[Don't] allow wrapping lines in HTML dumps", "N", &fdump_html_wrap_lines, "CHPL_HTML_WRAP_LINES", NULL},
 {"html-print-block-ids", ' ', NULL, "[Don't] print block IDs in HTML dumps", "N", &fdump_html_print_block_IDs, "CHPL_HTML_PRINT_BLOCK_IDS", NULL},
 {"html-chpl-home", ' ', NULL, "Path to use instead of CHPL_HOME in HTML dumps", "P", fdump_html_chpl_home, "CHPL_HTML_CHPL_HOME", NULL},
 {"log", 'd', "<letters>", "Dump IR in text format. See runpasses.cpp for definition of <letters>. Empty argument (\"-d=\" or \"--log=\") means \"log all passes\"", "S512", log_flags, "CHPL_LOG_FLAGS", log_flags_arg},
 {"log-dir", ' ', "<path>", "Specify log directory", "P", log_dir, "CHPL_LOG_DIR", NULL},
 {"log-ids", ' ', NULL, "[Don't] include BaseAST::ids in log files", "N", &fLogIds, "CHPL_LOG_IDS", NULL},
 {"log-module", ' ', "<module-name>", "Restrict IR dump to the named module", "S256", log_module, "CHPL_LOG_MODULE", NULL},
// {"log-symbol", ' ', "<symbol-name>", "Restrict IR dump to the named symbol(s)", "S256", log_symbol, "CHPL_LOG_SYMBOL", NULL}, // This doesn't work yet.
 {"verify", ' ', NULL, "Run consistency checks during compilation", "N", &fVerify, "CHPL_VERIFY", NULL},
 {"parse-only", ' ', NULL, "Stop compiling after 'parse' pass for syntax checking", "N", &fParseOnly, NULL, NULL},
 {"parser-debug", 'D', NULL, "Set parser debug level", "+", &debugParserLevel, "CHPL_PARSER_DEBUG", NULL},
 {"debug-short-loc", ' ', NULL, "Display long [short] location in certain debug outputs", "N", &debugShortLoc, "CHPL_DEBUG_SHORT_LOC", NULL},
 {"print-emitted-code-size", ' ', NULL, "Print emitted code size", "F", &fPrintEmittedCodeSize, NULL, NULL},
 {"print-module-resolution", ' ', NULL, "Print name of module being resolved", "F", &fPrintModuleResolution, "CHPL_PRINT_MODULE_RESOLUTION", NULL},
 {"print-dispatch", ' ', NULL, "Print dynamic dispatch table", "F", &fPrintDispatch, NULL, NULL},
 {"print-statistics", ' ', "[n|k|t]", "Print AST statistics", "S256", fPrintStatistics, NULL, NULL},
 {"report-inlining", ' ', NULL, "Print inlined functions", "F", &report_inlining, NULL, NULL},
 {"report-dead-blocks", ' ', NULL, "Print dead block removal stats", "F", &fReportDeadBlocks, NULL, NULL},
 {"report-dead-modules", ' ', NULL, "Print dead module removal stats", "F", &fReportDeadModules, NULL, NULL},
 {"report-optimized-array-indexing", ' ', NULL, "Print stats on optimized array indexing", "F", &fReportOptimizedArrayIndexing, NULL, NULL},
 {"report-optimized-loop-iterators", ' ', NULL, "Print stats on optimized single loop iterators", "F", &fReportOptimizedLoopIterators, NULL, NULL},
 {"report-order-independent-loops", ' ', NULL, "Print stats on order independent loops", "F", &fReportOrderIndependentLoops, NULL, NULL},
 {"report-optimized-on", ' ', NULL, "Print information about on clauses that have been optimized for potential fast remote fork operation", "F", &fReportOptimizedOn, NULL, NULL},
 {"report-promotion", ' ', NULL, "Print information about scalar promotion", "F", &fReportPromotion, NULL, NULL},
 {"report-scalar-replace", ' ', NULL, "Print scalar replacement stats", "F", &fReportScalarReplace, NULL, NULL},

 {"", ' ', NULL, "Developer Flags -- Miscellaneous", NULL, NULL, NULL, NULL},
 {"break-on-id", ' ', NULL, "Break when AST id is created", "I", &breakOnID, "CHPL_BREAK_ON_ID", NULL},
 {"break-on-delete-id", ' ', NULL, "Break when AST id is deleted", "I", &breakOnDeleteID, "CHPL_BREAK_ON_DELETE_ID", NULL},
 {"break-on-codegen", ' ', NULL, "Break when function cname is code generated", "S256", &breakOnCodegenCname, "CHPL_BREAK_ON_CODEGEN", NULL},
 {"break-on-codegen-id", ' ', NULL, "Break when id is code generated", "I", &breakOnCodegenID, "CHPL_BREAK_ON_CODEGEN_ID", NULL},
 {"default-dist", ' ', "<distribution>", "Change the default distribution", "S256", defaultDist, "CHPL_DEFAULT_DIST", NULL},
 {"explain-call-id", ' ', "<call-id>", "Explain resolution of call by ID", "I", &explainCallID, NULL, NULL},
 {"break-on-resolve-id", ' ', NULL, "Break when function call with AST id is resolved", "I", &breakOnResolveID, "CHPL_BREAK_ON_RESOLVE_ID", NULL},
 {"denormalize", ' ', NULL, "Enable [disable] denormalization", "N", &fDenormalize, "CHPL_DENORMALIZE", NULL},
 DRIVER_ARG_DEBUGGERS,
 {"heterogeneous", ' ', NULL, "Compile for heterogeneous nodes", "F", &fHeterogeneous, "", NULL},
 {"ignore-errors", ' ', NULL, "[Don't] attempt to ignore errors", "N", &ignore_errors, "CHPL_IGNORE_ERRORS", NULL},
 {"ignore-errors-for-pass", ' ', NULL, "[Don't] attempt to ignore errors until the end of the pass in which they occur", "N", &ignore_errors_for_pass, "CHPL_IGNORE_ERRORS_FOR_PASS", NULL},
 {"library", ' ', NULL, "Generate a Chapel library file", "F", &fLibraryCompile, NULL, NULL},
 {"localize-global-consts", ' ', NULL, "Enable [disable] optimization of global constants", "n", &fNoGlobalConstOpt, "CHPL_DISABLE_GLOBAL_CONST_OPT", NULL},
 {"local-temp-names", ' ', NULL, "[Don't] Generate locally-unique temp names", "N", &localTempNames, "CHPL_LOCAL_TEMP_NAMES", NULL},
 {"log-deleted-ids-to", ' ', "<filename>", "Log AST id and memory address of each deleted node to the specified file", "P", deletedIdFilename, "CHPL_DELETED_ID_FILENAME", NULL},
 {"memory-frees", ' ', NULL, "Enable [disable] memory frees in the generated code", "n", &fNoMemoryFrees, "CHPL_DISABLE_MEMORY_FREES", NULL},
 {"preserve-inlined-line-numbers", ' ', NULL, "[Don't] Preserve file names/line numbers in inlined code", "N", &preserveInlinedLineNumbers, "CHPL_PRESERVE_INLINED_LINE_NUMBERS", NULL},
 {"print-id-on-error", ' ', NULL, "[Don't] print AST id in error messages", "N", &fPrintIDonError, "CHPL_PRINT_ID_ON_ERROR", NULL},
 {"remove-empty-records", ' ', NULL, "Enable [disable] empty record removal", "n", &fNoRemoveEmptyRecords, "CHPL_DISABLE_REMOVE_EMPTY_RECORDS", NULL},
 {"remove-unreachable-blocks", ' ', NULL, "[Don't] remove unreachable blocks after resolution", "N", &fRemoveUnreachableBlocks, "CHPL_REMOVE_UNREACHABLE_BLOCKS", NULL},
 {"replace-array-accesses-with-ref-temps", ' ', NULL, "Enable [disable] replacing array accesses with reference temps (experimental)", "N", &fReplaceArrayAccessesWithRefTemps, NULL, NULL },
 {"incremental", ' ', NULL, "Enable [disable] using incremental compilation", "N", &fIncrementalCompilation, "CHPL_INCREMENTAL_COMP", NULL},
 {"minimal-modules", ' ', NULL, "Enable [disable] using minimal modules",               "N", &fMinimalModules, "CHPL_MINIMAL_MODULES", NULL},
 DRIVER_ARG_PRINT_CHPL_HOME,
 DRIVER_ARG_LAST
};


static ArgumentState sArgState = {
  0,
  0,
  "program",
  "path",
  NULL
};

static void printStuff(const char* argv0) {
  bool shouldExit       = false;
  bool printedSomething = false;

  if (fPrintVersion) {
    fprintf(stdout, "%s Version %s\n", sArgState.program_name, compileVersion);

    fPrintCopyright  = true;
    printedSomething = true;
    shouldExit       = true;
  }

  if (fPrintLicense) {
    fprintf(stdout,
#include "LICENSE"
            );

    fPrintCopyright  = false;
    shouldExit       = true;
    printedSomething = true;
  }

  if (fPrintCopyright) {
    fprintf(stdout,
#include "COPYRIGHT"
            );

    printedSomething = true;
  }
  if( fPrintChplHome ) {
    char* guess = findProgramPath(argv0);

    printf("%s\t%s\n", CHPL_HOME, guess);

    free(guess);

    printedSomething = true;
  }

  if (fPrintHelp || (!printedSomething && sArgState.nfile_arguments < 1)) {
    if (printedSomething) printf("\n");

    usage(&sArgState, !fPrintHelp, fPrintEnvHelp, fPrintSettingsHelp);

    shouldExit       = true;
    printedSomething = true;
  }

  if (printedSomething && sArgState.nfile_arguments < 1) {
    shouldExit       = true;
  }

  if (shouldExit) {
    clean_exit(0);
  }
}

bool useDefaultEnv(std::string key) {
  // Check conditions for which default value should override argument provided

  // For Cray programming environments, we must infer CHPL_TARGET_ARCH
  // Note: When CHPL_TARGET_ARCH is processed, CHPL_HOST_COMPILER is already
  // set in envMap, due to the order of printchplenv output
  if (key == "CHPL_TARGET_ARCH") {
    if (strstr(envMap["CHPL_TARGET_COMPILER"], "cray-prgenv") != NULL) {
      return true;
    }
  }

  return false;
}

static void populateEnvMap() {
  // Destructively parses output of 'printchplenv --simple' for "key=value"
  // pairs and populates global envMap if the key has not been already set from
  // argument processing

  // Call printchplenv and pipe output into string
  std::string output = runPrintChplEnv(envMap);

  // Lines
  std::string line= "";
  std::string lineDelimiter = "\n";
  size_t linePos = 0;        // Line break position

  // Tokens
  std::string tokenDelimiter = "=";
  size_t delimiterPos = 0;    // Position of delimiter
  size_t valuePos = 0;        // Position of value

  std::string key = "";
  std::string value = "";

  while ((linePos = output.find(lineDelimiter)) != std::string::npos)
  {
    line = output.substr(0, linePos);

    // Key is substring up until "=" on a given line
    delimiterPos = line.find(tokenDelimiter);
    key = line.substr(0, delimiterPos);

    // Value is substring after "=" on a given line
    valuePos = delimiterPos + tokenDelimiter.length();
    value = line.substr(valuePos);

    // If key does not have a value in envMap, map it to the parsed value
    if (envMap.find(key) == envMap.end()) {
      envMap[key] = strdup(value.c_str());
    } else if (useDefaultEnv(key)) {
      envMap.erase(key);
      envMap[key] = strdup(value.c_str());
    }

    output.erase(0, linePos + lineDelimiter.length());
  }
}

static void setChapelEnvs() {
  // Update compiler global CHPL_vars with envMap values

  CHPL_HOST_PLATFORM   = envMap["CHPL_HOST_PLATFORM"];
  CHPL_HOST_COMPILER   = envMap["CHPL_HOST_COMPILER"];
  CHPL_TARGET_PLATFORM = envMap["CHPL_TARGET_PLATFORM"];
  CHPL_TARGET_COMPILER = envMap["CHPL_TARGET_COMPILER"];
  CHPL_TARGET_ARCH     = envMap["CHPL_TARGET_ARCH"];
  CHPL_LOCALE_MODEL    = envMap["CHPL_LOCALE_MODEL"];
  CHPL_COMM            = envMap["CHPL_COMM"];
  CHPL_COMM_SUBSTRATE  = envMap["CHPL_COMM_SUBSTRATE"];
  CHPL_GASNET_SEGMENT  = envMap["CHPL_GASNET_SEGMENT"];
  CHPL_TASKS           = envMap["CHPL_TASKS"];
  CHPL_LAUNCHER        = envMap["CHPL_LAUNCHER"];
  CHPL_TIMERS          = envMap["CHPL_TIMERS"];
  CHPL_MEM             = envMap["CHPL_MEM"];
  CHPL_MAKE            = envMap["CHPL_MAKE"];
  CHPL_ATOMICS         = envMap["CHPL_ATOMICS"];
  CHPL_NETWORK_ATOMICS = envMap["CHPL_NETWORK_ATOMICS"];
  CHPL_GMP             = envMap["CHPL_GMP"];
  CHPL_HWLOC           = envMap["CHPL_HWLOC"];
  CHPL_REGEXP          = envMap["CHPL_REGEXP"];
  CHPL_WIDE_POINTERS   = envMap["CHPL_WIDE_POINTERS"];
  CHPL_LLVM            = envMap["CHPL_LLVM"];
  CHPL_AUX_FILESYS     = envMap["CHPL_AUX_FILESYS"];
  CHPL_UNWIND          = envMap["CHPL_UNWIND"];
}

static void setupChplGlobals(const char* argv0) {
  // Set CHPL_HOME, populate envMap with defaults, and set global CHPL_vars

  // Set CHPL_HOME the traditional way if it was not passed as an argument
  if (envMap.find("CHPL_HOME") == envMap.end())
  {
    setupChplHome(argv0);

    // Keep envMap updated
    envMap["CHPL_HOME"] = CHPL_HOME;
  }

  // Populate envMap from printchplenv, never overwriting existing elements
  populateEnvMap();

  // Set global CHPL_vars with updated envMap values
  setChapelEnvs();
}

static void postStackCheck() {
  if (!fNoStackChecks && fUserSetStackChecks) {
    if (strcmp(CHPL_TASKS, "massivethreads") == 0) {
      USR_WARN("CHPL_TASKS=%s cannot do stack checks.", CHPL_TASKS);
    }
  }
}

static void postTaskTracking() {
  if (fEnableTaskTracking) {
    if (strcmp(CHPL_TASKS, "fifo") != 0) {
      USR_WARN("Enabling task tracking with CHPL_TASKS=%s has no effect other than to slow down compilation", CHPL_TASKS);
    }
  }
}

static void postStaticLink() {
  if (fLinkStyle == LS_STATIC) {
    if (strcmp(CHPL_TARGET_PLATFORM, "darwin") == 0) {
      USR_WARN("Static compilation is not supported on OS X, ignoring flag.");
      fLinkStyle = LS_DEFAULT;
    }
  }
}

static void postLocal() {
  if (!fUserSetLocal) fLocal = !strcmp(CHPL_COMM, "none");
}

static void setMaxCIndentLen() {
  bool gotPGI = !strcmp(CHPL_TARGET_COMPILER, "pgi")
             || !strcmp(CHPL_TARGET_COMPILER, "cray-prgenv-pgi");
  // conservatively how much is needed for the current PGI compiler
  if (gotPGI) fMaxCIdentLen = 1020;
}

static void setWidePointersStruct() {
  if (0 == strcmp(CHPL_WIDE_POINTERS, "struct")) {
    widePointersStruct = true;
  } else {
    widePointersStruct = false;
  }
}

static void setPrintCppLineno() {
  if (developer && !userSetCppLineno) printCppLineno = false;
}

static void checkLLVMCodeGen() {
#ifndef HAVE_LLVM
 if (llvmCodegen) USR_FATAL("This compiler was built without LLVM support");
#endif
}

static void checkTargetArch() {
  if (specializeCCode && (strcmp(CHPL_TARGET_ARCH, "unknown") == 0)) {
    USR_WARN("--specialize was set, but CHPL_TARGET_ARCH is 'unknown'. If "
              "you want any specialization to occur please set CHPL_TARGET_ARCH "
              "to a proper value.");
  }
}

static void checkIncrementalAndOptimized() {
  std::size_t optimizationsEnabled = ccflags.find("-O");
  if(fIncrementalCompilation && ( optimizeCCode ||
      optimizationsEnabled!=std::string::npos ))
    USR_WARN("Compiling with --incremental along with optimizations enabled"
              " may lead to a slower execution time compared to --fast or"
              " using -O optimizations directly.");
}

static void postprocess_args() {
  // Processes that depend on results of passed arguments or values of CHPL_vars

  setMaxCIndentLen();

  setWidePointersStruct();

  postLocal();

  postTaskTracking();

  postStackCheck();

  postStaticLink();

  setPrintCppLineno();

  checkLLVMCodeGen();

  checkTargetArch();

  checkIncrementalAndOptimized();
}

int main(int argc, char* argv[]) {
  PhaseTracker tracker;

  startCatchingSignals();

  {
    astlocMarker markAstLoc(0, "<internal>");

    tracker.StartPhase("init");

    init_args(&sArgState, argv[0]);

    fDocs   = (strcmp(sArgState.program_name, "chpldoc")  == 0) ? true : false;
    fUseIPE = (strcmp(sArgState.program_name, "chpl-ipe") == 0) ? true : false;

    // Initialize the arguments for argument state. If chpldoc, use the docs
    // specific arguments. Otherwise, use the regular arguments.
    if (fDocs) {
      init_arg_desc(&sArgState, docs_arg_desc);
    } else {
      init_arg_desc(&sArgState, arg_desc);
    }


    initFlags();
    initRootModule();
    initPrimitive();
    initPrimitiveTypes();

    DefExpr* objectClass = defineObjectClass();

    initChplProgram(objectClass);

    initStringLiteralModule();

    process_args(&sArgState, argc, argv);

    setupChplGlobals(argv[0]);

    postprocess_args();

    initCompilerGlobals(); // must follow argument parsing

    setupModulePaths();

    recordCodeGenStrings(argc, argv);
  } // astlocMarker scope

  if (fUseIPE == false)
    printStuff(argv[0]);

  if (fRungdb)
    runCompilerInGDB(argc, argv);

  if (fRunlldb)
    runCompilerInLLDB(argc, argv);

  addSourceFiles(sArgState.nfile_arguments, sArgState.file_argument);

  if (fUseIPE == false) {
    runPasses(tracker, fDocs);
  } else {
    ipeRun();
  }

  tracker.StartPhase("driverCleanup");

  free_args(&sArgState);

  tracker.Stop();

  if (printPasses == true || printPassesFile != NULL) {
    tracker.ReportPass();
    tracker.ReportTotal();
    tracker.ReportRollup();
  }

  if (printPassesFile != NULL) {
    fclose(printPassesFile);
  }

  clean_exit(0);

  return 0;
}<|MERGE_RESOLUTION|>--- conflicted
+++ resolved
@@ -533,7 +533,6 @@
   // disable all chapel compiler optimizations
   //
   fBaseline = true;
-<<<<<<< HEAD
   fNoCopyPropagation = true;          // --no-copy-propagation
   fNoDeadCodeElimination = true;      // --no-dead-code-elimination
   fNoFastFollowers = true;            // --no-fast-followers
@@ -541,6 +540,7 @@
   fNoInline = true;                   // --no-inline
   fNoInlineIterators = true;          // --no-inline-iterators
   fNoLiveAnalysis = true;             // --no-live-analysis
+  fNoOptimizeArrayIndexing = true;    // --no-optimize-array-indexing
   fNoOptimizeLoopIterators = true;    // --no-optimize-loop-iterators
   fNoVectorize = true;                // --no-vectorize
   fNoRemoteValueForwarding = true;    // --no-remote-value-forwarding
@@ -550,28 +550,8 @@
   fNoPrivatization = true;            // --no-privatization
   fNoOptimizeOnClauses = true;        // --no-optimize-on-clauses
   fIgnoreLocalClasses = true;         // --ignore-local-classes
+  //fReplaceArrayAccessesWithRefTemps = false; // don't tie this to --baseline yet
   fDenormalize = false;               // --no-denormalize
-=======
-  fNoCopyPropagation = true;
-  fNoDeadCodeElimination = true;
-  fNoFastFollowers = true;
-  fNoloopInvariantCodeMotion = true;
-  fNoInline = true;
-  fNoInlineIterators = true;
-  fNoLiveAnalysis = true;
-  fNoOptimizeArrayIndexing = true;
-  fNoOptimizeLoopIterators = true;
-  fNoVectorize = true;
-  fNoRemoteValueForwarding = true;
-  fNoRemoveCopyCalls = true;
-  fNoScalarReplacement = true;
-  fNoTupleCopyOpt = true;
-  fNoPrivatization = true;
-  fNoOptimizeOnClauses = true;
-  fIgnoreLocalClasses = true;
-  //fReplaceArrayAccessesWithRefTemps = false; // don't tie this to --baseline yet
-  fDenormalize = false;
->>>>>>> daa7230d
   fConditionalDynamicDispatchLimit = 0;
 }
 
