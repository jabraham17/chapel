--- conflicted
+++ resolved
@@ -1165,23 +1165,13 @@
  {"timers", ' ', "<timer-impl>", "Specify timer implementation", "S", NULL, "_CHPL_TIMERS", setEnv},
 
  {"", ' ', NULL, "Compiler Information Options", NULL, NULL, NULL, NULL},
-<<<<<<< HEAD
- DRIVER_ARG_COPYRIGHT,
- DRIVER_ARG_HELP,
- DRIVER_ARG_HELP_ENV,
- DRIVER_ARG_HELP_SETTINGS,
- DRIVER_ARG_LICENSE,
- DRIVER_ARG_PRINT_CHPL_HOME,
- {"print-chpl-loc", ' ', NULL, "Print this executable's path and exit", "F", &fPrintChplLoc, NULL,NULL},
- DRIVER_ARG_VERSION,
-=======
  {"copyright", ' ', NULL, "Show copyright", "F", &fPrintCopyright, NULL, NULL},
  {"help", 'h', NULL, "Help (show this list)", "F", &fPrintHelp, NULL, NULL},
  {"help-env", ' ', NULL, "Environment variable help", "F", &fPrintEnvHelp, "", driverSetHelpTrue},
  {"help-settings", ' ', NULL, "Current flag settings", "F", &fPrintSettingsHelp, "", driverSetHelpTrue},
  {"license", ' ', NULL, "Show license", "F", &fPrintLicense, NULL, NULL},
+ {"print-chpl-home", ' ', NULL, "Print CHPL_HOME and path to this executable and exit", "F", &fPrintChplHome, NULL,NULL},
  {"version", ' ', NULL, "Show version", "F", &fPrintVersion, NULL, NULL},
->>>>>>> df14e46a
 
  // NOTE: Developer flags should not have 1-character equivalents
  //       (so that they are available for user flags)
@@ -1308,13 +1298,8 @@
  {"dyno-verify-serialization", ' ', NULL, "Enable [disable] verification of serialization", "N", &fDynoVerifySerialization, NULL, NULL},
 
  {"use-io-formatters", ' ', NULL, "Enable [disable] use of experimental IO formatters", "N", &fUseIOFormatters, "CHPL_USE_IO_FORMATTERS", NULL},
-
-<<<<<<< HEAD
- DRIVER_ARG_LAST
-=======
- {"print-chpl-home", ' ', NULL, "Print CHPL_HOME and path to this executable and exit", "F", &fPrintChplHome, NULL,NULL},
+ {"print-chpl-loc", ' ', NULL, "Print this executable's path and exit", "F", &fPrintChplLoc, NULL,NULL},
   {0}
->>>>>>> df14e46a
 };
 
 
