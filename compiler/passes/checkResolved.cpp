--- conflicted
+++ resolved
@@ -83,12 +83,8 @@
 // Returns the smallest number of definitions of ret on any path through the
 // given expression.
 static int
-<<<<<<< HEAD
-isDefinedAllPaths(Expr* expr, Symbol* ret, RefSet& refs) {
-=======
 isDefinedAllPaths(Expr* expr, Symbol* ret, RefSet& refs) 
 {
->>>>>>> 7cfc270b
   if (!expr)
     return 0;
 
