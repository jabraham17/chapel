--- conflicted
+++ resolved
@@ -12,12 +12,8 @@
 #include "stringutil.h"
 #include "driver.h"
 #include "files.h"
-
-<<<<<<< HEAD
-static void insertEndCounts();
-static void passArgsToNestedFns(Vec<FnSymbol*>& nestedFunctions);
-static void create_block_fn_wrapper(CallExpr* fcall, ClassType* ctype, VarSymbol* tempc);
-=======
+#include "stlUtil.h"
+
 typedef struct {
   bool firstCall;
   ClassType* ctype;
@@ -27,9 +23,10 @@
 // bundleArgsFnDataInit: the initial value for BundleArgsFnData
 static BundleArgsFnData bundleArgsFnDataInit = { true, NULL, NULL };
 
+static void insertEndCounts();
+static void passArgsToNestedFns(Vec<FnSymbol*>& nestedFunctions);
 static void create_block_fn_wrapper(FnSymbol* fn, CallExpr* fcall, BundleArgsFnData &baData);
 static void call_block_fn_wrapper(FnSymbol* fn, CallExpr* fcall, VarSymbol* tempc, FnSymbol *wrap_fn);
->>>>>>> cbee212f
 static void findBlockRefActuals(Vec<Symbol*>& refSet, Vec<Symbol*>& refVec);
 static void findHeapVarsAndRefs(Map<Symbol*,Vec<SymExpr*>*>& defMap,
                                 Vec<Symbol*>& refSet, Vec<Symbol*>& refVec,
@@ -98,9 +95,6 @@
   // e.g. due to iterator inlining.
   mod->block->insertAtHead(new DefExpr(new_c));
 
-<<<<<<< HEAD
-  // create the class variable instance and allocate space for it
-=======
   baData.ctype = ctype;
 }
 
@@ -117,8 +111,7 @@
     create_arg_bundle_class(fn, fcall, mod, baData);
   ClassType* ctype = baData.ctype;
 
-  // create the class variable instance and allocate it
->>>>>>> cbee212f
+  // create the class variable instance and allocate space for it
   VarSymbol *tempc = newTemp(astr("_args_for", fn->name), ctype);
   fcall->insertBefore( new DefExpr( tempc));
   CallExpr* tempc_alloc = heapAllocate(ctype);
@@ -189,6 +182,7 @@
 
   ClassType* ctype = baData.ctype;
   FnSymbol *wrap_fn = new FnSymbol( astr("wrap", fn->name));
+
   // Add a special flag to the wrapper-function as appropriate.
   // These control aspects of code generation.
   if (fn->hasFlag(FLAG_ON))                     wrap_fn->addFlag(FLAG_ON_BLOCK);
@@ -209,10 +203,11 @@
     //  wrapon_fn(wrapped_args)
     // (without the locale arg).
 
-    // The locale arg is originally attached to the on_fn, but we steal it here.
+    // The locale arg is originally attached to the on_fn, but we copy it 
+    // into the wrapper here, and then later on remove it completely.
     // The on_fn does not need this extra argument, and can find out its locale
     // by reading the task-private "here" pointer.
-    DefExpr* localeArg = toDefExpr(fn->formals.get(1)->remove());
+    DefExpr* localeArg = toDefExpr(fn->formals.get(1)->copy());
     wrap_fn->insertFormalAtTail(localeArg);
   }
 
@@ -220,29 +215,11 @@
   wrap_fn->insertFormalAtTail(wrap_c);
 
   mod->block->insertAtTail(new DefExpr(wrap_fn));
-<<<<<<< HEAD
-
-  // The wrapper function is called with the bundled argument list.
-  if (fn->hasFlag(FLAG_ON))
-    // For an on block, the first argument is also passed directly
-    // to the wrapper function.
-    // The forking function uses this to fork a task on the target locale.
-    fcall->insertBefore(new CallExpr(wrap_fn, fcall->get(1)->remove(), tempc));
-  else
-    fcall->insertBefore(new CallExpr(wrap_fn, tempc));
 
   // Create a call to the original function
   CallExpr *call_orig = new CallExpr( (toSymExpr(fcall->baseExpr))->var);
   VarSymbol* locTemp = NULL;
   bool first = true;
-=======
-
-  // Create a call to the original function
-  CallExpr *call_orig = new CallExpr( (toSymExpr(fcall->baseExpr))->var);
-  // Ensure the above is just another way to refer to 'fn'.
-  INT_ASSERT((toSymExpr(fcall->baseExpr))->var == fn);
-  int count = -1;
->>>>>>> cbee212f
   for_fields(field, ctype)
   {
     // insert args
@@ -268,7 +245,7 @@
   if (fn->hasFlag(FLAG_ON))
   {
     // Special case for the first argument of an on_fn, which carries
-    // the destination locale ID.
+    // the destination locale.
     // We save off the current values on the stack and then
     // set the task-private values to those passed in.
     // The saved values are restored when the on block is exited.
@@ -285,7 +262,6 @@
   wrap_fn->retType = dtVoid;
   wrap_fn->insertAtTail(call_orig);     // add new call
 
-<<<<<<< HEAD
   if (fn->hasFlag(FLAG_ON)) {
     // Restore old here value
     wrap_fn->insertAtTail(new CallExpr(PRIM_TASK_SET_LOCALE,
@@ -295,37 +271,32 @@
   }
 
   if (fn->hasFlag(FLAG_ON))
-    fcall->insertAfter(new CallExpr(PRIM_TASK_FREE, tempc));
-=======
-  if (fn->hasFlag(FLAG_ON))
     ; // the caller will free the actual
->>>>>>> cbee212f
   else
     wrap_fn->insertAtTail(new CallExpr(PRIM_TASK_FREE, wrap_c));
 
+//  normalize(wrap_fn);
+// Inserting call temps at this point would require hand-resolution of
+// their types.  We just add the required return by hand.
   wrap_fn->insertAtTail(new CallExpr(PRIM_RETURN, gVoid));
 
-<<<<<<< HEAD
-  DefExpr  *fcall_def= (toSymExpr( fcall->baseExpr))->var->defPoint;
-  fcall->remove();                     // remove orig. call
-  fcall_def->remove();                 // move orig. def
-  mod->block->insertAtTail(fcall_def); // to top-level
-//  normalize(wrap_fn);
-=======
   // 'fn' has already been flattened and hoisted to the top level.
   // We leave 'fn' in the module where it was placed originally,
   // whereas 'wrap_fn' is in fcall's module.
   // These two modules may be different, e.g. due to iterator inlining.
   INT_ASSERT(isGlobal(fn));
-  normalize(wrap_fn);
+
   baData.wrap_fn = wrap_fn;
 }
 
 static void call_block_fn_wrapper(FnSymbol* fn, CallExpr* fcall, VarSymbol* tempc, FnSymbol *wrap_fn)
 {
+  // The wrapper function is called with the bundled argument list.
   if (fn->hasFlag(FLAG_ON)) {
-    // The wrapper function is called with a copy of the locale argument.
-    fcall->insertBefore(new CallExpr(wrap_fn, fcall->get(1)->copy(), tempc));
+    // For an on block, the first argument is also passed directly
+    // to the wrapper function.
+    // The forking function uses this to fork a task on the target locale.
+    fcall->insertBefore(new CallExpr(wrap_fn, fcall->get(1)->remove(), tempc));
   } else
     fcall->insertBefore(new CallExpr(wrap_fn, tempc));
 
@@ -335,7 +306,6 @@
     ; // wrap_fn will free the formal
 
   fcall->remove();                     // rm orig. call
->>>>>>> cbee212f
 }
 
 
@@ -775,9 +745,11 @@
     if (!isModuleSymbol(var->defPoint->parentSymbol) &&
         ((useMap.get(var) && useMap.get(var)->n > 0) ||
          (defMap.get(var) && defMap.get(var)->n > 0))) {
+      SET_LINENO(var->defPoint);
       CallExpr* alloc_call =
         new CallExpr(PRIM_CHPL_ALLOC, heapType->symbol,
                      newMemDesc("local heap-converted data"));
+      // TODO: Ensure that this cast is necessary.
       var->defPoint->getStmtExpr()->insertAfter(
         new CallExpr(PRIM_MOVE, var,
                      new CallExpr(PRIM_CAST, heapType->symbol, alloc_call)));
@@ -930,72 +902,6 @@
 }
 
 
-<<<<<<< HEAD
-// Converts blocks implementing various parallel constructs into functions, 
-// so they can be invoked through a fork.
-// The body of the original block becomes the body of the function,
-// and the inline location of the parallel block is replaced by a call
-// to the implementing function.
-// A subsequent step (flattenNesteFunctions) adds arguments to these functions
-// to pass in values or references from the context which are used in the body
-// of the block.
-// As a special case, the target locale is prepended to the arguments passed 
-// to the "on" function.
-static void createNestedFunctions(Vec<FnSymbol*>& nestedFunctions)
-{
-  forv_Vec(BlockStmt, block, gBlockStmts) {
-    if (CallExpr* info = block->blockInfo) {
-      SET_LINENO(block);
-      FnSymbol* fn = NULL;
-      if (info->isPrimitive(PRIM_BLOCK_BEGIN)) {
-        fn = new FnSymbol("begin_fn");
-        fn->addFlag(FLAG_BEGIN);
-      } else if (info->isPrimitive(PRIM_BLOCK_COBEGIN)) {
-        fn = new FnSymbol("cobegin_fn");
-        fn->addFlag(FLAG_COBEGIN_OR_COFORALL);
-      } else if (info->isPrimitive(PRIM_BLOCK_COFORALL)) {
-        fn = new FnSymbol("coforall_fn");
-        fn->addFlag(FLAG_COBEGIN_OR_COFORALL);
-      } else if (info->isPrimitive(PRIM_BLOCK_ON) ||
-                 info->isPrimitive(PRIM_BLOCK_ON_NB)) {
-        fn = new FnSymbol("on_fn");
-        fn->addFlag(FLAG_ON);
-        if (block->blockInfo->isPrimitive(PRIM_BLOCK_ON_NB))
-          fn->addFlag(FLAG_NON_BLOCKING);
-
-        ArgSymbol* locarg = new ArgSymbol(INTENT_CONST_IN, "_dummy_locale_arg", dtLocale);
-        fn->insertFormalAtTail(locarg);
-      }
-      else if (// info->isPrimitive(PRIM_BLOCK_PARAM_LOOP) || // resolution should remove this case.
-               info->isPrimitive(PRIM_BLOCK_WHILEDO_LOOP) ||
-               info->isPrimitive(PRIM_BLOCK_DOWHILE_LOOP) ||
-               info->isPrimitive(PRIM_BLOCK_FOR_LOOP) ||
-               info->isPrimitive(PRIM_BLOCK_XMT_PRAGMA_FORALL_I_IN_N) ||
-               info->isPrimitive(PRIM_BLOCK_XMT_PRAGMA_NOALIAS) ||
-               info->isPrimitive(PRIM_BLOCK_LOCAL) ||
-               info->isPrimitive(PRIM_BLOCK_UNLOCAL))
-        ; // Not a parallel block construct, so do nothing special.
-      else
-        INT_FATAL(block, "Unhandled blockInfo case.");
-
-      if (fn) {
-        nestedFunctions.add(fn);
-        CallExpr* call = new CallExpr(fn);
-        if (block->blockInfo->isPrimitive(PRIM_BLOCK_ON) ||
-            block->blockInfo->isPrimitive(PRIM_BLOCK_ON_NB)) {
-          // This puts the target locale ID and address at the start of the call.
-          call->insertAtTail(block->blockInfo->get(1)->remove());
-        }
-
-        block->insertBefore(new DefExpr(fn));
-        block->insertBefore(call);
-        block->blockInfo->remove();
-        // This block becomes the body of the new function.
-        fn->insertAtTail(block->remove());
-        fn->insertAtTail(new CallExpr(PRIM_RETURN, gVoid));
-        fn->retType = dtVoid;
-      }
-=======
 void
 parallel(void) {
   Vec<FnSymbol*> taskFunctions;
@@ -1006,18 +912,8 @@
       taskFunctions.add(fn);
       // Would need to flatten them if they are not already.
       INT_ASSERT(isGlobal(fn));
->>>>>>> cbee212f
-    }
-  }
-}
-
-
-void
-parallel(void) {
-  // convert begin/cobegin/coforall/on blocks into nested functions and flatten
-  Vec<FnSymbol*> nestedFunctions;
-
-  createNestedFunctions(nestedFunctions);
+    }
+  }
 
   compute_call_sites();
 
@@ -1029,7 +925,7 @@
 
   insertEndCounts();
 
-  passArgsToNestedFns(nestedFunctions);
+  passArgsToNestedFns(taskFunctions);
 }
 
 
@@ -1065,7 +961,6 @@
   }
 }
 
-<<<<<<< HEAD
 
 // Given the call to a nested on block, find the definition of the first argument
 // (carrying the locale pointer) in the context and return the containing move primitive.
@@ -1224,46 +1119,6 @@
       call->insertBefore(new DefExpr(derefTmp));
       call->insertBefore(new CallExpr(PRIM_MOVE, derefTmp, new CallExpr(PRIM_DEREF, destLocaleTmp)));
       destLocaleTmp = derefTmp;
-=======
-  forv_Vec(FnSymbol, fn, taskFunctions) {
-    BundleArgsFnData baData = bundleArgsFnDataInit;
-    forv_Vec(CallExpr, call, *fn->calledBy) {
-      SET_LINENO(call);
-      // Overhead is high for on statements if locale==here, so
-      //  perform a simple optimization here to call fn() directly if
-      //  this is the case.  In the non-blocking case if the serial
-      //  state is false, we could effectively put a begin before the
-      //  non-blocking fork but the resulting code would have similar
-      //  overhead.  In the non-blocking case when the serial state is
-      //  true, we could perform this optimization, but in our current
-      //  implementation, we don't generate code for the two paths.
-      //  Rather we use a macro, so the optimization would have to be
-      //  performed within the macro.
-      if (fn->hasFlag(FLAG_ON) && !fn->hasFlag(FLAG_NON_BLOCKING)) {
-        CallExpr *newCall = call->copy();
-        BlockStmt* lblock = new BlockStmt();
-        lblock->insertAtHead(newCall);
-        BlockStmt* rblock = new BlockStmt();
-
-        INT_ASSERT(call->get(1));
-        // nodeID is the node ID for the datum used in the "on" expression.
-        CallExpr* nodeID = new CallExpr(PRIM_LOC_GET_NODE, call->get(1)->copy());
-        CallExpr* localeID = new CallExpr(PRIM_NODE_ID);    // Runtime (GASNet) node.
-        VarSymbol* tmpNode = newTemp(nodeID->typeInfo());
-        VarSymbol* tmpLoc = newTemp(localeID->typeInfo());
-        VarSymbol* tmpBool = newTemp(dtBool);
-        call->insertBefore(new DefExpr(tmpNode));
-        call->insertBefore(new DefExpr(tmpLoc));
-        call->insertBefore(new DefExpr(tmpBool));
-        call->insertBefore(new CallExpr(PRIM_MOVE, tmpNode, nodeID));
-        call->insertBefore(new CallExpr(PRIM_MOVE, tmpLoc, localeID));
-        call->insertBefore(new CallExpr(PRIM_MOVE, tmpBool,
-                                        new CallExpr(PRIM_EQUAL, tmpNode, tmpLoc)));
-        call->insertBefore(new CondStmt(new SymExpr(tmpBool), lblock, rblock));
-        rblock->insertAtHead(call->remove());
-      }
-      bundleArgs(fn, call, baData);
->>>>>>> cbee212f
     }
     map.put(toSymExpr(call->get(1))->var, destLocaleTmp);
     forkedCall = call->copy(&map);
@@ -1321,15 +1176,35 @@
 static void passArgsToNestedFns(Vec<FnSymbol*>& nestedFunctions)
 {
   forv_Vec(FnSymbol, fn, nestedFunctions) {
-    // We assume that there is a one-to-one relation between nested function callers and callees.
-    CallExpr* call = (fn->calledBy)->only();
-
-    SET_LINENO(call);
+
+    BundleArgsFnData baData = bundleArgsFnDataInit;
+
+    forv_Vec(CallExpr, call, *fn->calledBy) {
+
+      SET_LINENO(call);
+
+      if (fn->hasFlag(FLAG_ON))
+        call = optimizeOnCall(call);
+    
+      bundleArgs(fn, call, baData);
+    }
 
     if (fn->hasFlag(FLAG_ON))
-      call = optimizeOnCall(call);
-    
-    bundleArgs(call);
+    {
+      // Now we can remove the dummy locale arg from the on_fn
+      DefExpr* localeArg = toDefExpr(fn->formals.get(1));
+      std::vector<SymExpr*> symExprs;
+      collectSymExprsSTL(fn->body, symExprs);
+      for_vector(SymExpr, sym, symExprs)
+      {
+        if (sym->var->defPoint == localeArg)
+        {
+          sym->getStmtExpr()->remove();
+          break;
+        }
+      }
+      localeArg->remove();
+    }
   }
 }
 
@@ -1490,6 +1365,8 @@
               rhs->get(1)->typeInfo()->symbol->hasFlag(FLAG_WIDE_CLASS)) {
             insertLocalTemp(rhs->get(1));
             if (!rhs->get(1)->typeInfo()->symbol->hasFlag(FLAG_REF)) {
+              INT_ASSERT(rhs->get(1)->typeInfo() == dtString);
+              // special handling for wide strings
               rhs->replace(rhs->get(1)->remove());
             }
           }
@@ -1974,7 +1851,7 @@
           } else if (var->type->symbol->hasEitherFlag(FLAG_REF,FLAG_DATA_CLASS))
             call->getStmtExpr()->insertBefore(new CallExpr(PRIM_MOVE, var, sym->copy()));
           else
-            call->getStmtExpr()->insertBefore(new CallExpr(PRIM_MOVE, var, sym->copy()));
+            call->getStmtExpr()->insertBefore(new CallExpr(PRIM_MOVE, var, new CallExpr(PRIM_DEREF, sym->copy())));
           call->getStmtExpr()->insertAfter(new CallExpr(PRIM_MOVE, sym->copy(), var));
           sym->replace(new SymExpr(var));
         }
