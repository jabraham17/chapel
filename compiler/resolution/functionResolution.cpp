--- conflicted
+++ resolved
@@ -5859,12 +5859,9 @@
         makeRefType(se->var->type);
       }
     }
-<<<<<<< HEAD
-    
+
     Expr* const origExpr = expr;
-=======
-
->>>>>>> b7348688
+
     expr = preFold(expr);
 
     if (fn && fn->retTag == RET_PARAM) {
