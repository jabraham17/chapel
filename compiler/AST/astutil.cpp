/*
 * Copyright 2004-2016 Cray Inc.
 * Other additional copyright holders may be indicated within.
 *
 * The entirety of this work is licensed under the Apache License,
 * Version 2.0 (the "License"); you may not use this file except
 * in compliance with the License.
 *
 * You may obtain a copy of the License at
 *
 *     http://www.apache.org/licenses/LICENSE-2.0
 *
 * Unless required by applicable law or agreed to in writing, software
 * distributed under the License is distributed on an "AS IS" BASIS,
 * WITHOUT WARRANTIES OR CONDITIONS OF ANY KIND, either express or implied.
 * See the License for the specific language governing permissions and
 * limitations under the License.
 */

#include "astutil.h"
#include "baseAST.h"
#include "CForLoop.h"
#include "ForLoop.h"
#include "expr.h"
#include "passes.h"
#include "ParamForLoop.h"
#include "stlUtil.h"
#include "stmt.h"
#include "symbol.h"
#include "type.h"
#include "WhileStmt.h"

#include "oldCollectors.h" // Deprecated. To be removed.
// After #include "oldCollectors.h" has been removed from all other source
// files, the corresponding collector functions can be removed from this
// implementation file, then this #include, and finally the .h file itself.

#include <vector>

static void pruneUnusedAggregateTypes(Vec<TypeSymbol*>& types);
static void pruneUnusedRefs(Vec<TypeSymbol*>& types);
static void changeDeadTypesToVoid(Vec<TypeSymbol*>& types);


void collectFnCalls(BaseAST* ast, Vec<CallExpr*>& calls) {
  AST_CHILDREN_CALL(ast, collectFnCalls, calls);
  if (CallExpr* call = toCallExpr(ast))
    if (call->isResolved())
      calls.add(call);
}


void collectFnCalls(BaseAST* ast, std::vector<CallExpr*>& calls) {
  AST_CHILDREN_CALL(ast, collectFnCalls, calls);
  if (CallExpr* call = toCallExpr(ast))
    if (call->isResolved())
      calls.push_back(call);
}

void collectExprs(BaseAST* ast, std::vector<Expr*>& exprs) {
  AST_CHILDREN_CALL(ast, collectExprs, exprs);
  if (Expr* expr = toExpr(ast))
    exprs.push_back(expr);
}

void collect_stmts(BaseAST* ast, Vec<Expr*>& stmts) {
  if (Expr* expr = toExpr(ast)) {
    stmts.add(expr);
    if (isBlockStmt(expr) || isCondStmt(expr)) {
      AST_CHILDREN_CALL(ast, collect_stmts, stmts);
    }
  }
}

void collect_stmts(BaseAST* ast, std::vector<Expr*>& stmts) {
  if (Expr* expr = toExpr(ast)) {
    stmts.push_back(expr);
    if (isBlockStmt(expr) || isCondStmt(expr)) {
      AST_CHILDREN_CALL(ast, collect_stmts, stmts);
    }
  }
}

void collectDefExprs(BaseAST* ast, Vec<DefExpr*>& defExprs) {
  AST_CHILDREN_CALL(ast, collectDefExprs, defExprs);
  if (DefExpr* defExpr = toDefExpr(ast))
    defExprs.add(defExpr);
}

void collectDefExprs(BaseAST* ast, std::vector<DefExpr*>& defExprs) {
  AST_CHILDREN_CALL(ast, collectDefExprs, defExprs);
  if (DefExpr* defExpr = toDefExpr(ast))
    defExprs.push_back(defExpr);
}

void collectCallExprs(BaseAST* ast, Vec<CallExpr*>& callExprs) {
  AST_CHILDREN_CALL(ast, collectCallExprs, callExprs);
  if (CallExpr* callExpr = toCallExpr(ast))
    callExprs.add(callExpr);
}

void collectCallExprs(BaseAST* ast, std::vector<CallExpr*>& callExprs) {
  AST_CHILDREN_CALL(ast, collectCallExprs, callExprs);
  if (CallExpr* callExpr = toCallExpr(ast))
    callExprs.push_back(callExpr);
}

void collectMyCallExprs(BaseAST* ast, Vec<CallExpr*>& callExprs,
                        FnSymbol* parent_fn) {
  AST_CHILDREN_CALL(ast, collectMyCallExprs, callExprs, parent_fn);
  if (CallExpr* callExpr = toCallExpr(ast))
    if (callExpr->parentSymbol == parent_fn)
      callExprs.add(callExpr);
}

void collectMyCallExprs(BaseAST* ast, std::vector<CallExpr*>& callExprs,
                           FnSymbol* parent_fn) {
  AST_CHILDREN_CALL(ast, collectMyCallExprs, callExprs, parent_fn);
  if (CallExpr* callExpr = toCallExpr(ast))
    if (callExpr->parentSymbol == parent_fn)
      callExprs.push_back(callExpr);
}

void collectGotoStmts(BaseAST* ast, Vec<GotoStmt*>& gotoStmts) {
  AST_CHILDREN_CALL(ast, collectGotoStmts, gotoStmts);
  if (GotoStmt* gotoStmt = toGotoStmt(ast))
    gotoStmts.add(gotoStmt);
}

void collectGotoStmts(BaseAST* ast, std::vector<GotoStmt*>& gotoStmts) {
  AST_CHILDREN_CALL(ast, collectGotoStmts, gotoStmts);
  if (GotoStmt* gotoStmt = toGotoStmt(ast))
    gotoStmts.push_back(gotoStmt);
}

void collectSymExprs(BaseAST* ast, Vec<SymExpr*>& symExprs) {
  AST_CHILDREN_CALL(ast, collectSymExprs, symExprs);
  if (SymExpr* symExpr = toSymExpr(ast))
    symExprs.add(symExpr);
}

void collectSymExprs(BaseAST* ast, std::vector<SymExpr*>& symExprs) {
  AST_CHILDREN_CALL(ast, collectSymExprs, symExprs);
  if (SymExpr* symExpr = toSymExpr(ast))
    symExprs.push_back(symExpr);
}

static void collectMySymExprsHelp(BaseAST* ast, Vec<SymExpr*>& symExprs) {
  if (isSymbol(ast)) return; // do not descend into nested symbols
  AST_CHILDREN_CALL(ast, collectMySymExprsHelp, symExprs);
  if (SymExpr* se = toSymExpr(ast))
    symExprs.add(se);
}

static void collectMySymExprsHelp(BaseAST* ast, std::vector<SymExpr*>& symExprs) {
  if (isSymbol(ast)) return; // do not descend into nested symbols
  AST_CHILDREN_CALL(ast, collectMySymExprsHelp, symExprs);
  if (SymExpr* se = toSymExpr(ast))
    symExprs.push_back(se);
}

// Collect the SymExprs only *directly* under 'me'.
// Do not include those in nested functions/other nested symbols.
void collectMySymExprs(Symbol* me, Vec<SymExpr*>& symExprs) {
  // skip the isSymbol(ast) check in collectMySymExprsHelp()
  AST_CHILDREN_CALL(me, collectMySymExprsHelp, symExprs);
}

// The same for std::vector.
void collectMySymExprs(Symbol* me, std::vector<SymExpr*>& symExprs) {
  // skip the isSymbol(ast) check in collectMySymExprsHelp()
  AST_CHILDREN_CALL(me, collectMySymExprsHelp, symExprs);
}

void collectSymbols(BaseAST* ast, Vec<Symbol*>& symbols) {
  AST_CHILDREN_CALL(ast, collectSymbols, symbols);
  if (Symbol* symbol = toSymbol(ast))
    symbols.add(symbol);
}

void collectSymbols(BaseAST* ast, std::vector<Symbol*>& symbols) {
  AST_CHILDREN_CALL(ast, collectSymbols, symbols);
  if (Symbol* symbol = toSymbol(ast))
    symbols.push_back(symbol);
}

void collect_asts(BaseAST* ast, Vec<BaseAST*>& asts) {
  asts.add(ast);
  AST_CHILDREN_CALL(ast, collect_asts, asts);
}

void collect_asts(BaseAST* ast, std::vector<BaseAST*>& asts) {
  asts.push_back(ast);
  AST_CHILDREN_CALL(ast, collect_asts, asts);
}

void collect_asts_postorder(BaseAST* ast, Vec<BaseAST*>& asts) {
  AST_CHILDREN_CALL(ast, collect_asts_postorder, asts);
  asts.add(ast);
}

void collect_asts_postorder(BaseAST* ast, std::vector<BaseAST*>& asts) {
  AST_CHILDREN_CALL(ast, collect_asts_postorder, asts);
  asts.push_back(ast);
}

static void collect_top_asts_internal(BaseAST* ast, Vec<BaseAST*>& asts) {
  if (!isSymbol(ast) || isArgSymbol(ast)) {
    AST_CHILDREN_CALL(ast, collect_top_asts_internal, asts);
    asts.add(ast);
  }
}

void collect_top_asts(BaseAST* ast, Vec<BaseAST*>& asts) {
  AST_CHILDREN_CALL(ast, collect_top_asts_internal, asts);
  asts.add(ast);
}

static void collect_top_asts_internal(BaseAST* ast, std::vector<BaseAST*>& asts) {
  if (!isSymbol(ast) || isArgSymbol(ast)) {
    AST_CHILDREN_CALL(ast, collect_top_asts_internal, asts);
    asts.push_back(ast);
  }
}

//
// Collect only top-level AST nodes, i.e., expressions but not
// symbols, but also includes arg symbols and types (not sure why).
// In fact, current uses of this function seem like they could be
// replaced by more specific traversals implemented in this file.
// Something to check out another day.
//
void collect_top_asts(BaseAST* ast, std::vector<BaseAST*>& asts) {
  AST_CHILDREN_CALL(ast, collect_top_asts_internal, asts);
  asts.push_back(ast);
}

void reset_ast_loc(BaseAST* destNode, BaseAST* sourceNode) {
  reset_ast_loc(destNode, sourceNode->astloc);
}

void reset_ast_loc(BaseAST* destNode, astlocT astlocArg) {
  destNode->astloc = astlocArg;
  AST_CHILDREN_CALL(destNode, reset_ast_loc, astlocArg);
}

void compute_call_sites() {
  forv_Vec(FnSymbol, fn, gFnSymbols) {
    if (fn->calledBy)
      fn->calledBy->clear();
    else
      fn->calledBy = new Vec<CallExpr*>();
  }

  forv_Vec(CallExpr, call, gCallExprs) {
    if (call->isEmpty() == true) {

    } else if (FnSymbol* fn = call->isResolved()) {
      fn->calledBy->add(call);

    } else if (call->isPrimitive(PRIM_FTABLE_CALL)) {
      // sjd: do we have to do anything special here?
      //      should this call be added to some function's calledBy list?

    } else if (call->isPrimitive(PRIM_VIRTUAL_METHOD_CALL)) {
      FnSymbol*       fn       = toFnSymbol(toSymExpr(call->get(1))->var);
      Vec<FnSymbol*>* children = virtualChildrenMap.get(fn);

      fn->calledBy->add(call);

      forv_Vec(FnSymbol, child, *children)
        child->calledBy->add(call);
    }
  }
}

// builds the def and use maps for every variable/argument
// in the entire program.
void buildDefUseMaps(Map<Symbol*,Vec<SymExpr*>*>& defMap,
                     Map<Symbol*,Vec<SymExpr*>*>& useMap) {
  // Collect the set of symbols to track by extracting all var and arg
  // symbols from among all def expressions.
  Vec<Symbol*> symSet;
  forv_Vec(DefExpr, def, gDefExprs) {
    if (def->parentSymbol) {
      if (isLcnSymbol(def->sym)) {
        symSet.set_add(def->sym);
      }
    }
  }

  // The set of uses is the set of all SymExprs.
  buildDefUseMaps(symSet, gSymExprs, defMap, useMap);
}


// Within the current AST element, recursively collect
// the set of all symbols appearing in var or arg declarations
// and the set of all uses (i.e. SymExprs).
void collectSymbolSetSymExprVec(BaseAST* ast,
                                Vec<Symbol*>& symSet,
                                Vec<SymExpr*>& symExprs) {
  if (DefExpr* def = toDefExpr(ast)) {
    if (isLcnSymbol(def->sym)) {
      symSet.set_add(def->sym);
    }
  } else if (SymExpr* se = toSymExpr(ast)) {
    symExprs.add(se);
  }
  AST_CHILDREN_CALL(ast, collectSymbolSetSymExprVec, symSet, symExprs);
}

// builds the vectors for every variable/argument in 'fn' and looks
// for uses and defs only in 'fn'
void buildDefUseMaps(FnSymbol* fn,
                     Map<Symbol*,Vec<SymExpr*>*>& defMap,
                     Map<Symbol*,Vec<SymExpr*>*>& useMap) {
  Vec<Symbol*> symSet;
  Vec<SymExpr*> symExprs;
  // Collect symbols and sym expressions on within the given function
  collectSymbolSetSymExprVec(fn, symSet, symExprs);
  buildDefUseMaps(symSet, symExprs, defMap, useMap);
}

// builds the vectors for every variable declaration in the given block
// and looks for uses and defs within the same block (scope).
void buildDefUseMaps(BlockStmt* block,
                     Map<Symbol*,Vec<SymExpr*>*>& defMap,
                     Map<Symbol*,Vec<SymExpr*>*>& useMap) {
  Vec<Symbol*> symSet;
  Vec<SymExpr*> symExprs;
  // Collect symbols and sym expressions only within the given block.
  collectSymbolSetSymExprVec(block, symSet, symExprs);
  buildDefUseMaps(symSet, symExprs, defMap, useMap);
}

static void addUseOrDef(Map<Symbol*,Vec<SymExpr*>*>& ses, SymExpr* se) {
  Vec<SymExpr*>* sev = ses.get(se->var);
  if (sev) {
    sev->add(se);
  } else {
    sev = new Vec<SymExpr*>();
    sev->add(se);
    ses.put(se->var, sev);
  }
}


void addDef(Map<Symbol*,Vec<SymExpr*>*>& defMap, SymExpr* def) {
  addUseOrDef(defMap, def);
}


void addUse(Map<Symbol*,Vec<SymExpr*>*>& useMap, SymExpr* use) {
  addUseOrDef(useMap, use);
}


//
// Checks if a callExpr is one of the op= primitives
// Note, this does not check if a callExpr is an
// op= function call (such as before inlining)
//
bool isOpEqualPrim(CallExpr* call) {
  if (call->isPrimitive(PRIM_ADD_ASSIGN)      ||
      call->isPrimitive(PRIM_SUBTRACT_ASSIGN) ||
      call->isPrimitive(PRIM_MULT_ASSIGN)     ||
      call->isPrimitive(PRIM_DIV_ASSIGN)      ||
      call->isPrimitive(PRIM_MOD_ASSIGN)      ||
      call->isPrimitive(PRIM_LSH_ASSIGN)      ||
      call->isPrimitive(PRIM_RSH_ASSIGN)      ||
      call->isPrimitive(PRIM_AND_ASSIGN)      ||
      call->isPrimitive(PRIM_OR_ASSIGN)       ||
      call->isPrimitive(PRIM_XOR_ASSIGN)) {
    return true;
  }
  //otherwise false
  return false;
}


//
// Check if a callExpr is a relational operator primitive (==, !=, <=, >=, <, >)
//
bool isRelationalOperator(CallExpr* call) {
  if (call->isPrimitive(PRIM_EQUAL)          ||
      call->isPrimitive(PRIM_NOTEQUAL)       ||
      call->isPrimitive(PRIM_LESSOREQUAL)    ||
      call->isPrimitive(PRIM_GREATEROREQUAL) ||
      call->isPrimitive(PRIM_LESS)           ||
      call->isPrimitive(PRIM_GREATER)) {
    return true;
  }
  //otherwise false
  return false;

}


//
// TODO this should be fixed to include PRIM_SET_MEMBER
// See notes in iterator.cpp and/or loopInvariantCodeMotion.cpp
// TODO this should also be fixed to include the PRIM_SVEC_SET_MEMBER
// which gets inserted from the returnStartTuplesByRefArgs pass
// return & 1 is true if se is a def
// return & 2 is true if se is a use
//
int isDefAndOrUse(SymExpr* se) {
  if (CallExpr* call = toCallExpr(se->parentExpr)) {
    if ((call->isPrimitive(PRIM_MOVE) || call->isPrimitive(PRIM_ASSIGN)) &&
        call->get(1) == se) {
      CallExpr* rhsCall = toCallExpr(call->get(2));
<<<<<<< HEAD
      if (se->var->hasEitherFlag(FLAG_REF, FLAG_WIDE_REF) &&
=======
      QualifiedType lhsQual = se->var->qualType();
      if ((lhsQual.isRef() || lhsQual.isWideRef()) &&
          !isReferenceType(lhsQual.type()) &&
>>>>>>> 409f015e
          !(rhsCall && rhsCall->isPrimitive(PRIM_SET_REFERENCE))) {
        // Assigning to a reference variable counts as a 'use'
        // of the reference and a 'def' of its value
        return 3;
      }
      return 1;
    } else if (isOpEqualPrim(call) && call->get(1) == se) {
      return 3;
    } else if (FnSymbol* fn = call->isResolved()) {
      ArgSymbol* arg = actual_to_formal(se);
      if (arg->intent == INTENT_REF ||
          arg->intent == INTENT_INOUT ||
          (!strcmp(fn->name, "=") && fn->getFormal(1) == arg && isRecord(arg->type)) ||
          isRecordWrappedType(arg->type)) { // pass by reference
        return 3;
        // also use; do not "continue"
      } else if (arg->intent == INTENT_OUT) {
        return 1;
      }
    }
  }
  return 2;
}


void buildDefUseMaps(Vec<Symbol*>& symSet,
                     Vec<SymExpr*>& symExprs,
                     Map<Symbol*,Vec<SymExpr*>*>& defMap,
                     Map<Symbol*,Vec<SymExpr*>*>& useMap) {
  forv_Vec(SymExpr, se, symExprs) {
    if (se->parentSymbol && symSet.set_in(se->var)) {
      int result = isDefAndOrUse(se);
      if (result & 1)
        addDef(defMap, se);
      if (result & 2)
        addUse(useMap, se);
    }
  }
}

typedef Map<Symbol*,Vec<SymExpr*>*> SymbolToVecSymExprMap;
typedef MapElem<Symbol*,Vec<SymExpr*>*> SymbolToVecSymExprMapElem;

void freeDefUseMaps(Map<Symbol*,Vec<SymExpr*>*>& defMap,
                    Map<Symbol*,Vec<SymExpr*>*>& useMap) {
  form_Map(SymbolToVecSymExprMapElem, e, defMap) {
    delete e->value;
  }
  defMap.clear();
  form_Map(SymbolToVecSymExprMapElem, e, useMap) {
    delete e->value;
  }
  useMap.clear();
}


static void
buildDefUseSetsInternal(BaseAST* ast,
                        Vec<Symbol*>& symSet,
                        Vec<SymExpr*>& defSet,
                        Vec<SymExpr*>& useSet) {
  if (SymExpr* se = toSymExpr(ast)) {
    if (se->parentSymbol && se->var && symSet.set_in(se->var)) {
      int result = isDefAndOrUse(se);
      if (result & 1)
        defSet.set_add(se);
      if (result & 2)
        useSet.set_add(se);
    }
  }
  AST_CHILDREN_CALL(ast, buildDefUseSetsInternal, symSet, defSet, useSet);
}


void buildDefUseSets(Vec<Symbol*>& syms,
                     FnSymbol* fn,
                     Vec<SymExpr*>& defSet,
                     Vec<SymExpr*>& useSet) {
  Vec<Symbol*> symSet;
  forv_Vec(Symbol, sym, syms) {
    symSet.set_add(sym);
  }
  buildDefUseSetsInternal(fn, symSet, defSet, useSet);
}


void subSymbol(BaseAST* ast, Symbol* oldSym, Symbol* newSym) {
  if (SymExpr* se = toSymExpr(ast))
    if (se->var == oldSym)
      se->var = newSym;
  AST_CHILDREN_CALL(ast, subSymbol, oldSym, newSym);
}


void sibling_insert_help(BaseAST* sibling, BaseAST* ast) {
  Expr* parentExpr = NULL;
  Symbol* parentSymbol = NULL;
  if (Expr* expr = toExpr(sibling)) {
    parentExpr = expr->parentExpr;
    parentSymbol = expr->parentSymbol;
  } else if (sibling)
    INT_FATAL(ast, "major error in sibling_insert_help");
  if (parentSymbol)
    insert_help(ast, parentExpr, parentSymbol);
}


void parent_insert_help(BaseAST* parent, Expr* ast) {
  if (!parent || !parent->inTree())
    return;
  Expr* parentExpr = NULL;
  Symbol* parentSymbol = NULL;
  if (Expr* expr = toExpr(parent)) {
    parentExpr = expr;
    parentSymbol = expr->parentSymbol;
  } else if (Symbol* symbol = toSymbol(parent)) {
    parentSymbol = symbol;
  } else if (Type* type = toType(parent)) {
    parentSymbol = type->symbol;
  } else
    INT_FATAL(ast, "major error in parent_insert_help");
  insert_help(ast, parentExpr, parentSymbol);
}


void insert_help(BaseAST* ast,
                 Expr* parentExpr,
                 Symbol* parentSymbol) {
  if (Symbol* sym = toSymbol(ast)) {
    parentSymbol = sym;
    parentExpr = NULL;
  } else if (Expr* expr = toExpr(ast)) {
    expr->parentSymbol = parentSymbol;
    expr->parentExpr = parentExpr;
    parentExpr = expr;
  }
  AST_CHILDREN_CALL(ast, insert_help, parentExpr, parentSymbol);
}


void remove_help(BaseAST* ast, int trace_flag) {
  trace_remove(ast, trace_flag);
  AST_CHILDREN_CALL(ast, remove_help, trace_flag);
  if (Expr* expr = toExpr(ast)) {
    expr->parentSymbol = NULL;
    expr->parentExpr = NULL;
  } else if (LabelSymbol* labsym = toLabelSymbol(ast)) {
    if (labsym->iterResumeGoto)
      removedIterResumeLabels.add(labsym);
  }
}


// Return the corresponding Symbol in the formal list of the actual a
ArgSymbol*
actual_to_formal(Expr *a) {
  if (CallExpr *call = toCallExpr(a->parentExpr)) {
    if (call->isResolved()) {
      for_formals_actuals(formal, actual, call) {
        if (a == actual)
          return formal;
      }
    } else if (call->isPrimitive(PRIM_VIRTUAL_METHOD_CALL)) {
      FnSymbol* fn = toFnSymbol(toSymExpr(call->get(1))->var);
      int i = 0;
      for_actuals(actual, call) {
        i++;
        if (a == actual)
          return fn->getFormal(i-2);
      }
    }
  }
  INT_FATAL(a, "bad call to actual_to_formal");
  return NULL;
}


Expr* formal_to_actual(CallExpr* call, Symbol* arg) {
  if (call->isResolved()) {
    for_formals_actuals(formal, actual, call) {
      if (arg == formal)
        return actual;
    }
    INT_FATAL(call, "couldn't find arg");
  } else {
    INT_FATAL(call, "formal_to_actual invoked with unresolved call");
  }
  return NULL;
}


bool isTypeExpr(Expr* expr)
{
  if (SymExpr* sym = toSymExpr(expr))
  {
    if (isTypeSymbol(sym->var))
      return true;

    if (sym->var->hasFlag(FLAG_TYPE_VARIABLE))
      return true;

    if (FnSymbol* fn = toFnSymbol(sym->var))
      if (fn->retTag == RET_TYPE)
        return true;
  }

  if (CallExpr* call = toCallExpr(expr))
  {
    if (call->isPrimitive(PRIM_TYPEOF))
      return true;

    if (call->isPrimitive(PRIM_GET_MEMBER_VALUE) ||
        call->isPrimitive(PRIM_GET_MEMBER))
    {
      AggregateType* ct = toAggregateType(call->get(1)->typeInfo());
      INT_ASSERT(ct);

      if (ct->symbol->hasFlag(FLAG_REF))
        ct = toAggregateType(ct->getValType());

      SymExpr* left = toSymExpr(call->get(1));

      if (left->var->type->symbol->hasFlag(FLAG_TUPLE) &&
          left->var->hasFlag(FLAG_TYPE_VARIABLE))
        return true;

      SymExpr* right = toSymExpr(call->get(2));
      VarSymbol* var = toVarSymbol(right->var);

      if (var->isType())
        return true;

      if (var->immediate)
      {
        const char* name = var->immediate->v_string;
        for_fields(field, ct) {
          if (!strcmp(field->name, name))
            if (field->hasFlag(FLAG_TYPE_VARIABLE))
              return true;
        }
      }
    }

    if (FnSymbol* fn = call->isResolved())
      if (fn->retTag == RET_TYPE)
        return true;
  }

  return false;
}


static void
pruneVisit(TypeSymbol* ts, Vec<FnSymbol*>& fns, Vec<TypeSymbol*>& types) {
  types.set_add(ts);
  std::vector<DefExpr*> defExprs;
  collectDefExprs(ts, defExprs);
  for_vector(DefExpr, def, defExprs) {
    if (def->sym->type && !types.set_in(def->sym->type->symbol))
      pruneVisit(def->sym->type->symbol, fns, types);
  }
  if (ts->hasFlag(FLAG_DATA_CLASS))
    pruneVisit(getDataClassType(ts), fns, types);
}


static void
pruneVisit(FnSymbol* fn, Vec<FnSymbol*>& fns, Vec<TypeSymbol*>& types) {
  fns.set_add(fn);
  std::vector<SymExpr*> symExprs;
  collectSymExprs(fn, symExprs);
  for_vector(SymExpr, se, symExprs) {
    if (FnSymbol* next = toFnSymbol(se->var))
      if (!fns.set_in(next))
        pruneVisit(next, fns, types);
    if (se->var && se->var->type && !types.set_in(se->var->type->symbol))
      pruneVisit(se->var->type->symbol, fns, types);
  }
  for_formals(formal, fn) {
    if (!types.set_in(formal->type->symbol))
      pruneVisit(formal->type->symbol, fns, types);
  }
}


// Visit and mark functions (and types) which are reachable from
// externally visible symbols.
static void
visitVisibleFunctions(Vec<FnSymbol*>& fns, Vec<TypeSymbol*>& types)
{
  // chpl_gen_main is always visible (if it exists).
  // --ipe does not build chpl_gen_main
  if (chpl_gen_main)
    pruneVisit(chpl_gen_main, fns, types);

  // When present, the printModuleInitOrder function is always visible;
  // it will be NULL for --minimal-modules compilations
  if (gPrintModuleInitFn) {
    pruneVisit(gPrintModuleInitFn, fns, types);
  }

  // Functions appearing the function pointer table are visible.
  // These are blocks that can be started through a forall, coforall or on statement.
  forv_Vec(FnSymbol, fn, ftableVec)
    pruneVisit(fn, fns, types);

  // Mark VFT entries as visible.
  for (int i = 0; i < virtualMethodTable.n; i++)
    if (virtualMethodTable.v[i].key)
      for (int j = 0; j < virtualMethodTable.v[i].value->n; j++)
        pruneVisit(virtualMethodTable.v[i].value->v[j], fns, types);

  // Mark exported symbols as visible.
  // All module initialization functions should be exported,
  // but for now we treat them as a separate class. <hilde>
  forv_Vec(FnSymbol, fn, gFnSymbols)
    if (fn->hasFlag(FLAG_EXPORT) ||
        fn->hasFlag(FLAG_MODULE_INIT))
      pruneVisit(fn, fns, types);
}


static void
pruneUnusedTypes(Vec<TypeSymbol*>& types)
{

  pruneUnusedAggregateTypes(types);
  pruneUnusedRefs(types);
  changeDeadTypesToVoid(types);
}


static void pruneUnusedAggregateTypes(Vec<TypeSymbol*>& types)
{
  //
  // delete unused AggregateType types, only deleting references to such
  // types when the value types are deleted
  //
  forv_Vec(TypeSymbol, ts, gTypeSymbols)
  {
    // Do not delete reference types.
    // We delete the reference type if the base type is dead (below).
    if (ts->hasFlag(FLAG_REF))
      continue;

    // Ignore types flagged as primitive.
    if (ts->hasFlag(FLAG_PRIMITIVE_TYPE))
      continue;

    // Ignore types that are not class types
    if (!isAggregateType(ts->type))
      continue;

    // Do not delete the object class.  It's pretty crucial.
    if (ts->hasFlag(FLAG_OBJECT_CLASS))
      continue;

    // Visit only those types not marked as visible.
    if (types.set_in(ts))
      continue;

    ts->defPoint->remove();
  }
}


static void pruneUnusedRefs(Vec<TypeSymbol*>& types)
{
  forv_Vec(TypeSymbol, ts, gTypeSymbols)
  {
    // This pass, we are interested only in ref types.
    if (!ts->hasFlag(FLAG_REF))
      continue;

    // Ignore types flagged as primitive.
    if (ts->hasFlag(FLAG_PRIMITIVE_TYPE))
      continue;

    // Ignore types that are not class types
    if (!isAggregateType(ts->type))
    {
      // hilde sez: Ref types are always class types.
      // So we can't get here.
      INT_ASSERT(false);
      continue;
    }

    // Visit only those types not marked as visible.
    if (types.set_in(ts))
      continue;

    if (Type* vt = ts->getValType())
    {
      // Don't remove a ref type if it refers to a class type
      if (isAggregateType(vt))
        // and the class type is still alive.
        if (types.set_in(vt->symbol))
          continue;

      // Don't delete nil ref as it is used in widening.
      if (vt == dtNil)
        continue;

      // Unlink reference type from value type.
      vt->refType = NULL;
    }

    ts->defPoint->remove();
  }
}


static void changeDeadTypesToVoid(Vec<TypeSymbol*>& types)
{
  //
  // change symbols with dead types to void (important for baseline)
  //
  forv_Vec(DefExpr, def, gDefExprs) {
    if (def->parentSymbol && def->sym->type && isAggregateType(def->sym->type) && !isTypeSymbol(def->sym) && !types.set_in(def->sym->type->symbol))
      def->sym->type = dtVoid;
  }
}


static void removeVoidMoves()
{
  forv_Vec(CallExpr, call, gCallExprs)
  {
    if (! call->isPrimitive(PRIM_MOVE))
      continue;

    SymExpr* se = toSymExpr(call->get(1));
    if (se->var->type != dtVoid)
      continue;

    call->remove();
  }
}


// Determine sets of used functions and types, and then delete
// functions which are not visible and classes which are not used.
void
prune() {
  Vec<FnSymbol*> fns;     // This receives the set of used functions.
  Vec<TypeSymbol*> types; // This receives the set of used types.

  visitVisibleFunctions(fns, types);

  //
  // delete unused functions
  //
  forv_Vec(FnSymbol, fn, gFnSymbols) {
    if (!fns.set_in(fn))
      fn->defPoint->remove();
  }

  pruneUnusedTypes(types);

  removeVoidMoves();
}


// Done this way because the log letter and hence the pass name for
// each pass must be unique.  See initLogFlags() in runpasses.cpp.
void prune2() { prune(); } // Synonym for prune.

/*
 * Takes a call that is a PRIM_SVEC_GET_MEMBER* and returns the symbol of the
 * field. Normally the call is something of the form PRIM_SVEC_GET_MEMBER(p, 1)
 * and what this function gets out is the symbol that is the first field
 * instead of just the number 1.
 */
Symbol* getSvecSymbol(CallExpr* call) {
  INT_ASSERT(call->isPrimitive(PRIM_GET_SVEC_MEMBER)       ||
             call->isPrimitive(PRIM_GET_SVEC_MEMBER_VALUE) ||
             call->isPrimitive(PRIM_SET_SVEC_MEMBER));
  Type* type = call->get(1)->getValType();
  AggregateType* tuple = toAggregateType(type);
  SymExpr* fieldVal = toSymExpr(call->get(2));
  VarSymbol* fieldSym = toVarSymbol(fieldVal->var);
  if (fieldSym) {
    int immediateVal = fieldSym->immediate->int_value();

    INT_ASSERT(immediateVal >= 1 && immediateVal <= tuple->fields.length);
    return tuple->getField(immediateVal);
  } else {
    // GET_SVEC_MEMBER(p, i), where p is a star tuple
    return NULL;
  }
}


static void addToUsedFnSymbols(std::set<FnSymbol*>& fnSymbols, FnSymbol* newFn) {
  if(fnSymbols.count(newFn) == 0) {
    fnSymbols.insert(newFn);
    AST_CHILDREN_CALL(newFn->body, collectUsedFnSymbols, fnSymbols);
  }
}

/*
* Collect all of the functions in the call graph at and below the function
* call.
*/
void collectUsedFnSymbols(BaseAST* ast, std::set<FnSymbol*>& fnSymbols) {
  AST_CHILDREN_CALL(ast, collectUsedFnSymbols, fnSymbols);
  //if there is a function call, get the FnSymbol associated with it
  //and look through that FnSymbol for other function calls. Do not
  //look through an already visited FnSymbol, or you'll have an infinite
  //loop in the case of recursion.
  if (CallExpr* call = toCallExpr(ast)) {
    if (FnSymbol* fn = call->isResolved()) {
      addToUsedFnSymbols(fnSymbols, fn);
    } else if (call->isPrimitive(PRIM_FTABLE_CALL)) {
      //
      // TODO: We'd like a way to accurately find the set of functions that
      // might be called from a PRIM_FTABLE_CALL. The complicated nature
      // of recursive iterator lowering seems to be too big of an obstacle
      // right now.
      //
      forv_Vec(FnSymbol, fn, ftableVec) {
        addToUsedFnSymbols(fnSymbols, fn);
      }
    }
  }
}<|MERGE_RESOLUTION|>--- conflicted
+++ resolved
@@ -410,13 +410,9 @@
     if ((call->isPrimitive(PRIM_MOVE) || call->isPrimitive(PRIM_ASSIGN)) &&
         call->get(1) == se) {
       CallExpr* rhsCall = toCallExpr(call->get(2));
-<<<<<<< HEAD
-      if (se->var->hasEitherFlag(FLAG_REF, FLAG_WIDE_REF) &&
-=======
       QualifiedType lhsQual = se->var->qualType();
       if ((lhsQual.isRef() || lhsQual.isWideRef()) &&
           !isReferenceType(lhsQual.type()) &&
->>>>>>> 409f015e
           !(rhsCall && rhsCall->isPrimitive(PRIM_SET_REFERENCE))) {
         // Assigning to a reference variable counts as a 'use'
         // of the reference and a 'def' of its value
