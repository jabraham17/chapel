--- conflicted
+++ resolved
@@ -4416,12 +4416,8 @@
   case PRIM_ON_LOCALE_NUM:
   case PRIM_GET_REAL:
   case PRIM_GET_IMAG:
-<<<<<<< HEAD
   case PRIM_SET_REFERENCE:
-    // generated during generation of PRIM_MOVE
-=======
     codegenIsSpecialPrimitive(NULL, this, ret);
->>>>>>> 3e7bfc96
     break;
 
   case PRIM_WIDE_GET_LOCALE: {
