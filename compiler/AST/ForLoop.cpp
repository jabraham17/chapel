--- conflicted
+++ resolved
@@ -23,7 +23,6 @@
 #include "AstVisitor.h"
 #include "build.h"
 #include "codegen.h"
-#include "view.h"
 
 #include <algorithm>
 
@@ -165,34 +164,6 @@
   // Unzippered loop, treat all objects (including tuples) the same
   if (zippered == false) {
     iterInit = new CallExpr(PRIM_MOVE, iterator, new CallExpr("_getIterator",    iteratorExpr));
-<<<<<<< HEAD
-
-  // Expand tuple to a tuple containing appropriate iterators for each value.
-  else {
-    //    list_view(iteratorExpr);
-    CallExpr* zipExpr = toCallExpr(iteratorExpr);
-    if (zipExpr) {
-      //
-      // If this is a PRIM_ZIP(), replace it by _getIteratorZip()
-      //      assert(zipExpr->primitive == PRIM_ZIP);
-      zipExpr->primitive = NULL;
-      if (zipExpr->argList.length == 1) {
-        zipExpr->baseExpr = new UnresolvedSymExpr("_getIterator");
-        Expr* arg = zipExpr->argList.only();
-        arg->replace(new CallExpr("_getIterator", arg->copy()));
-      } else {
-        zipExpr->baseExpr = new UnresolvedSymExpr("_build_tuple");
-        Expr* arg = zipExpr->argList.first();
-        while (arg) {
-          //          list_view(arg);
-          Expr* next = arg->next;
-          arg->replace(new CallExpr("_getIterator", arg->copy()));
-          //          list_view(arg);
-          arg = next;
-        }
-      }
-      //      list_view(zipExpr);
-=======
     // try to optimize anonymous range iteration
     tryToReplaceWithDirectRangeIterator(iteratorExpr);
   }
@@ -248,23 +219,10 @@
           arg = next;
         }
       }
->>>>>>> f58ac328
       iterInit = new CallExpr(PRIM_MOVE, iterator, zipExpr);
       assert(zipExpr == iteratorExpr);
     } else {
       //
-<<<<<<< HEAD
-      // otherwise, treat it as we traditionally have
-      //
-      iterInit = new CallExpr(PRIM_MOVE, iterator,
-                              new CallExpr("_getIteratorZip", iteratorExpr));
-    }
-    //    printf("----\n");
-  }
-
-  // try to optimize anonymous range iteration, replaces iterExpr in place
-  optimizeAnonymousRangeIteration(iteratorExpr, zippered);
-=======
       // This is an old-style zippered loop so handle it in the old style
       //
       iterInit = new CallExpr(PRIM_MOVE, iterator,
@@ -277,7 +235,6 @@
             tryToReplaceWithDirectRangeIterator(actual);
     }
   }
->>>>>>> f58ac328
 
   index->addFlag(FLAG_INDEX_OF_INTEREST);
 
