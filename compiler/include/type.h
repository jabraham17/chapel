--- conflicted
+++ resolved
@@ -347,22 +347,6 @@
   DEFINES_NONE_USE_DEFAULT
 };
 
-<<<<<<< HEAD
-class AggregateType : public Type {
- public:
-  AggregateTag aggregateTag;
-  InitializerStyle initializerStyle;
-  AList fields;
-  AList inherits; // used from parsing, sets dispatchParents
-  Symbol* outer;  // pointer to an outer class if this is an inner class
-
-  IteratorInfo* iteratorInfo; // Attached only to iterator class/records
-
-  AList delegates;
-
-  const char *doc;
-=======
->>>>>>> dc75ada3
 
 class AggregateType : public Type {
 public:
@@ -436,6 +420,9 @@
 
   // Attached only to iterator class/records
   IteratorInfo*               iteratorInfo;
+
+  // What to delegate to with 'forwarding'
+  AList                       delegates;
 
   const char*                 doc;
 
