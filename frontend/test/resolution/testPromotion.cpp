/*
 * Copyright 2021-2025 Hewlett Packard Enterprise Development LP
 * Other additional copyright holders may be indicated within.
 *
 * The entirety of this work is licensed under the Apache License,
 * Version 2.0 (the "License"); you may not use this file except
 * in compliance with the License.
 *
 * You may obtain a copy of the License at
 *
 *     http://www.apache.org/licenses/LICENSE-2.0
 *
 * Unless required by applicable law or agreed to in writing, software
 * distributed under the License is distributed on an "AS IS" BASIS,
 * WITHOUT WARRANTIES OR CONDITIONS OF ANY KIND, either express or implied.
 * See the License for the specific language governing permissions and
 * limitations under the License.
 */

#include "test-resolution.h"

#include "chpl/parsing/parsing-queries.h"
#include "chpl/resolution/resolution-queries.h"
#include "chpl/resolution/scope-queries.h"
#include "chpl/types/IntType.h"
#include "chpl/types/QualifiedType.h"
#include "chpl/uast/Comment.h"
#include "chpl/uast/FnCall.h"
#include "chpl/uast/Identifier.h"
#include "chpl/uast/Module.h"
#include "chpl/uast/Variable.h"
#include "chpl/util/version-info.h"

static bool primary = true;

struct IterableType {
  std::string typeName;
  std::vector<std::string> body;
  std::vector<std::string> nearby;

  IterableType(std::string typeName) : typeName(std::move(typeName)) {}

  void pushSignature(const char* fnType, std::string signature) {
    if (primary) {
      body.push_back(std::string(fnType) + " " + signature);
    } else {
      nearby.push_back(std::string(fnType) + " " + typeName + "." + signature);
    }
  }

  IterableType& definePromotionType(const char* type) {
    auto sig = std::string("chpl__promotionType() type do return ") + type + ";";
    pushSignature("proc", std::move(sig));
    return *this;
  }

  IterableType& defineSerialIterator(const char* yieldValue) {
    auto sig = std::string("these() do yield ") + yieldValue + ";";
    pushSignature("iter", std::move(sig));
    return *this;
  }

  IterableType& defineStandaloneIterator(const char* yieldValue) {
    auto sig = std::string("these(param tag) where tag == iterKind.standalone do yield ") + yieldValue + ";";
    pushSignature("iter", std::move(sig));
    return *this;
  }

  IterableType& defineLeaderIterator(const char* yieldValue) {
    auto sig = std::string("these(param tag) where tag == iterKind.leader do yield ") + yieldValue + ";";
    pushSignature("iter", std::move(sig));
    return *this;
  }

  IterableType& defineFollowerIterator(const char* followThisType, const char* yieldValue) {
    auto sig =
      std::string("these(param tag, followThis: ") + followThisType +
      ") where tag == iterKind.follower do yield " + yieldValue + ";";
    pushSignature("iter", std::move(sig));
    return *this;
  }

  std::vector<std::string> strs() {
    std::vector<std::string> result;

    // New:
    result.push_back("record " + typeName + " {");
    for (const auto& line : body)
      result.push_back("  " + line);
    result.push_back("}");
    for (const auto& line : nearby)
      result.push_back(line);

    return result;
  }
};

template <typename... Types, typename F>
static void runProgram(std::vector<const char*> prog, F&& f, Types... types) {
  Context ctx;
  auto context = &ctx;
  ErrorGuard guard(context);

  std::string program = R"""(
module ChapelBase {
  enum iterKind { standalone, leader, follower };
  operator =(ref lhs:int, const rhs:int) {}
  operator =(ref lhs:real, const rhs:real) {}
}
)""";

  auto addType = [&](auto arg) {
    for (const auto& line : arg.strs())
      program += "  " + line + "\n";
  };

  program += "module Main {\n  use ChapelBase;\n";
  (addType(types), ...);
  for (const auto& line : prog)
    program += "  " + std::string(line) + "\n";
  program += "\n}\n";

  printf("\n--- Program ---\n");
  printf("%s", program.c_str());
  printf("\n\n");

  auto vars = resolveTypesOfVariables(context, program, { "i" });
  f(guard, vars.at("i"));
}

template <typename... Types, typename F>
static void runProgram(const char* prog, F&& f, Types... types) {
  runProgram(std::vector<const char*>{prog}, std::forward<F>(f), types...);
}

static void test0() {
  // Promotion gets triggered, but we still need 'these' to make it iterable.
  runProgram(
      { "proc foo(x: int) {}",
        "for i in foo(new R()) {}" },
      [](ErrorGuard& guard, const QualifiedType& t) {
        assert(guard.numErrors() == 1);
        assert(guard.error(0)->type() == ErrorType::NonIterable);
        assert(t.isUnknown());
        guard.realizeErrors();
      },
      IterableType("R").definePromotionType("int"));
}

static void test1() {
  // Promotion gets triggered and we can iterate over the result.
  runProgram(
      { "proc foo(x: int) do return x;",
        "for i in foo(new R()) {}" },
      [](ErrorGuard& guard, const QualifiedType& t) {
        assert(!t.isUnknownOrErroneous());
        assert(t.type()->isIntType());
      },
      IterableType("R").definePromotionType("int").defineSerialIterator("1"));
}

static void test2() {
  // Promotion doesn't get triggered even if there is a 'these'
  runProgram(
      { "proc foo(x: int) {}",
        "for i in foo(new R()) {}" },
      [](ErrorGuard& guard, const QualifiedType& t) {
        assert(t.isUnknownOrErroneous());
        guard.realizeErrors();
      },
      IterableType("R").defineSerialIterator("1"));
}

static void test3() {
  // The yield type depends on the return type of the function
  runProgram(
      { "proc foo(x: int) do return true;",
        "for i in foo(new R()) {}" },
      [](ErrorGuard& guard, const QualifiedType& t) {
        assert(!t.isUnknownOrErroneous());
        assert(t.type()->isBoolType());
      },
      IterableType("R").definePromotionType("int").defineSerialIterator("1"));
}

static void test4() {
  // Promoting twice works
  runProgram(
      { "proc foo(x: int) do return true;",
        "proc bar(x: bool) do return \"hello\";",
        "for i in bar(foo(new R())) {}" },
      [](ErrorGuard& guard, const QualifiedType& t) {
        assert(!t.isUnknownOrErroneous());
        assert(t.type()->isStringType());
      },
      IterableType("R").definePromotionType("int").defineSerialIterator("1"));
}

static void test5() {
  // Promoting three times works (for good measure)
  runProgram(
      { "proc foo(x: int) do return true;",
        "proc bar(x: bool) do return \"hello\";",
        "proc baz(x: string) do return 1.0;",
        "for i in baz(bar(foo(new R()))) {}" },
      [](ErrorGuard& guard, const QualifiedType& t) {
        assert(!t.isUnknownOrErroneous());
        assert(t.type()->isRealType());
      },
      IterableType("R").definePromotionType("int").defineSerialIterator("1"));
}

static void test6() {
  // If the scalar type doesn't match, we don't promote
  runProgram(
      { "proc foo(x: string) do return true;",
        "for i in foo(new R()) {}" },
      [](ErrorGuard& guard, const QualifiedType& t) {
        assert(t.isUnknownOrErroneous());
        guard.realizeErrors();
      },
      IterableType("R").definePromotionType("int").defineSerialIterator("1"));
}

static void test7() {
  // If the scalar type matches, but the yield type doesn't, we don't promote.
  runProgram(
      { "proc foo(x: int) do return true;",
        "for i in foo(new R()) {}" },
      [](ErrorGuard& guard, const QualifiedType& t) {
        assert(t.isUnknownOrErroneous());
        assert(guard.numErrors() == 1);
        assert(guard.error(0)->type() == ErrorType::NonIterable);
        guard.realizeErrors();
      },
      IterableType("R").definePromotionType("int").defineSerialIterator("1.0"));
}

static void test8() {
  // Promotion respects parallelism allowed by loops (can't invoke parallel loop here)
  runProgram(
      { "proc foo(x: int) do return true;",
        "for i in foo(new R()) {}" },
      [](ErrorGuard& guard, const QualifiedType& t) {
        assert(t.isUnknownOrErroneous());
        assert(guard.numErrors() == 1);
        assert(guard.error(0)->type() == ErrorType::NonIterable);
        guard.realizeErrors();
      },
      IterableType("R").definePromotionType("int")
        .defineLeaderIterator("1.0")
        .defineFollowerIterator("real", "1"));
}

static void test9() {
  // Promotion respects parallelism allowed by loops (invoking parallel iterator)
  runProgram(
      { "proc foo(x: int) do return true;",
        "forall i in foo(new R()) {}" },
      [](ErrorGuard& guard, const QualifiedType& t) {
        assert(!t.isUnknownOrErroneous());
        assert(t.type()->isBoolType());
      },
      IterableType("R").definePromotionType("int")
        .defineStandaloneIterator("1"));
}

static void test10() {
  // Promotion respects parallelism allowed by loops (invoking leader/follower iterator)
  runProgram(
      { "proc foo(x: int) do return true;",
        "forall i in foo(new R()) {}" },
      [](ErrorGuard& guard, const QualifiedType& t) {
        assert(!t.isUnknownOrErroneous());
        assert(t.type()->isBoolType());
      },
      IterableType("R").definePromotionType("int")
        .defineLeaderIterator("1.0")
        .defineFollowerIterator("real", "1"));
}

static void test11() {
  // promotion on multiple arguments works (serially)
  runProgram(
      { "proc foo(x: int, y: int) do return true;",
        "for i in foo(new R(), new R()) {}" },
      [](ErrorGuard& guard, const QualifiedType& t) {
        assert(!t.isUnknownOrErroneous());
        assert(t.type()->isBoolType());
      },
      IterableType("R").definePromotionType("int")
        .defineSerialIterator("1"));
}

static void test12() {
  // promotion on multiple arguments works (in parallel)
  runProgram(
      { "proc foo(x: int, y: int) do return true;",
        "forall i in foo(new R(), new R()) {}" },
      [](ErrorGuard& guard, const QualifiedType& t) {
        assert(!t.isUnknownOrErroneous());
        assert(t.type()->isBoolType());
      },
      IterableType("R").definePromotionType("int")
        .defineLeaderIterator("1.0")
        .defineFollowerIterator("real", "1"));
}

static void test13() {
  // promotion on multiple (distinct) arguments works (serially)
  runProgram(
      { "proc foo(x: int, y: real) do return true;",
        "for i in foo(new R(), new S()) {}" },
      [](ErrorGuard& guard, const QualifiedType& t) {
        assert(!t.isUnknownOrErroneous());
        assert(t.type()->isBoolType());
      },
      IterableType("R").definePromotionType("int")
        .defineSerialIterator("1"),
      IterableType("S").definePromotionType("real")
        .defineSerialIterator("1.0"));
}

static void test14() {
  // promotion on multiple (distinct) arguments works (in parallel)
  runProgram(
      { "proc foo(x: int, y: real) do return true;",
        "forall i in foo(new R(), new S()) {}" },
      [](ErrorGuard& guard, const QualifiedType& t) {
        assert(!t.isUnknownOrErroneous());
        assert(t.type()->isBoolType());
      },
      IterableType("R").definePromotionType("int")
        .defineLeaderIterator("\"hello\"")
        .defineFollowerIterator("string", "1"),
      IterableType("S").definePromotionType("real")
        .defineLeaderIterator("\"hello\"")
        .defineFollowerIterator("string", "1.0"));
}

static void test15() {
  // Promotion works when instantiating generics.
  runProgram(
      { "proc foo(x: integral) do return x;",
        "for i in foo(new R()) {}" },
      [](ErrorGuard& guard, const QualifiedType& t) {
        assert(!t.isUnknownOrErroneous());
        assert(t.type()->isIntType());
      },
      IterableType("R").definePromotionType("int").defineSerialIterator("1"));

}

static void test16() {
  // Promotion works when converting
  runProgram(
      { "proc foo(x: int) do return x;",
        "for i in foo(new R()) {}" },
      [](ErrorGuard& guard, const QualifiedType& t) {
        assert(!t.isUnknownOrErroneous());
        assert(t.type()->isIntType());
      },
      IterableType("R").definePromotionType("int(8)").defineSerialIterator("1 : int(8)"));

}

static void test17() {
  // Instantiations from promotion are the scalar type, not the promoted type
  runProgram(
      { "proc foo(x: integral, y: x.type) do return y;",
        "for i in foo(new R(), 12) {}" },
      [](ErrorGuard& guard, const QualifiedType& t) {
        assert(!t.isUnknownOrErroneous());
        assert(t.type()->isIntType());
      },
      IterableType("R").definePromotionType("int").defineSerialIterator("1"));

}

static void test18() {
  // Two-element promotion instantiation works
  runProgram(
      { "proc foo(x: integral, y: integral) do return (x, y);",
        "for i in foo(new R(), new S()) {}" },
      [](ErrorGuard& guard, const QualifiedType& t) {
        assert(!t.isUnknownOrErroneous());
        assert(t.type()->isTupleType());
        assert(t.type()->toTupleType()->elementType(0).type()->isIntType());
        assert(t.type()->toTupleType()->elementType(1).type()->isIntType());
      },
      IterableType("R").definePromotionType("int").defineSerialIterator("1"),
      IterableType("S").definePromotionType("int").defineSerialIterator("1")
      );

}

static void test19() {
  // promotion on multiple arguments with default arguments
  runProgram(
      { "proc foo(x: int = 1, y: int = 2) do return true;",
        "for i in foo(1, new R()) {}" },
      [](ErrorGuard& guard, const QualifiedType& t) {
        assert(!t.isUnknownOrErroneous());
        assert(t.type()->isBoolType());
      },
      IterableType("R").definePromotionType("int")
        .defineSerialIterator("1"));

  runProgram(
      { "proc foo(x: int = 1, y: int = 2) do return true;",
        "for i in foo(x=new R()) {}" },
      [](ErrorGuard& guard, const QualifiedType& t) {
        assert(!t.isUnknownOrErroneous());
        assert(t.type()->isBoolType());
      },
      IterableType("R").definePromotionType("int")
        .defineSerialIterator("1"));

  runProgram(
      { "proc foo(x: int = 1, y: int = 2) do return true;",
        "for i in foo(y=new R()) {}" },
      [](ErrorGuard& guard, const QualifiedType& t) {
        assert(!t.isUnknownOrErroneous());
        assert(t.type()->isBoolType());
      },
      IterableType("R").definePromotionType("int")
        .defineSerialIterator("1"));
}

static void test20() {
  // check that we can promote a field access, as spec'ed.
  runProgram(
      {
        "record pair { var first: int; var second: real; }",
        "proc R.chpl__promotionType() type do return pair;",
        "for i in (new R()).second {}",
      },
      [](ErrorGuard& guard, const QualifiedType& t) {
        assert(!t.isUnknownOrErroneous());
        assert(t.type()->isRealType());
      },
      IterableType("R").defineSerialIterator("new pair(0, 0.0)"));
}

static void test21() {
<<<<<<< HEAD
  // we can promoted generated binary operator calls
  runProgram(
      { "enum color { red = 1, green, blue }",
        "operator =(ref lhs: color, in rhs: color) {}",
        "for i in (new R()) : int {}" },
=======
  // Promotion gets triggered for methods
  runProgram(
      { "proc int.foo() do return this;",
        "for i in (new R()).foo() {}" },
>>>>>>> c4c01f82
      [](ErrorGuard& guard, const QualifiedType& t) {
        assert(!t.isUnknownOrErroneous());
        assert(t.type()->isIntType());
      },
<<<<<<< HEAD
      IterableType("R").definePromotionType("color").defineSerialIterator("color.red"));
=======
      IterableType("R").definePromotionType("int").defineSerialIterator("1"));
}

// You can invoke primary methods on a type even if they are not imported
// into the current scope, because the type's definition scope is considered.
// However, in production, this rule doesn't apply to promoted methods.
// Test that in Dyno, it does (which is more consistent).
//
// Tracking issue in prod: https://github.com/chapel-lang/chapel/issues/27578
static void testPromotedMethodNotImported() {
  auto prog = R"""(
    module M1 {
      record R {
        proc foo() do return 42.0;
      }
    }
    module M2 {
      use M1;

      record S {
        proc chpl__promotionType() type do return R;
        iter these() do yield new R();
      }

      var s = new S();
    }
    module M3 {
      import M2.s;

      var x = s.foo();
    }
  )""";

  auto context = buildStdContext();
  ErrorGuard guard(context);

  setFileText(context, "input.chpl", prog);
  auto& res = parseFileToBuilderResultAndCheck(context, UniqueString::get(context, "input.chpl"), UniqueString());
  assert(res.numTopLevelExpressions() == 3);
  auto M3 = res.topLevelExpression(2)->toModule();
  assert(M3->numStmts() == 2);
  auto xInit = M3->stmt(1)->toVariable()->initExpression();

  auto& rr = resolveModule(context, M3->id());
  auto& re = rr.byAst(xInit);
  assert(!re.type().isUnknownOrErroneous());
  assert(re.type().type()->isPromotionIteratorType());
  assert(re.type().type()->toPromotionIteratorType()->yieldType().type()->isRealType());
>>>>>>> c4c01f82
}

static void testFieldPromotionScoping() {
  // test that field access promotion works even if the field name itself
  // is not imported / in scope (it should be found in the receiver scopes).
  auto prog = R"""(
    module M1 {
      record point {
        var firstElt: real;
        var secondElt: real;
      }
      var A: [1..5] point;
    }

    module M2 {
      import M1.{A};
      var B = A.firstElt;

      proc main() {
        writeln(B);
      }
    }
  )""";

  auto ctx = buildStdContext();
  auto vars = resolveTypesOfVariables(ctx, prog, { "B" });

  assert(!vars.at("B").isUnknownOrErroneous());
  assert(vars.at("B").type()->isArrayType());
  assert(vars.at("B").type()->toArrayType()->eltType().type()->isRealType());
}

static void testTertiaryMethod() {
  // tertiary method definitions of chpl__promotionType
  // (defined in the scope of iteration) are not allowed.
  runProgram(
      { "{",
        "  proc R.chpl__promotionType() type do return int;",
        "  proc foo(x: int) do return x;",
        "  for i in foo(new R()) {}",
        "}"},
      [](ErrorGuard& guard, const QualifiedType& t) {
        assert(t.isUnknownOrErroneous());
        assert(guard.realizeErrors());
      },
      IterableType("R").defineSerialIterator("1"));

}

static void regressionTestRecursivePromotionTypeBug() {
  // previously, because we allowed promotion to be applied to functions
  // with the type and param intents, it was possible to trigger recursive
  // queries. This PR ensures that no longer happens.

  auto context = buildStdContext();

  auto var = resolveTypeOfX(context,
      R"""(
      use OS;
      var x = createSystemError(0);
      )""");

  assert(var);
  assert(var->isClassType());
  assert(var->toClassType()->basicClassType()->parentClassType() ==
         CompositeType::getErrorType(context)->basicClassType());
}

int main() {
  // Run tests with primary and secondary method definitions (expecting
  // the same results).
  for (auto primarySetting : { true, false }) {
    primary = primarySetting;

    test0();
    test1();
    test2();
    test3();
    test4();
    test5();
    test6();
    test7();
    test8();
    test9();
    test10();
    test11();
    test12();
    test13();
    test14();
    test15();
    test16();
    test17();
    test18();
    test19();
    test20();
    test21();
  }

  testPromotedMethodNotImported();

  testFieldPromotionScoping();

  testTertiaryMethod();

  regressionTestRecursivePromotionTypeBug();

  return 0;
}<|MERGE_RESOLUTION|>--- conflicted
+++ resolved
@@ -443,25 +443,27 @@
 }
 
 static void test21() {
-<<<<<<< HEAD
   // we can promoted generated binary operator calls
   runProgram(
       { "enum color { red = 1, green, blue }",
         "operator =(ref lhs: color, in rhs: color) {}",
         "for i in (new R()) : int {}" },
-=======
+      [](ErrorGuard& guard, const QualifiedType& t) {
+        assert(!t.isUnknownOrErroneous());
+        assert(t.type()->isIntType());
+      },
+      IterableType("R").definePromotionType("color").defineSerialIterator("color.red"));
+}
+
+static void test22() {
   // Promotion gets triggered for methods
   runProgram(
       { "proc int.foo() do return this;",
         "for i in (new R()).foo() {}" },
->>>>>>> c4c01f82
       [](ErrorGuard& guard, const QualifiedType& t) {
         assert(!t.isUnknownOrErroneous());
         assert(t.type()->isIntType());
       },
-<<<<<<< HEAD
-      IterableType("R").definePromotionType("color").defineSerialIterator("color.red"));
-=======
       IterableType("R").definePromotionType("int").defineSerialIterator("1"));
 }
 
@@ -510,7 +512,6 @@
   assert(!re.type().isUnknownOrErroneous());
   assert(re.type().type()->isPromotionIteratorType());
   assert(re.type().type()->toPromotionIteratorType()->yieldType().type()->isRealType());
->>>>>>> c4c01f82
 }
 
 static void testFieldPromotionScoping() {
@@ -607,6 +608,7 @@
     test19();
     test20();
     test21();
+    test22();
   }
 
   testPromotedMethodNotImported();
