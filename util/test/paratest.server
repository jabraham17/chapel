--- conflicted
+++ resolved
@@ -480,11 +480,7 @@
 
 
 sub print_help {
-<<<<<<< HEAD
-    print "Usage: paratest.server [-compopts s] [-dirfile d] [-execopts s] [-filedist] [-futures] [-logfile l] [-memleaks f] [-nodefile n] [-nodepara m] [-valgrind] [-help|-h] [-timeout t]\n";
-=======
-    print "Usage: paratest.server [-compopts s] [-dirfile d] [-execopts s] [-filedist] [-futures] [-logfile l] [-memleaks f] [-nodefile n] [-nodepara m] [-suppress f] [-valgrind[exe]] [-help|-h] [-timeout t]\n";
->>>>>>> c194b1ae
+    print "Usage: paratest.server [-compopts s] [-dirfile d] [-execopts s] [-filedist] [-futures] [-logfile l] [-memleaks f] [-nodefile n] [-nodepara m] [-valgrind[exe]] [-help|-h] [-timeout t]\n";
     print "    -compopts s: s is a string that is passed with -compopts to start_test.\n";
     print "    -dirfile  d: d is a file listing directories to test. Default is the current diretory.\n";
     print "    -execopts s: s is a string that is passed with -execopts to start_test.\n";
@@ -494,12 +490,7 @@
     print "    -memleaks f: pass -memleaks to start_test; aggregate all output.\n";
     print "    -nodefile n: n is a file listing nodes to run on. Default is current node.\n";
     print "    -nodepara m: Run m paratest.client tasks on each node.\n";
-<<<<<<< HEAD
-    print "    -valgrind  : pass -valgrind to start_test.\n";
-=======
-    print "    -suppress f: f is a file with the tests to suppress using filterSuppressions.\n";  
     print "    -valgrind[exe]  : pass -valgrind or -valgrindexe to start_test.\n";
->>>>>>> c194b1ae
     print "    -timeout  t: t is the max time to wait after last directory is served.\n";
     print "    -junit-xml : Create jUnit test report.\n";
     print "    -junit-xml-file f: Put jUnit test report at location 'f' (implies -junit-xml).\n";
